--- conflicted
+++ resolved
@@ -343,7 +343,7 @@
 # Make variables (CC, etc...)
 AS		= $(CROSS_COMPILE)as
 LD		= $(CROSS_COMPILE)ld
-REAL_CC		= $(CROSS_COMPILE)gcc
+CC		= $(CROSS_COMPILE)gcc
 CPP		= $(CC) -E
 AR		= $(CROSS_COMPILE)ar
 NM		= $(CROSS_COMPILE)nm
@@ -358,10 +358,6 @@
 PYTHON		= python
 CHECK		= sparse
 
-# Use the wrapper for the compiler.  This wrapper scans for new
-# warnings and causes the build to stop upon encountering them.
-CC		= $(srctree)/scripts/gcc-wrapper.py $(REAL_CC)
-
 CHECKFLAGS     := -D__linux__ -Dlinux -D__STDC__ -Dunix -D__unix__ \
 		  -Wbitwise -Wno-return-void $(CF)
 CFLAGS_MODULE   =
@@ -402,10 +398,7 @@
 ifeq ($(TARGET_BOARD_TYPE),auto)
 KBUILD_CFLAGS    += -DCONFIG_PLATFORM_AUTO
 endif
-<<<<<<< HEAD
-
-=======
->>>>>>> a9a2bf11
+
 KBUILD_AFLAGS_KERNEL :=
 KBUILD_CFLAGS_KERNEL :=
 KBUILD_AFLAGS   := -D__ASSEMBLY__ $(call cc-option,-fno-PIE)
@@ -425,12 +418,8 @@
 
 export KBUILD_CPPFLAGS NOSTDINC_FLAGS LINUXINCLUDE OBJCOPYFLAGS LDFLAGS
 export KBUILD_CFLAGS CFLAGS_KERNEL CFLAGS_MODULE CFLAGS_GCOV
-<<<<<<< HEAD
-export CFLAGS_KASAN CFLAGS_KASAN_NOSANITIZE CFLAGS_UBSAN
-=======
 export CFLAGS_KASAN CFLAGS_UBSAN CFLAGS_KASAN_NOSANITIZE
 export CFLAGS_KCOV
->>>>>>> a9a2bf11
 export KBUILD_AFLAGS AFLAGS_KERNEL AFLAGS_MODULE
 export KBUILD_AFLAGS_MODULE KBUILD_CFLAGS_MODULE KBUILD_LDFLAGS_MODULE
 export KBUILD_AFLAGS_KERNEL KBUILD_CFLAGS_KERNEL
@@ -751,43 +740,6 @@
              -fsanitize-coverage=trace-pc is not supported by compiler)
     CFLAGS_KCOV =
   endif
-<<<<<<< HEAD
-=======
-endif
-
-ifeq ($(cc-name),clang)
-ifneq ($(CROSS_COMPILE),)
-CLANG_TRIPLE    ?= $(CROSS_COMPILE)
-CLANG_TARGET	:= --target=$(notdir $(CLANG_TRIPLE:%-=%))
-GCC_TOOLCHAIN	:= $(realpath $(dir $(shell which $(LD)))/..)
-endif
-ifneq ($(GCC_TOOLCHAIN),)
-CLANG_GCC_TC	:= --gcc-toolchain=$(GCC_TOOLCHAIN)
-endif
-KBUILD_CFLAGS += $(CLANG_TARGET) $(CLANG_GCC_TC)
-KBUILD_AFLAGS += $(CLANG_TARGET) $(CLANG_GCC_TC)
-KBUILD_CPPFLAGS += $(call cc-option,-Qunused-arguments,)
-KBUILD_CFLAGS += $(call cc-disable-warning, unused-variable)
-KBUILD_CFLAGS += $(call cc-disable-warning, format-invalid-specifier)
-KBUILD_CFLAGS += $(call cc-disable-warning, gnu)
-KBUILD_CFLAGS += $(call cc-disable-warning, address-of-packed-member)
-KBUILD_CFLAGS += $(call cc-disable-warning, duplicate-decl-specifier)
-# Quiet clang warning: comparison of unsigned expression < 0 is always false
-KBUILD_CFLAGS += $(call cc-disable-warning, tautological-compare)
-# CLANG uses a _MergedGlobals as optimization, but this breaks modpost, as the
-# source of a reference will be _MergedGlobals and not on of the whitelisted names.
-# See modpost pattern 2
-KBUILD_CFLAGS += $(call cc-option, -mno-global-merge,)
-KBUILD_CFLAGS += $(call cc-option, -fcatch-undefined-behavior)
-KBUILD_CFLAGS += $(call cc-option, -no-integrated-as)
-KBUILD_AFLAGS += $(call cc-option, -no-integrated-as)
-else
-
-# These warnings generated too much noise in a regular build.
-# Use make W=1 to enable them (see scripts/Makefile.build)
-KBUILD_CFLAGS += $(call cc-disable-warning, unused-but-set-variable)
-KBUILD_CFLAGS += $(call cc-disable-warning, unused-const-variable)
->>>>>>> a9a2bf11
 endif
 
 KBUILD_CFLAGS += $(call cc-disable-warning, unused-const-variable)
