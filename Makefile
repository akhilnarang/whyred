--- conflicted
+++ resolved
@@ -805,12 +805,9 @@
 # to have actual conforming behavior enabled.
 KBUILD_CFLAGS	+= $(call cc-option,-fmerge-constants)
 
-<<<<<<< HEAD
 # Make sure -fstack-check isn't enabled (like gentoo apparently did)
 KBUILD_CFLAGS  += $(call cc-option,-fno-stack-check,)
 
-=======
->>>>>>> f9c32963
 # conserve stack if available
 KBUILD_CFLAGS   += $(call cc-option,-fconserve-stack)
 
