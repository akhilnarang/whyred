/*
 * Based on arch/arm/include/asm/processor.h
 *
 * Copyright (C) 1995-1999 Russell King
 * Copyright (C) 2012 ARM Ltd.
 *
 * This program is free software; you can redistribute it and/or modify
 * it under the terms of the GNU General Public License version 2 as
 * published by the Free Software Foundation.
 *
 * This program is distributed in the hope that it will be useful,
 * but WITHOUT ANY WARRANTY; without even the implied warranty of
 * MERCHANTABILITY or FITNESS FOR A PARTICULAR PURPOSE.  See the
 * GNU General Public License for more details.
 *
 * You should have received a copy of the GNU General Public License
 * along with this program.  If not, see <http://www.gnu.org/licenses/>.
 */
#ifndef __ASM_PROCESSOR_H
#define __ASM_PROCESSOR_H

/*
 * Default implementation of macro that returns current
 * instruction pointer ("program counter").
 */
#define current_text_addr() ({ __label__ _l; _l: &&_l;})

#ifdef __KERNEL__

#include <linux/string.h>

#include <asm/alternative.h>
#include <asm/fpsimd.h>
#include <asm/hw_breakpoint.h>
#include <asm/lse.h>
#include <asm/pgtable-hwdef.h>
#include <asm/ptrace.h>
#include <asm/types.h>

#ifdef __KERNEL__
#define STACK_TOP_MAX		TASK_SIZE_64
#ifdef CONFIG_COMPAT
#define AARCH32_VECTORS_BASE	0xffff0000
#define STACK_TOP		(test_thread_flag(TIF_32BIT) ? \
				AARCH32_VECTORS_BASE : STACK_TOP_MAX)
#else
#define STACK_TOP		STACK_TOP_MAX
#endif /* CONFIG_COMPAT */

extern phys_addr_t arm64_dma_phys_limit;
#define ARCH_LOW_ADDRESS_LIMIT	(arm64_dma_phys_limit - 1)
#endif /* __KERNEL__ */

struct debug_info {
	/* Have we suspended stepping by a debugger? */
	int			suspended_step;
	/* Allow breakpoints and watchpoints to be disabled for this thread. */
	int			bps_disabled;
	int			wps_disabled;
	/* Hardware breakpoints pinned to this task. */
	struct perf_event	*hbp_break[ARM_MAX_BRP];
	struct perf_event	*hbp_watch[ARM_MAX_WRP];
};

struct cpu_context {
	unsigned long x19;
	unsigned long x20;
	unsigned long x21;
	unsigned long x22;
	unsigned long x23;
	unsigned long x24;
	unsigned long x25;
	unsigned long x26;
	unsigned long x27;
	unsigned long x28;
	unsigned long fp;
	unsigned long sp;
	unsigned long pc;
};

struct thread_struct {
	struct cpu_context	cpu_context;	/* cpu context */
	unsigned long		tp_value;	/* TLS register */
#ifdef CONFIG_COMPAT
	unsigned long		tp2_value;
#endif
	struct fpsimd_state	fpsimd_state;
	unsigned long		fault_address;	/* fault info */
	unsigned long		fault_code;	/* ESR_EL1 value */
	struct debug_info	debug;		/* debugging */
};

#ifdef CONFIG_COMPAT
#define task_user_tls(t)						\
({									\
	unsigned long *__tls;						\
	if (is_compat_thread(task_thread_info(t)))			\
		__tls = &(t)->thread.tp2_value;				\
	else								\
		__tls = &(t)->thread.tp_value;				\
	__tls;								\
 })
#else
#define task_user_tls(t)	(&(t)->thread.tp_value)
#endif

#define INIT_THREAD  {	}

static inline void start_thread_common(struct pt_regs *regs, unsigned long pc)
{
	memset(regs, 0, sizeof(*regs));
	regs->syscallno = ~0UL;
	regs->pc = pc;
}

static inline void start_thread(struct pt_regs *regs, unsigned long pc,
				unsigned long sp)
{
	start_thread_common(regs, pc);
	regs->pstate = PSR_MODE_EL0t;
	regs->sp = sp;
}

#ifdef CONFIG_COMPAT
static inline void compat_start_thread(struct pt_regs *regs, unsigned long pc,
				       unsigned long sp)
{
	start_thread_common(regs, pc);
	regs->pstate = COMPAT_PSR_MODE_USR;
	if (pc & 1)
		regs->pstate |= COMPAT_PSR_T_BIT;

#ifdef __AARCH64EB__
	regs->pstate |= COMPAT_PSR_E_BIT;
#endif

	regs->compat_sp = sp;
}
#endif

/* Forward declaration, a strange C thing */
struct task_struct;

/* Free all resources held by a thread. */
extern void release_thread(struct task_struct *);

unsigned long get_wchan(struct task_struct *p);

static inline void cpu_relax(void)
{
	asm volatile("yield" ::: "memory");
}

#define cpu_relax_lowlatency()                cpu_relax()

/* Thread switching */
extern struct task_struct *cpu_switch_to(struct task_struct *prev,
					 struct task_struct *next);

#define task_pt_regs(p) \
	((struct pt_regs *)(THREAD_START_SP + task_stack_page(p)) - 1)

#define KSTK_EIP(tsk)	((unsigned long)task_pt_regs(tsk)->pc)
#define KSTK_ESP(tsk)	user_stack_pointer(task_pt_regs(tsk))

/*
 * Prefetching support
 */
#define ARCH_HAS_PREFETCH
static inline void prefetch(const void *ptr)
{
	asm volatile("prfm pldl1keep, %a0\n" : : "p" (ptr));
}

#define ARCH_HAS_PREFETCHW
static inline void prefetchw(const void *ptr)
{
	asm volatile("prfm pstl1keep, %a0\n" : : "p" (ptr));
}

#define ARCH_HAS_SPINLOCK_PREFETCH
static inline void spin_lock_prefetch(const void *ptr)
{
	asm volatile(ARM64_LSE_ATOMIC_INSN(
		     "prfm pstl1strm, %a0",
		     "nop") : : "p" (ptr));
}

#define HAVE_ARCH_PICK_MMAP_LAYOUT

#endif

<<<<<<< HEAD
void cpu_enable_pan(void *__unused);
void cpu_enable_uao(void *__unused);
=======
int cpu_enable_pan(void *__unused);
>>>>>>> e5f84c14

#endif /* __ASM_PROCESSOR_H */<|MERGE_RESOLUTION|>--- conflicted
+++ resolved
@@ -190,11 +190,7 @@
 
 #endif
 
-<<<<<<< HEAD
-void cpu_enable_pan(void *__unused);
+int cpu_enable_pan(void *__unused);
 void cpu_enable_uao(void *__unused);
-=======
-int cpu_enable_pan(void *__unused);
->>>>>>> e5f84c14
 
 #endif /* __ASM_PROCESSOR_H */