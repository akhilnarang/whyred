/*
 * VDSO implementation for AArch64 and vector page setup for AArch32.
 *
 * Copyright (C) 2012 ARM Limited
 *
 * This program is free software; you can redistribute it and/or modify
 * it under the terms of the GNU General Public License version 2 as
 * published by the Free Software Foundation.
 *
 * This program is distributed in the hope that it will be useful,
 * but WITHOUT ANY WARRANTY; without even the implied warranty of
 * MERCHANTABILITY or FITNESS FOR A PARTICULAR PURPOSE.  See the
 * GNU General Public License for more details.
 *
 * You should have received a copy of the GNU General Public License
 * along with this program.  If not, see <http://www.gnu.org/licenses/>.
 *
 * Author: Will Deacon <will.deacon@arm.com>
 */

#include <linux/kernel.h>
#include <linux/clocksource.h>
#include <linux/elf.h>
#include <linux/err.h>
#include <linux/errno.h>
#include <linux/gfp.h>
#include <linux/mm.h>
#include <linux/sched.h>
#include <linux/signal.h>
#include <linux/slab.h>
#include <linux/timekeeper_internal.h>
#include <linux/vmalloc.h>

#include <asm/cacheflush.h>
#include <asm/signal32.h>
#include <asm/vdso.h>
#include <asm/vdso_datapage.h>

extern char vdso_start, vdso_end;
static unsigned long vdso_pages;
static struct page **vdso_pagelist;

/*
 * The vDSO data page.
 */
static union {
	struct vdso_data	data;
	u8			page[PAGE_SIZE];
} vdso_data_store __page_aligned_data;
struct vdso_data *vdso_data = &vdso_data_store.data;

#ifdef CONFIG_COMPAT
/*
 * Create and map the vectors page for AArch32 tasks.
 */
static struct page *vectors_page[1];

static int __init alloc_vectors_page(void)
{
	extern char __kuser_helper_start[], __kuser_helper_end[];
	extern char __aarch32_sigret_code_start[], __aarch32_sigret_code_end[];

	int kuser_sz = __kuser_helper_end - __kuser_helper_start;
	int sigret_sz = __aarch32_sigret_code_end - __aarch32_sigret_code_start;
	unsigned long vpage;

	vpage = get_zeroed_page(GFP_ATOMIC);

	if (!vpage)
		return -ENOMEM;

	/* kuser helpers */
	memcpy((void *)vpage + 0x1000 - kuser_sz, __kuser_helper_start,
		kuser_sz);

	/* sigreturn code */
	memcpy((void *)vpage + AARCH32_KERN_SIGRET_CODE_OFFSET,
               __aarch32_sigret_code_start, sigret_sz);

	flush_icache_range(vpage, vpage + PAGE_SIZE);
	vectors_page[0] = virt_to_page(vpage);

	return 0;
}
arch_initcall(alloc_vectors_page);

int aarch32_setup_vectors_page(struct linux_binprm *bprm, int uses_interp)
{
	struct mm_struct *mm = current->mm;
	unsigned long addr = AARCH32_VECTORS_BASE;
	static const struct vm_special_mapping spec = {
		.name	= "[vectors]",
		.pages	= vectors_page,

	};
	void *ret;

	down_write(&mm->mmap_sem);
	current->mm->context.vdso = (void *)addr;

	/* Map vectors page at the high address. */
	ret = _install_special_mapping(mm, addr, PAGE_SIZE,
				       VM_READ|VM_EXEC|VM_MAYREAD|VM_MAYEXEC,
				       &spec);

	up_write(&mm->mmap_sem);

	return PTR_ERR_OR_ZERO(ret);
}
#endif /* CONFIG_COMPAT */

static struct vm_special_mapping vdso_spec[2];

static int __init vdso_init(void)
{
	int i;
	unsigned long pfn;

	if (memcmp(&vdso_start, "\177ELF", 4)) {
		pr_err("vDSO is not a valid ELF object!\n");
		return -EINVAL;
	}

	vdso_pages = (&vdso_end - &vdso_start) >> PAGE_SHIFT;
	pr_info("vdso: %ld pages (%ld code @ %p, %ld data @ %p)\n",
		vdso_pages + 1, vdso_pages, &vdso_start, 1L, vdso_data);

	/* Allocate the vDSO pagelist, plus a page for the data. */
	vdso_pagelist = kcalloc(vdso_pages + 1, sizeof(struct page *),
				GFP_KERNEL);
	if (vdso_pagelist == NULL)
		return -ENOMEM;

	/* Grab the vDSO data page. */
	vdso_pagelist[0] = phys_to_page(__pa_symbol(vdso_data));


	/* Grab the vDSO code pages. */
	pfn = sym_to_pfn(&vdso_start);

	for (i = 0; i < vdso_pages; i++)
		vdso_pagelist[i + 1] = pfn_to_page(pfn + i);

	/* Populate the special mapping structures */
	vdso_spec[0] = (struct vm_special_mapping) {
		.name	= "[vvar]",
		.pages	= vdso_pagelist,
	};

	vdso_spec[1] = (struct vm_special_mapping) {
		.name	= "[vdso]",
		.pages	= &vdso_pagelist[1],
	};

	return 0;
}
arch_initcall(vdso_init);

int arch_setup_additional_pages(struct linux_binprm *bprm,
				int uses_interp)
{
	struct mm_struct *mm = current->mm;
	unsigned long vdso_base, vdso_text_len, vdso_mapping_len;
	void *ret;

	vdso_text_len = vdso_pages << PAGE_SHIFT;
	/* Be sure to map the data page */
	vdso_mapping_len = vdso_text_len + PAGE_SIZE;

	down_write(&mm->mmap_sem);
	vdso_base = get_unmapped_area(NULL, 0, vdso_mapping_len, 0, 0);
	if (IS_ERR_VALUE(vdso_base)) {
		ret = ERR_PTR(vdso_base);
		goto up_fail;
	}
	ret = _install_special_mapping(mm, vdso_base, PAGE_SIZE,
				       VM_READ|VM_MAYREAD,
				       &vdso_spec[0]);
	if (IS_ERR(ret))
		goto up_fail;

	vdso_base += PAGE_SIZE;
	mm->context.vdso = (void *)vdso_base;
	ret = _install_special_mapping(mm, vdso_base, vdso_text_len,
				       VM_READ|VM_EXEC|
				       VM_MAYREAD|VM_MAYWRITE|VM_MAYEXEC,
				       &vdso_spec[1]);
	if (IS_ERR(ret))
		goto up_fail;


	up_write(&mm->mmap_sem);
	return 0;

up_fail:
	mm->context.vdso = NULL;
	up_write(&mm->mmap_sem);
	return PTR_ERR(ret);
}

/*
 * Update the vDSO data page to keep in sync with kernel timekeeping.
 */
void update_vsyscall(struct timekeeper *tk)
{
	u32 use_syscall = strcmp(tk->tkr_mono.clock->name, "arch_sys_counter");

	++vdso_data->tb_seq_count;
	smp_wmb();

	vdso_data->use_syscall			= use_syscall;
	vdso_data->xtime_coarse_sec		= tk->xtime_sec;
	vdso_data->xtime_coarse_nsec		= tk->tkr_mono.xtime_nsec >>
							tk->tkr_mono.shift;
	vdso_data->wtm_clock_sec		= tk->wall_to_monotonic.tv_sec;
	vdso_data->wtm_clock_nsec		= tk->wall_to_monotonic.tv_nsec;

	if (!use_syscall) {
		/* tkr_mono.cycle_last == tkr_raw.cycle_last */
		vdso_data->cs_cycle_last	= tk->tkr_mono.cycle_last;
		vdso_data->raw_time_sec         = tk->raw_sec;
		vdso_data->raw_time_nsec        = tk->tkr_raw.xtime_nsec;
		vdso_data->xtime_clock_sec	= tk->xtime_sec;
		vdso_data->xtime_clock_nsec	= tk->tkr_mono.xtime_nsec;
<<<<<<< HEAD
		/* tkr_raw.xtime_nsec == 0 */
=======
>>>>>>> b95a8c04
		vdso_data->cs_mono_mult		= tk->tkr_mono.mult;
		vdso_data->cs_raw_mult		= tk->tkr_raw.mult;
		/* tkr_mono.shift == tkr_raw.shift */
		vdso_data->cs_shift		= tk->tkr_mono.shift;
	}

	smp_wmb();
	++vdso_data->tb_seq_count;
}

void update_vsyscall_tz(void)
{
	vdso_data->tz_minuteswest	= sys_tz.tz_minuteswest;
	vdso_data->tz_dsttime		= sys_tz.tz_dsttime;
}<|MERGE_RESOLUTION|>--- conflicted
+++ resolved
@@ -222,10 +222,6 @@
 		vdso_data->raw_time_nsec        = tk->tkr_raw.xtime_nsec;
 		vdso_data->xtime_clock_sec	= tk->xtime_sec;
 		vdso_data->xtime_clock_nsec	= tk->tkr_mono.xtime_nsec;
-<<<<<<< HEAD
-		/* tkr_raw.xtime_nsec == 0 */
-=======
->>>>>>> b95a8c04
 		vdso_data->cs_mono_mult		= tk->tkr_mono.mult;
 		vdso_data->cs_raw_mult		= tk->tkr_raw.mult;
 		/* tkr_mono.shift == tkr_raw.shift */
