/*
 * Kernel-based Virtual Machine driver for Linux
 *
 * derived from drivers/kvm/kvm_main.c
 *
 * Copyright (C) 2006 Qumranet, Inc.
 * Copyright (C) 2008 Qumranet, Inc.
 * Copyright IBM Corporation, 2008
 *
 * Authors:
 *   Avi Kivity   <avi@qumranet.com>
 *   Yaniv Kamay  <yaniv@qumranet.com>
 *   Amit Shah    <amit.shah@qumranet.com>
 *   Ben-Ami Yassour <benami@il.ibm.com>
 *
 * This work is licensed under the terms of the GNU GPL, version 2.  See
 * the COPYING file in the top-level directory.
 *
 */

#include <linux/kvm_host.h>
#include "irq.h"
#include "mmu.h"
#include "i8254.h"
#include "tss.h"
#include "kvm_cache_regs.h"
#include "x86.h"

#include <linux/clocksource.h>
#include <linux/interrupt.h>
#include <linux/kvm.h>
#include <linux/fs.h>
#include <linux/vmalloc.h>
#include <linux/module.h>
#include <linux/mman.h>
#include <linux/highmem.h>
#include <linux/intel-iommu.h>

#include <asm/uaccess.h>
#include <asm/msr.h>
#include <asm/desc.h>

#define MAX_IO_MSRS 256
#define CR0_RESERVED_BITS						\
	(~(unsigned long)(X86_CR0_PE | X86_CR0_MP | X86_CR0_EM | X86_CR0_TS \
			  | X86_CR0_ET | X86_CR0_NE | X86_CR0_WP | X86_CR0_AM \
			  | X86_CR0_NW | X86_CR0_CD | X86_CR0_PG))
#define CR4_RESERVED_BITS						\
	(~(unsigned long)(X86_CR4_VME | X86_CR4_PVI | X86_CR4_TSD | X86_CR4_DE\
			  | X86_CR4_PSE | X86_CR4_PAE | X86_CR4_MCE	\
			  | X86_CR4_PGE | X86_CR4_PCE | X86_CR4_OSFXSR	\
			  | X86_CR4_OSXMMEXCPT | X86_CR4_VMXE))

#define CR8_RESERVED_BITS (~(unsigned long)X86_CR8_TPR)
/* EFER defaults:
 * - enable syscall per default because its emulated by KVM
 * - enable LME and LMA per default on 64 bit KVM
 */
#ifdef CONFIG_X86_64
static u64 __read_mostly efer_reserved_bits = 0xfffffffffffffafeULL;
#else
static u64 __read_mostly efer_reserved_bits = 0xfffffffffffffffeULL;
#endif

#define VM_STAT(x) offsetof(struct kvm, stat.x), KVM_STAT_VM
#define VCPU_STAT(x) offsetof(struct kvm_vcpu, stat.x), KVM_STAT_VCPU

static int kvm_dev_ioctl_get_supported_cpuid(struct kvm_cpuid2 *cpuid,
				    struct kvm_cpuid_entry2 __user *entries);

struct kvm_x86_ops *kvm_x86_ops;
EXPORT_SYMBOL_GPL(kvm_x86_ops);

struct kvm_stats_debugfs_item debugfs_entries[] = {
	{ "pf_fixed", VCPU_STAT(pf_fixed) },
	{ "pf_guest", VCPU_STAT(pf_guest) },
	{ "tlb_flush", VCPU_STAT(tlb_flush) },
	{ "invlpg", VCPU_STAT(invlpg) },
	{ "exits", VCPU_STAT(exits) },
	{ "io_exits", VCPU_STAT(io_exits) },
	{ "mmio_exits", VCPU_STAT(mmio_exits) },
	{ "signal_exits", VCPU_STAT(signal_exits) },
	{ "irq_window", VCPU_STAT(irq_window_exits) },
	{ "nmi_window", VCPU_STAT(nmi_window_exits) },
	{ "halt_exits", VCPU_STAT(halt_exits) },
	{ "halt_wakeup", VCPU_STAT(halt_wakeup) },
	{ "hypercalls", VCPU_STAT(hypercalls) },
	{ "request_irq", VCPU_STAT(request_irq_exits) },
	{ "irq_exits", VCPU_STAT(irq_exits) },
	{ "host_state_reload", VCPU_STAT(host_state_reload) },
	{ "efer_reload", VCPU_STAT(efer_reload) },
	{ "fpu_reload", VCPU_STAT(fpu_reload) },
	{ "insn_emulation", VCPU_STAT(insn_emulation) },
	{ "insn_emulation_fail", VCPU_STAT(insn_emulation_fail) },
	{ "irq_injections", VCPU_STAT(irq_injections) },
	{ "mmu_shadow_zapped", VM_STAT(mmu_shadow_zapped) },
	{ "mmu_pte_write", VM_STAT(mmu_pte_write) },
	{ "mmu_pte_updated", VM_STAT(mmu_pte_updated) },
	{ "mmu_pde_zapped", VM_STAT(mmu_pde_zapped) },
	{ "mmu_flooded", VM_STAT(mmu_flooded) },
	{ "mmu_recycled", VM_STAT(mmu_recycled) },
	{ "mmu_cache_miss", VM_STAT(mmu_cache_miss) },
	{ "mmu_unsync", VM_STAT(mmu_unsync) },
	{ "remote_tlb_flush", VM_STAT(remote_tlb_flush) },
	{ "largepages", VM_STAT(lpages) },
	{ NULL }
};

unsigned long segment_base(u16 selector)
{
	struct descriptor_table gdt;
	struct desc_struct *d;
	unsigned long table_base;
	unsigned long v;

	if (selector == 0)
		return 0;

	asm("sgdt %0" : "=m"(gdt));
	table_base = gdt.base;

	if (selector & 4) {           /* from ldt */
		u16 ldt_selector;

		asm("sldt %0" : "=g"(ldt_selector));
		table_base = segment_base(ldt_selector);
	}
	d = (struct desc_struct *)(table_base + (selector & ~7));
	v = d->base0 | ((unsigned long)d->base1 << 16) |
		((unsigned long)d->base2 << 24);
#ifdef CONFIG_X86_64
	if (d->s == 0 && (d->type == 2 || d->type == 9 || d->type == 11))
		v |= ((unsigned long)((struct ldttss_desc64 *)d)->base3) << 32;
#endif
	return v;
}
EXPORT_SYMBOL_GPL(segment_base);

u64 kvm_get_apic_base(struct kvm_vcpu *vcpu)
{
	if (irqchip_in_kernel(vcpu->kvm))
		return vcpu->arch.apic_base;
	else
		return vcpu->arch.apic_base;
}
EXPORT_SYMBOL_GPL(kvm_get_apic_base);

void kvm_set_apic_base(struct kvm_vcpu *vcpu, u64 data)
{
	/* TODO: reserve bits check */
	if (irqchip_in_kernel(vcpu->kvm))
		kvm_lapic_set_base(vcpu, data);
	else
		vcpu->arch.apic_base = data;
}
EXPORT_SYMBOL_GPL(kvm_set_apic_base);

void kvm_queue_exception(struct kvm_vcpu *vcpu, unsigned nr)
{
	WARN_ON(vcpu->arch.exception.pending);
	vcpu->arch.exception.pending = true;
	vcpu->arch.exception.has_error_code = false;
	vcpu->arch.exception.nr = nr;
}
EXPORT_SYMBOL_GPL(kvm_queue_exception);

void kvm_inject_page_fault(struct kvm_vcpu *vcpu, unsigned long addr,
			   u32 error_code)
{
	++vcpu->stat.pf_guest;
	if (vcpu->arch.exception.pending) {
		if (vcpu->arch.exception.nr == PF_VECTOR) {
			printk(KERN_DEBUG "kvm: inject_page_fault:"
					" double fault 0x%lx\n", addr);
			vcpu->arch.exception.nr = DF_VECTOR;
			vcpu->arch.exception.error_code = 0;
		} else if (vcpu->arch.exception.nr == DF_VECTOR) {
			/* triple fault -> shutdown */
			set_bit(KVM_REQ_TRIPLE_FAULT, &vcpu->requests);
		}
		return;
	}
	vcpu->arch.cr2 = addr;
	kvm_queue_exception_e(vcpu, PF_VECTOR, error_code);
}

void kvm_inject_nmi(struct kvm_vcpu *vcpu)
{
	vcpu->arch.nmi_pending = 1;
}
EXPORT_SYMBOL_GPL(kvm_inject_nmi);

void kvm_queue_exception_e(struct kvm_vcpu *vcpu, unsigned nr, u32 error_code)
{
	WARN_ON(vcpu->arch.exception.pending);
	vcpu->arch.exception.pending = true;
	vcpu->arch.exception.has_error_code = true;
	vcpu->arch.exception.nr = nr;
	vcpu->arch.exception.error_code = error_code;
}
EXPORT_SYMBOL_GPL(kvm_queue_exception_e);

static void __queue_exception(struct kvm_vcpu *vcpu)
{
	kvm_x86_ops->queue_exception(vcpu, vcpu->arch.exception.nr,
				     vcpu->arch.exception.has_error_code,
				     vcpu->arch.exception.error_code);
}

/*
 * Load the pae pdptrs.  Return true is they are all valid.
 */
int load_pdptrs(struct kvm_vcpu *vcpu, unsigned long cr3)
{
	gfn_t pdpt_gfn = cr3 >> PAGE_SHIFT;
	unsigned offset = ((cr3 & (PAGE_SIZE-1)) >> 5) << 2;
	int i;
	int ret;
	u64 pdpte[ARRAY_SIZE(vcpu->arch.pdptrs)];

	ret = kvm_read_guest_page(vcpu->kvm, pdpt_gfn, pdpte,
				  offset * sizeof(u64), sizeof(pdpte));
	if (ret < 0) {
		ret = 0;
		goto out;
	}
	for (i = 0; i < ARRAY_SIZE(pdpte); ++i) {
		if ((pdpte[i] & 1) && (pdpte[i] & 0xfffffff0000001e6ull)) {
			ret = 0;
			goto out;
		}
	}
	ret = 1;

	memcpy(vcpu->arch.pdptrs, pdpte, sizeof(vcpu->arch.pdptrs));
out:

	return ret;
}
EXPORT_SYMBOL_GPL(load_pdptrs);

static bool pdptrs_changed(struct kvm_vcpu *vcpu)
{
	u64 pdpte[ARRAY_SIZE(vcpu->arch.pdptrs)];
	bool changed = true;
	int r;

	if (is_long_mode(vcpu) || !is_pae(vcpu))
		return false;

	r = kvm_read_guest(vcpu->kvm, vcpu->arch.cr3 & ~31u, pdpte, sizeof(pdpte));
	if (r < 0)
		goto out;
	changed = memcmp(pdpte, vcpu->arch.pdptrs, sizeof(pdpte)) != 0;
out:

	return changed;
}

void kvm_set_cr0(struct kvm_vcpu *vcpu, unsigned long cr0)
{
	if (cr0 & CR0_RESERVED_BITS) {
		printk(KERN_DEBUG "set_cr0: 0x%lx #GP, reserved bits 0x%lx\n",
		       cr0, vcpu->arch.cr0);
		kvm_inject_gp(vcpu, 0);
		return;
	}

	if ((cr0 & X86_CR0_NW) && !(cr0 & X86_CR0_CD)) {
		printk(KERN_DEBUG "set_cr0: #GP, CD == 0 && NW == 1\n");
		kvm_inject_gp(vcpu, 0);
		return;
	}

	if ((cr0 & X86_CR0_PG) && !(cr0 & X86_CR0_PE)) {
		printk(KERN_DEBUG "set_cr0: #GP, set PG flag "
		       "and a clear PE flag\n");
		kvm_inject_gp(vcpu, 0);
		return;
	}

	if (!is_paging(vcpu) && (cr0 & X86_CR0_PG)) {
#ifdef CONFIG_X86_64
		if ((vcpu->arch.shadow_efer & EFER_LME)) {
			int cs_db, cs_l;

			if (!is_pae(vcpu)) {
				printk(KERN_DEBUG "set_cr0: #GP, start paging "
				       "in long mode while PAE is disabled\n");
				kvm_inject_gp(vcpu, 0);
				return;
			}
			kvm_x86_ops->get_cs_db_l_bits(vcpu, &cs_db, &cs_l);
			if (cs_l) {
				printk(KERN_DEBUG "set_cr0: #GP, start paging "
				       "in long mode while CS.L == 1\n");
				kvm_inject_gp(vcpu, 0);
				return;

			}
		} else
#endif
		if (is_pae(vcpu) && !load_pdptrs(vcpu, vcpu->arch.cr3)) {
			printk(KERN_DEBUG "set_cr0: #GP, pdptrs "
			       "reserved bits\n");
			kvm_inject_gp(vcpu, 0);
			return;
		}

	}

	kvm_x86_ops->set_cr0(vcpu, cr0);
	vcpu->arch.cr0 = cr0;

	kvm_mmu_reset_context(vcpu);
	return;
}
EXPORT_SYMBOL_GPL(kvm_set_cr0);

void kvm_lmsw(struct kvm_vcpu *vcpu, unsigned long msw)
{
	kvm_set_cr0(vcpu, (vcpu->arch.cr0 & ~0x0ful) | (msw & 0x0f));
	KVMTRACE_1D(LMSW, vcpu,
		    (u32)((vcpu->arch.cr0 & ~0x0ful) | (msw & 0x0f)),
		    handler);
}
EXPORT_SYMBOL_GPL(kvm_lmsw);

void kvm_set_cr4(struct kvm_vcpu *vcpu, unsigned long cr4)
{
	if (cr4 & CR4_RESERVED_BITS) {
		printk(KERN_DEBUG "set_cr4: #GP, reserved bits\n");
		kvm_inject_gp(vcpu, 0);
		return;
	}

	if (is_long_mode(vcpu)) {
		if (!(cr4 & X86_CR4_PAE)) {
			printk(KERN_DEBUG "set_cr4: #GP, clearing PAE while "
			       "in long mode\n");
			kvm_inject_gp(vcpu, 0);
			return;
		}
	} else if (is_paging(vcpu) && !is_pae(vcpu) && (cr4 & X86_CR4_PAE)
		   && !load_pdptrs(vcpu, vcpu->arch.cr3)) {
		printk(KERN_DEBUG "set_cr4: #GP, pdptrs reserved bits\n");
		kvm_inject_gp(vcpu, 0);
		return;
	}

	if (cr4 & X86_CR4_VMXE) {
		printk(KERN_DEBUG "set_cr4: #GP, setting VMXE\n");
		kvm_inject_gp(vcpu, 0);
		return;
	}
	kvm_x86_ops->set_cr4(vcpu, cr4);
	vcpu->arch.cr4 = cr4;
	kvm_mmu_reset_context(vcpu);
}
EXPORT_SYMBOL_GPL(kvm_set_cr4);

void kvm_set_cr3(struct kvm_vcpu *vcpu, unsigned long cr3)
{
	if (cr3 == vcpu->arch.cr3 && !pdptrs_changed(vcpu)) {
		kvm_mmu_sync_roots(vcpu);
		kvm_mmu_flush_tlb(vcpu);
		return;
	}

	if (is_long_mode(vcpu)) {
		if (cr3 & CR3_L_MODE_RESERVED_BITS) {
			printk(KERN_DEBUG "set_cr3: #GP, reserved bits\n");
			kvm_inject_gp(vcpu, 0);
			return;
		}
	} else {
		if (is_pae(vcpu)) {
			if (cr3 & CR3_PAE_RESERVED_BITS) {
				printk(KERN_DEBUG
				       "set_cr3: #GP, reserved bits\n");
				kvm_inject_gp(vcpu, 0);
				return;
			}
			if (is_paging(vcpu) && !load_pdptrs(vcpu, cr3)) {
				printk(KERN_DEBUG "set_cr3: #GP, pdptrs "
				       "reserved bits\n");
				kvm_inject_gp(vcpu, 0);
				return;
			}
		}
		/*
		 * We don't check reserved bits in nonpae mode, because
		 * this isn't enforced, and VMware depends on this.
		 */
	}

	/*
	 * Does the new cr3 value map to physical memory? (Note, we
	 * catch an invalid cr3 even in real-mode, because it would
	 * cause trouble later on when we turn on paging anyway.)
	 *
	 * A real CPU would silently accept an invalid cr3 and would
	 * attempt to use it - with largely undefined (and often hard
	 * to debug) behavior on the guest side.
	 */
	if (unlikely(!gfn_to_memslot(vcpu->kvm, cr3 >> PAGE_SHIFT)))
		kvm_inject_gp(vcpu, 0);
	else {
		vcpu->arch.cr3 = cr3;
		vcpu->arch.mmu.new_cr3(vcpu);
	}
}
EXPORT_SYMBOL_GPL(kvm_set_cr3);

void kvm_set_cr8(struct kvm_vcpu *vcpu, unsigned long cr8)
{
	if (cr8 & CR8_RESERVED_BITS) {
		printk(KERN_DEBUG "set_cr8: #GP, reserved bits 0x%lx\n", cr8);
		kvm_inject_gp(vcpu, 0);
		return;
	}
	if (irqchip_in_kernel(vcpu->kvm))
		kvm_lapic_set_tpr(vcpu, cr8);
	else
		vcpu->arch.cr8 = cr8;
}
EXPORT_SYMBOL_GPL(kvm_set_cr8);

unsigned long kvm_get_cr8(struct kvm_vcpu *vcpu)
{
	if (irqchip_in_kernel(vcpu->kvm))
		return kvm_lapic_get_cr8(vcpu);
	else
		return vcpu->arch.cr8;
}
EXPORT_SYMBOL_GPL(kvm_get_cr8);

/*
 * List of msr numbers which we expose to userspace through KVM_GET_MSRS
 * and KVM_SET_MSRS, and KVM_GET_MSR_INDEX_LIST.
 *
 * This list is modified at module load time to reflect the
 * capabilities of the host cpu.
 */
static u32 msrs_to_save[] = {
	MSR_IA32_SYSENTER_CS, MSR_IA32_SYSENTER_ESP, MSR_IA32_SYSENTER_EIP,
	MSR_K6_STAR,
#ifdef CONFIG_X86_64
	MSR_CSTAR, MSR_KERNEL_GS_BASE, MSR_SYSCALL_MASK, MSR_LSTAR,
#endif
	MSR_IA32_TIME_STAMP_COUNTER, MSR_KVM_SYSTEM_TIME, MSR_KVM_WALL_CLOCK,
	MSR_IA32_PERF_STATUS,
};

static unsigned num_msrs_to_save;

static u32 emulated_msrs[] = {
	MSR_IA32_MISC_ENABLE,
};

static void set_efer(struct kvm_vcpu *vcpu, u64 efer)
{
	if (efer & efer_reserved_bits) {
		printk(KERN_DEBUG "set_efer: 0x%llx #GP, reserved bits\n",
		       efer);
		kvm_inject_gp(vcpu, 0);
		return;
	}

	if (is_paging(vcpu)
	    && (vcpu->arch.shadow_efer & EFER_LME) != (efer & EFER_LME)) {
		printk(KERN_DEBUG "set_efer: #GP, change LME while paging\n");
		kvm_inject_gp(vcpu, 0);
		return;
	}

	kvm_x86_ops->set_efer(vcpu, efer);

	efer &= ~EFER_LMA;
	efer |= vcpu->arch.shadow_efer & EFER_LMA;

	vcpu->arch.shadow_efer = efer;
}

void kvm_enable_efer_bits(u64 mask)
{
       efer_reserved_bits &= ~mask;
}
EXPORT_SYMBOL_GPL(kvm_enable_efer_bits);


/*
 * Writes msr value into into the appropriate "register".
 * Returns 0 on success, non-0 otherwise.
 * Assumes vcpu_load() was already called.
 */
int kvm_set_msr(struct kvm_vcpu *vcpu, u32 msr_index, u64 data)
{
	return kvm_x86_ops->set_msr(vcpu, msr_index, data);
}

/*
 * Adapt set_msr() to msr_io()'s calling convention
 */
static int do_set_msr(struct kvm_vcpu *vcpu, unsigned index, u64 *data)
{
	return kvm_set_msr(vcpu, index, *data);
}

static void kvm_write_wall_clock(struct kvm *kvm, gpa_t wall_clock)
{
	static int version;
	struct pvclock_wall_clock wc;
	struct timespec now, sys, boot;

	if (!wall_clock)
		return;

	version++;

	kvm_write_guest(kvm, wall_clock, &version, sizeof(version));

	/*
	 * The guest calculates current wall clock time by adding
	 * system time (updated by kvm_write_guest_time below) to the
	 * wall clock specified here.  guest system time equals host
	 * system time for us, thus we must fill in host boot time here.
	 */
	now = current_kernel_time();
	ktime_get_ts(&sys);
	boot = ns_to_timespec(timespec_to_ns(&now) - timespec_to_ns(&sys));

	wc.sec = boot.tv_sec;
	wc.nsec = boot.tv_nsec;
	wc.version = version;

	kvm_write_guest(kvm, wall_clock, &wc, sizeof(wc));

	version++;
	kvm_write_guest(kvm, wall_clock, &version, sizeof(version));
}

static uint32_t div_frac(uint32_t dividend, uint32_t divisor)
{
	uint32_t quotient, remainder;

	/* Don't try to replace with do_div(), this one calculates
	 * "(dividend << 32) / divisor" */
	__asm__ ( "divl %4"
		  : "=a" (quotient), "=d" (remainder)
		  : "0" (0), "1" (dividend), "r" (divisor) );
	return quotient;
}

static void kvm_set_time_scale(uint32_t tsc_khz, struct pvclock_vcpu_time_info *hv_clock)
{
	uint64_t nsecs = 1000000000LL;
	int32_t  shift = 0;
	uint64_t tps64;
	uint32_t tps32;

	tps64 = tsc_khz * 1000LL;
	while (tps64 > nsecs*2) {
		tps64 >>= 1;
		shift--;
	}

	tps32 = (uint32_t)tps64;
	while (tps32 <= (uint32_t)nsecs) {
		tps32 <<= 1;
		shift++;
	}

	hv_clock->tsc_shift = shift;
	hv_clock->tsc_to_system_mul = div_frac(nsecs, tps32);

	pr_debug("%s: tsc_khz %u, tsc_shift %d, tsc_mul %u\n",
		 __func__, tsc_khz, hv_clock->tsc_shift,
		 hv_clock->tsc_to_system_mul);
}

static void kvm_write_guest_time(struct kvm_vcpu *v)
{
	struct timespec ts;
	unsigned long flags;
	struct kvm_vcpu_arch *vcpu = &v->arch;
	void *shared_kaddr;

	if ((!vcpu->time_page))
		return;

	if (unlikely(vcpu->hv_clock_tsc_khz != tsc_khz)) {
		kvm_set_time_scale(tsc_khz, &vcpu->hv_clock);
		vcpu->hv_clock_tsc_khz = tsc_khz;
	}

	/* Keep irq disabled to prevent changes to the clock */
	local_irq_save(flags);
	kvm_get_msr(v, MSR_IA32_TIME_STAMP_COUNTER,
			  &vcpu->hv_clock.tsc_timestamp);
	ktime_get_ts(&ts);
	local_irq_restore(flags);

	/* With all the info we got, fill in the values */

	vcpu->hv_clock.system_time = ts.tv_nsec +
				     (NSEC_PER_SEC * (u64)ts.tv_sec);
	/*
	 * The interface expects us to write an even number signaling that the
	 * update is finished. Since the guest won't see the intermediate
	 * state, we just increase by 2 at the end.
	 */
	vcpu->hv_clock.version += 2;

	shared_kaddr = kmap_atomic(vcpu->time_page, KM_USER0);

	memcpy(shared_kaddr + vcpu->time_offset, &vcpu->hv_clock,
	       sizeof(vcpu->hv_clock));

	kunmap_atomic(shared_kaddr, KM_USER0);

	mark_page_dirty(v->kvm, vcpu->time >> PAGE_SHIFT);
}

static bool msr_mtrr_valid(unsigned msr)
{
	switch (msr) {
	case 0x200 ... 0x200 + 2 * KVM_NR_VAR_MTRR - 1:
	case MSR_MTRRfix64K_00000:
	case MSR_MTRRfix16K_80000:
	case MSR_MTRRfix16K_A0000:
	case MSR_MTRRfix4K_C0000:
	case MSR_MTRRfix4K_C8000:
	case MSR_MTRRfix4K_D0000:
	case MSR_MTRRfix4K_D8000:
	case MSR_MTRRfix4K_E0000:
	case MSR_MTRRfix4K_E8000:
	case MSR_MTRRfix4K_F0000:
	case MSR_MTRRfix4K_F8000:
	case MSR_MTRRdefType:
	case MSR_IA32_CR_PAT:
		return true;
	case 0x2f8:
		return true;
	}
	return false;
}

static int set_msr_mtrr(struct kvm_vcpu *vcpu, u32 msr, u64 data)
{
	if (!msr_mtrr_valid(msr))
		return 1;

	vcpu->arch.mtrr[msr - 0x200] = data;
	return 0;
}

int kvm_set_msr_common(struct kvm_vcpu *vcpu, u32 msr, u64 data)
{
	switch (msr) {
	case MSR_EFER:
		set_efer(vcpu, data);
		break;
	case MSR_IA32_MC0_STATUS:
		pr_unimpl(vcpu, "%s: MSR_IA32_MC0_STATUS 0x%llx, nop\n",
		       __func__, data);
		break;
	case MSR_IA32_MCG_STATUS:
		pr_unimpl(vcpu, "%s: MSR_IA32_MCG_STATUS 0x%llx, nop\n",
			__func__, data);
		break;
	case MSR_IA32_MCG_CTL:
		pr_unimpl(vcpu, "%s: MSR_IA32_MCG_CTL 0x%llx, nop\n",
			__func__, data);
		break;
	case MSR_IA32_DEBUGCTLMSR:
		if (!data) {
			/* We support the non-activated case already */
			break;
		} else if (data & ~(DEBUGCTLMSR_LBR | DEBUGCTLMSR_BTF)) {
			/* Values other than LBR and BTF are vendor-specific,
			   thus reserved and should throw a #GP */
			return 1;
		}
		pr_unimpl(vcpu, "%s: MSR_IA32_DEBUGCTLMSR 0x%llx, nop\n",
			__func__, data);
		break;
	case MSR_IA32_UCODE_REV:
	case MSR_IA32_UCODE_WRITE:
		break;
	case 0x200 ... 0x2ff:
		return set_msr_mtrr(vcpu, msr, data);
	case MSR_IA32_APICBASE:
		kvm_set_apic_base(vcpu, data);
		break;
	case MSR_IA32_MISC_ENABLE:
		vcpu->arch.ia32_misc_enable_msr = data;
		break;
	case MSR_KVM_WALL_CLOCK:
		vcpu->kvm->arch.wall_clock = data;
		kvm_write_wall_clock(vcpu->kvm, data);
		break;
	case MSR_KVM_SYSTEM_TIME: {
		if (vcpu->arch.time_page) {
			kvm_release_page_dirty(vcpu->arch.time_page);
			vcpu->arch.time_page = NULL;
		}

		vcpu->arch.time = data;

		/* we verify if the enable bit is set... */
		if (!(data & 1))
			break;

		/* ...but clean it before doing the actual write */
		vcpu->arch.time_offset = data & ~(PAGE_MASK | 1);

		vcpu->arch.time_page =
				gfn_to_page(vcpu->kvm, data >> PAGE_SHIFT);

		if (is_error_page(vcpu->arch.time_page)) {
			kvm_release_page_clean(vcpu->arch.time_page);
			vcpu->arch.time_page = NULL;
		}

		kvm_write_guest_time(vcpu);
		break;
	}
	default:
		pr_unimpl(vcpu, "unhandled wrmsr: 0x%x data %llx\n", msr, data);
		return 1;
	}
	return 0;
}
EXPORT_SYMBOL_GPL(kvm_set_msr_common);


/*
 * Reads an msr value (of 'msr_index') into 'pdata'.
 * Returns 0 on success, non-0 otherwise.
 * Assumes vcpu_load() was already called.
 */
int kvm_get_msr(struct kvm_vcpu *vcpu, u32 msr_index, u64 *pdata)
{
	return kvm_x86_ops->get_msr(vcpu, msr_index, pdata);
}

static int get_msr_mtrr(struct kvm_vcpu *vcpu, u32 msr, u64 *pdata)
{
	if (!msr_mtrr_valid(msr))
		return 1;

	*pdata = vcpu->arch.mtrr[msr - 0x200];
	return 0;
}

int kvm_get_msr_common(struct kvm_vcpu *vcpu, u32 msr, u64 *pdata)
{
	u64 data;

	switch (msr) {
	case 0xc0010010: /* SYSCFG */
	case 0xc0010015: /* HWCR */
	case MSR_IA32_PLATFORM_ID:
	case MSR_IA32_P5_MC_ADDR:
	case MSR_IA32_P5_MC_TYPE:
	case MSR_IA32_MC0_CTL:
	case MSR_IA32_MCG_STATUS:
	case MSR_IA32_MCG_CAP:
	case MSR_IA32_MCG_CTL:
	case MSR_IA32_MC0_MISC:
	case MSR_IA32_MC0_MISC+4:
	case MSR_IA32_MC0_MISC+8:
	case MSR_IA32_MC0_MISC+12:
	case MSR_IA32_MC0_MISC+16:
	case MSR_IA32_MC0_MISC+20:
	case MSR_IA32_UCODE_REV:
	case MSR_IA32_EBL_CR_POWERON:
	case MSR_IA32_DEBUGCTLMSR:
	case MSR_IA32_LASTBRANCHFROMIP:
	case MSR_IA32_LASTBRANCHTOIP:
	case MSR_IA32_LASTINTFROMIP:
	case MSR_IA32_LASTINTTOIP:
		data = 0;
		break;
	case MSR_MTRRcap:
		data = 0x500 | KVM_NR_VAR_MTRR;
		break;
	case 0x200 ... 0x2ff:
		return get_msr_mtrr(vcpu, msr, pdata);
	case 0xcd: /* fsb frequency */
		data = 3;
		break;
	case MSR_IA32_APICBASE:
		data = kvm_get_apic_base(vcpu);
		break;
	case MSR_IA32_MISC_ENABLE:
		data = vcpu->arch.ia32_misc_enable_msr;
		break;
	case MSR_IA32_PERF_STATUS:
		/* TSC increment by tick */
		data = 1000ULL;
		/* CPU multiplier */
		data |= (((uint64_t)4ULL) << 40);
		break;
	case MSR_EFER:
		data = vcpu->arch.shadow_efer;
		break;
	case MSR_KVM_WALL_CLOCK:
		data = vcpu->kvm->arch.wall_clock;
		break;
	case MSR_KVM_SYSTEM_TIME:
		data = vcpu->arch.time;
		break;
	default:
		pr_unimpl(vcpu, "unhandled rdmsr: 0x%x\n", msr);
		return 1;
	}
	*pdata = data;
	return 0;
}
EXPORT_SYMBOL_GPL(kvm_get_msr_common);

/*
 * Read or write a bunch of msrs. All parameters are kernel addresses.
 *
 * @return number of msrs set successfully.
 */
static int __msr_io(struct kvm_vcpu *vcpu, struct kvm_msrs *msrs,
		    struct kvm_msr_entry *entries,
		    int (*do_msr)(struct kvm_vcpu *vcpu,
				  unsigned index, u64 *data))
{
	int i;

	vcpu_load(vcpu);

	down_read(&vcpu->kvm->slots_lock);
	for (i = 0; i < msrs->nmsrs; ++i)
		if (do_msr(vcpu, entries[i].index, &entries[i].data))
			break;
	up_read(&vcpu->kvm->slots_lock);

	vcpu_put(vcpu);

	return i;
}

/*
 * Read or write a bunch of msrs. Parameters are user addresses.
 *
 * @return number of msrs set successfully.
 */
static int msr_io(struct kvm_vcpu *vcpu, struct kvm_msrs __user *user_msrs,
		  int (*do_msr)(struct kvm_vcpu *vcpu,
				unsigned index, u64 *data),
		  int writeback)
{
	struct kvm_msrs msrs;
	struct kvm_msr_entry *entries;
	int r, n;
	unsigned size;

	r = -EFAULT;
	if (copy_from_user(&msrs, user_msrs, sizeof msrs))
		goto out;

	r = -E2BIG;
	if (msrs.nmsrs >= MAX_IO_MSRS)
		goto out;

	r = -ENOMEM;
	size = sizeof(struct kvm_msr_entry) * msrs.nmsrs;
	entries = vmalloc(size);
	if (!entries)
		goto out;

	r = -EFAULT;
	if (copy_from_user(entries, user_msrs->entries, size))
		goto out_free;

	r = n = __msr_io(vcpu, &msrs, entries, do_msr);
	if (r < 0)
		goto out_free;

	r = -EFAULT;
	if (writeback && copy_to_user(user_msrs->entries, entries, size))
		goto out_free;

	r = n;

out_free:
	vfree(entries);
out:
	return r;
}

int kvm_dev_ioctl_check_extension(long ext)
{
	int r;

	switch (ext) {
	case KVM_CAP_IRQCHIP:
	case KVM_CAP_HLT:
	case KVM_CAP_MMU_SHADOW_CACHE_CONTROL:
	case KVM_CAP_USER_MEMORY:
	case KVM_CAP_SET_TSS_ADDR:
	case KVM_CAP_EXT_CPUID:
	case KVM_CAP_CLOCKSOURCE:
	case KVM_CAP_PIT:
	case KVM_CAP_NOP_IO_DELAY:
	case KVM_CAP_MP_STATE:
	case KVM_CAP_SYNC_MMU:
		r = 1;
		break;
	case KVM_CAP_COALESCED_MMIO:
		r = KVM_COALESCED_MMIO_PAGE_OFFSET;
		break;
	case KVM_CAP_VAPIC:
		r = !kvm_x86_ops->cpu_has_accelerated_tpr();
		break;
	case KVM_CAP_NR_VCPUS:
		r = KVM_MAX_VCPUS;
		break;
	case KVM_CAP_NR_MEMSLOTS:
		r = KVM_MEMORY_SLOTS;
		break;
	case KVM_CAP_PV_MMU:
		r = !tdp_enabled;
		break;
	case KVM_CAP_IOMMU:
		r = intel_iommu_found();
		break;
	default:
		r = 0;
		break;
	}
	return r;

}

long kvm_arch_dev_ioctl(struct file *filp,
			unsigned int ioctl, unsigned long arg)
{
	void __user *argp = (void __user *)arg;
	long r;

	switch (ioctl) {
	case KVM_GET_MSR_INDEX_LIST: {
		struct kvm_msr_list __user *user_msr_list = argp;
		struct kvm_msr_list msr_list;
		unsigned n;

		r = -EFAULT;
		if (copy_from_user(&msr_list, user_msr_list, sizeof msr_list))
			goto out;
		n = msr_list.nmsrs;
		msr_list.nmsrs = num_msrs_to_save + ARRAY_SIZE(emulated_msrs);
		if (copy_to_user(user_msr_list, &msr_list, sizeof msr_list))
			goto out;
		r = -E2BIG;
		if (n < num_msrs_to_save)
			goto out;
		r = -EFAULT;
		if (copy_to_user(user_msr_list->indices, &msrs_to_save,
				 num_msrs_to_save * sizeof(u32)))
			goto out;
		if (copy_to_user(user_msr_list->indices
				 + num_msrs_to_save * sizeof(u32),
				 &emulated_msrs,
				 ARRAY_SIZE(emulated_msrs) * sizeof(u32)))
			goto out;
		r = 0;
		break;
	}
	case KVM_GET_SUPPORTED_CPUID: {
		struct kvm_cpuid2 __user *cpuid_arg = argp;
		struct kvm_cpuid2 cpuid;

		r = -EFAULT;
		if (copy_from_user(&cpuid, cpuid_arg, sizeof cpuid))
			goto out;
		r = kvm_dev_ioctl_get_supported_cpuid(&cpuid,
			cpuid_arg->entries);
		if (r)
			goto out;

		r = -EFAULT;
		if (copy_to_user(cpuid_arg, &cpuid, sizeof cpuid))
			goto out;
		r = 0;
		break;
	}
	default:
		r = -EINVAL;
	}
out:
	return r;
}

void kvm_arch_vcpu_load(struct kvm_vcpu *vcpu, int cpu)
{
	kvm_x86_ops->vcpu_load(vcpu, cpu);
	kvm_write_guest_time(vcpu);
}

void kvm_arch_vcpu_put(struct kvm_vcpu *vcpu)
{
	kvm_x86_ops->vcpu_put(vcpu);
	kvm_put_guest_fpu(vcpu);
}

static int is_efer_nx(void)
{
	u64 efer;

	rdmsrl(MSR_EFER, efer);
	return efer & EFER_NX;
}

static void cpuid_fix_nx_cap(struct kvm_vcpu *vcpu)
{
	int i;
	struct kvm_cpuid_entry2 *e, *entry;

	entry = NULL;
	for (i = 0; i < vcpu->arch.cpuid_nent; ++i) {
		e = &vcpu->arch.cpuid_entries[i];
		if (e->function == 0x80000001) {
			entry = e;
			break;
		}
	}
	if (entry && (entry->edx & (1 << 20)) && !is_efer_nx()) {
		entry->edx &= ~(1 << 20);
		printk(KERN_INFO "kvm: guest NX capability removed\n");
	}
}

/* when an old userspace process fills a new kernel module */
static int kvm_vcpu_ioctl_set_cpuid(struct kvm_vcpu *vcpu,
				    struct kvm_cpuid *cpuid,
				    struct kvm_cpuid_entry __user *entries)
{
	int r, i;
	struct kvm_cpuid_entry *cpuid_entries;

	r = -E2BIG;
	if (cpuid->nent > KVM_MAX_CPUID_ENTRIES)
		goto out;
	r = -ENOMEM;
	cpuid_entries = vmalloc(sizeof(struct kvm_cpuid_entry) * cpuid->nent);
	if (!cpuid_entries)
		goto out;
	r = -EFAULT;
	if (copy_from_user(cpuid_entries, entries,
			   cpuid->nent * sizeof(struct kvm_cpuid_entry)))
		goto out_free;
	for (i = 0; i < cpuid->nent; i++) {
		vcpu->arch.cpuid_entries[i].function = cpuid_entries[i].function;
		vcpu->arch.cpuid_entries[i].eax = cpuid_entries[i].eax;
		vcpu->arch.cpuid_entries[i].ebx = cpuid_entries[i].ebx;
		vcpu->arch.cpuid_entries[i].ecx = cpuid_entries[i].ecx;
		vcpu->arch.cpuid_entries[i].edx = cpuid_entries[i].edx;
		vcpu->arch.cpuid_entries[i].index = 0;
		vcpu->arch.cpuid_entries[i].flags = 0;
		vcpu->arch.cpuid_entries[i].padding[0] = 0;
		vcpu->arch.cpuid_entries[i].padding[1] = 0;
		vcpu->arch.cpuid_entries[i].padding[2] = 0;
	}
	vcpu->arch.cpuid_nent = cpuid->nent;
	cpuid_fix_nx_cap(vcpu);
	r = 0;

out_free:
	vfree(cpuid_entries);
out:
	return r;
}

static int kvm_vcpu_ioctl_set_cpuid2(struct kvm_vcpu *vcpu,
				    struct kvm_cpuid2 *cpuid,
				    struct kvm_cpuid_entry2 __user *entries)
{
	int r;

	r = -E2BIG;
	if (cpuid->nent > KVM_MAX_CPUID_ENTRIES)
		goto out;
	r = -EFAULT;
	if (copy_from_user(&vcpu->arch.cpuid_entries, entries,
			   cpuid->nent * sizeof(struct kvm_cpuid_entry2)))
		goto out;
	vcpu->arch.cpuid_nent = cpuid->nent;
	return 0;

out:
	return r;
}

static int kvm_vcpu_ioctl_get_cpuid2(struct kvm_vcpu *vcpu,
				    struct kvm_cpuid2 *cpuid,
				    struct kvm_cpuid_entry2 __user *entries)
{
	int r;

	r = -E2BIG;
	if (cpuid->nent < vcpu->arch.cpuid_nent)
		goto out;
	r = -EFAULT;
	if (copy_to_user(entries, &vcpu->arch.cpuid_entries,
			   vcpu->arch.cpuid_nent * sizeof(struct kvm_cpuid_entry2)))
		goto out;
	return 0;

out:
	cpuid->nent = vcpu->arch.cpuid_nent;
	return r;
}

static inline u32 bit(int bitno)
{
	return 1 << (bitno & 31);
}

static void do_cpuid_1_ent(struct kvm_cpuid_entry2 *entry, u32 function,
			  u32 index)
{
	entry->function = function;
	entry->index = index;
	cpuid_count(entry->function, entry->index,
		&entry->eax, &entry->ebx, &entry->ecx, &entry->edx);
	entry->flags = 0;
}

static void do_cpuid_ent(struct kvm_cpuid_entry2 *entry, u32 function,
			 u32 index, int *nent, int maxnent)
{
	const u32 kvm_supported_word0_x86_features = bit(X86_FEATURE_FPU) |
		bit(X86_FEATURE_VME) | bit(X86_FEATURE_DE) |
		bit(X86_FEATURE_PSE) | bit(X86_FEATURE_TSC) |
		bit(X86_FEATURE_MSR) | bit(X86_FEATURE_PAE) |
		bit(X86_FEATURE_CX8) | bit(X86_FEATURE_APIC) |
		bit(X86_FEATURE_SEP) | bit(X86_FEATURE_PGE) |
		bit(X86_FEATURE_CMOV) | bit(X86_FEATURE_PSE36) |
		bit(X86_FEATURE_CLFLSH) | bit(X86_FEATURE_MMX) |
		bit(X86_FEATURE_FXSR) | bit(X86_FEATURE_XMM) |
		bit(X86_FEATURE_XMM2) | bit(X86_FEATURE_SELFSNOOP);
	const u32 kvm_supported_word1_x86_features = bit(X86_FEATURE_FPU) |
		bit(X86_FEATURE_VME) | bit(X86_FEATURE_DE) |
		bit(X86_FEATURE_PSE) | bit(X86_FEATURE_TSC) |
		bit(X86_FEATURE_MSR) | bit(X86_FEATURE_PAE) |
		bit(X86_FEATURE_CX8) | bit(X86_FEATURE_APIC) |
		bit(X86_FEATURE_PGE) |
		bit(X86_FEATURE_CMOV) | bit(X86_FEATURE_PSE36) |
		bit(X86_FEATURE_MMX) | bit(X86_FEATURE_FXSR) |
		bit(X86_FEATURE_SYSCALL) |
		(bit(X86_FEATURE_NX) && is_efer_nx()) |
#ifdef CONFIG_X86_64
		bit(X86_FEATURE_LM) |
#endif
		bit(X86_FEATURE_MMXEXT) |
		bit(X86_FEATURE_3DNOWEXT) |
		bit(X86_FEATURE_3DNOW);
	const u32 kvm_supported_word3_x86_features =
		bit(X86_FEATURE_XMM3) | bit(X86_FEATURE_CX16);
	const u32 kvm_supported_word6_x86_features =
		bit(X86_FEATURE_LAHF_LM) | bit(X86_FEATURE_CMP_LEGACY);

	/* all func 2 cpuid_count() should be called on the same cpu */
	get_cpu();
	do_cpuid_1_ent(entry, function, index);
	++*nent;

	switch (function) {
	case 0:
		entry->eax = min(entry->eax, (u32)0xb);
		break;
	case 1:
		entry->edx &= kvm_supported_word0_x86_features;
		entry->ecx &= kvm_supported_word3_x86_features;
		break;
	/* function 2 entries are STATEFUL. That is, repeated cpuid commands
	 * may return different values. This forces us to get_cpu() before
	 * issuing the first command, and also to emulate this annoying behavior
	 * in kvm_emulate_cpuid() using KVM_CPUID_FLAG_STATE_READ_NEXT */
	case 2: {
		int t, times = entry->eax & 0xff;

		entry->flags |= KVM_CPUID_FLAG_STATEFUL_FUNC;
		for (t = 1; t < times && *nent < maxnent; ++t) {
			do_cpuid_1_ent(&entry[t], function, 0);
			entry[t].flags |= KVM_CPUID_FLAG_STATEFUL_FUNC;
			++*nent;
		}
		break;
	}
	/* function 4 and 0xb have additional index. */
	case 4: {
		int i, cache_type;

		entry->flags |= KVM_CPUID_FLAG_SIGNIFCANT_INDEX;
		/* read more entries until cache_type is zero */
		for (i = 1; *nent < maxnent; ++i) {
			cache_type = entry[i - 1].eax & 0x1f;
			if (!cache_type)
				break;
			do_cpuid_1_ent(&entry[i], function, i);
			entry[i].flags |=
			       KVM_CPUID_FLAG_SIGNIFCANT_INDEX;
			++*nent;
		}
		break;
	}
	case 0xb: {
		int i, level_type;

		entry->flags |= KVM_CPUID_FLAG_SIGNIFCANT_INDEX;
		/* read more entries until level_type is zero */
		for (i = 1; *nent < maxnent; ++i) {
			level_type = entry[i - 1].ecx & 0xff;
			if (!level_type)
				break;
			do_cpuid_1_ent(&entry[i], function, i);
			entry[i].flags |=
			       KVM_CPUID_FLAG_SIGNIFCANT_INDEX;
			++*nent;
		}
		break;
	}
	case 0x80000000:
		entry->eax = min(entry->eax, 0x8000001a);
		break;
	case 0x80000001:
		entry->edx &= kvm_supported_word1_x86_features;
		entry->ecx &= kvm_supported_word6_x86_features;
		break;
	}
	put_cpu();
}

static int kvm_dev_ioctl_get_supported_cpuid(struct kvm_cpuid2 *cpuid,
				    struct kvm_cpuid_entry2 __user *entries)
{
	struct kvm_cpuid_entry2 *cpuid_entries;
	int limit, nent = 0, r = -E2BIG;
	u32 func;

	if (cpuid->nent < 1)
		goto out;
	r = -ENOMEM;
	cpuid_entries = vmalloc(sizeof(struct kvm_cpuid_entry2) * cpuid->nent);
	if (!cpuid_entries)
		goto out;

	do_cpuid_ent(&cpuid_entries[0], 0, 0, &nent, cpuid->nent);
	limit = cpuid_entries[0].eax;
	for (func = 1; func <= limit && nent < cpuid->nent; ++func)
		do_cpuid_ent(&cpuid_entries[nent], func, 0,
				&nent, cpuid->nent);
	r = -E2BIG;
	if (nent >= cpuid->nent)
		goto out_free;

	do_cpuid_ent(&cpuid_entries[nent], 0x80000000, 0, &nent, cpuid->nent);
	limit = cpuid_entries[nent - 1].eax;
	for (func = 0x80000001; func <= limit && nent < cpuid->nent; ++func)
		do_cpuid_ent(&cpuid_entries[nent], func, 0,
			       &nent, cpuid->nent);
	r = -EFAULT;
	if (copy_to_user(entries, cpuid_entries,
			nent * sizeof(struct kvm_cpuid_entry2)))
		goto out_free;
	cpuid->nent = nent;
	r = 0;

out_free:
	vfree(cpuid_entries);
out:
	return r;
}

static int kvm_vcpu_ioctl_get_lapic(struct kvm_vcpu *vcpu,
				    struct kvm_lapic_state *s)
{
	vcpu_load(vcpu);
	memcpy(s->regs, vcpu->arch.apic->regs, sizeof *s);
	vcpu_put(vcpu);

	return 0;
}

static int kvm_vcpu_ioctl_set_lapic(struct kvm_vcpu *vcpu,
				    struct kvm_lapic_state *s)
{
	vcpu_load(vcpu);
	memcpy(vcpu->arch.apic->regs, s->regs, sizeof *s);
	kvm_apic_post_state_restore(vcpu);
	vcpu_put(vcpu);

	return 0;
}

static int kvm_vcpu_ioctl_interrupt(struct kvm_vcpu *vcpu,
				    struct kvm_interrupt *irq)
{
	if (irq->irq < 0 || irq->irq >= 256)
		return -EINVAL;
	if (irqchip_in_kernel(vcpu->kvm))
		return -ENXIO;
	vcpu_load(vcpu);

	set_bit(irq->irq, vcpu->arch.irq_pending);
	set_bit(irq->irq / BITS_PER_LONG, &vcpu->arch.irq_summary);

	vcpu_put(vcpu);

	return 0;
}

static int vcpu_ioctl_tpr_access_reporting(struct kvm_vcpu *vcpu,
					   struct kvm_tpr_access_ctl *tac)
{
	if (tac->flags)
		return -EINVAL;
	vcpu->arch.tpr_access_reporting = !!tac->enabled;
	return 0;
}

long kvm_arch_vcpu_ioctl(struct file *filp,
			 unsigned int ioctl, unsigned long arg)
{
	struct kvm_vcpu *vcpu = filp->private_data;
	void __user *argp = (void __user *)arg;
	int r;
	struct kvm_lapic_state *lapic = NULL;

	switch (ioctl) {
	case KVM_GET_LAPIC: {
		lapic = kzalloc(sizeof(struct kvm_lapic_state), GFP_KERNEL);

		r = -ENOMEM;
		if (!lapic)
			goto out;
		r = kvm_vcpu_ioctl_get_lapic(vcpu, lapic);
		if (r)
			goto out;
		r = -EFAULT;
		if (copy_to_user(argp, lapic, sizeof(struct kvm_lapic_state)))
			goto out;
		r = 0;
		break;
	}
	case KVM_SET_LAPIC: {
		lapic = kmalloc(sizeof(struct kvm_lapic_state), GFP_KERNEL);
		r = -ENOMEM;
		if (!lapic)
			goto out;
		r = -EFAULT;
		if (copy_from_user(lapic, argp, sizeof(struct kvm_lapic_state)))
			goto out;
		r = kvm_vcpu_ioctl_set_lapic(vcpu, lapic);
		if (r)
			goto out;
		r = 0;
		break;
	}
	case KVM_INTERRUPT: {
		struct kvm_interrupt irq;

		r = -EFAULT;
		if (copy_from_user(&irq, argp, sizeof irq))
			goto out;
		r = kvm_vcpu_ioctl_interrupt(vcpu, &irq);
		if (r)
			goto out;
		r = 0;
		break;
	}
	case KVM_SET_CPUID: {
		struct kvm_cpuid __user *cpuid_arg = argp;
		struct kvm_cpuid cpuid;

		r = -EFAULT;
		if (copy_from_user(&cpuid, cpuid_arg, sizeof cpuid))
			goto out;
		r = kvm_vcpu_ioctl_set_cpuid(vcpu, &cpuid, cpuid_arg->entries);
		if (r)
			goto out;
		break;
	}
	case KVM_SET_CPUID2: {
		struct kvm_cpuid2 __user *cpuid_arg = argp;
		struct kvm_cpuid2 cpuid;

		r = -EFAULT;
		if (copy_from_user(&cpuid, cpuid_arg, sizeof cpuid))
			goto out;
		r = kvm_vcpu_ioctl_set_cpuid2(vcpu, &cpuid,
				cpuid_arg->entries);
		if (r)
			goto out;
		break;
	}
	case KVM_GET_CPUID2: {
		struct kvm_cpuid2 __user *cpuid_arg = argp;
		struct kvm_cpuid2 cpuid;

		r = -EFAULT;
		if (copy_from_user(&cpuid, cpuid_arg, sizeof cpuid))
			goto out;
		r = kvm_vcpu_ioctl_get_cpuid2(vcpu, &cpuid,
				cpuid_arg->entries);
		if (r)
			goto out;
		r = -EFAULT;
		if (copy_to_user(cpuid_arg, &cpuid, sizeof cpuid))
			goto out;
		r = 0;
		break;
	}
	case KVM_GET_MSRS:
		r = msr_io(vcpu, argp, kvm_get_msr, 1);
		break;
	case KVM_SET_MSRS:
		r = msr_io(vcpu, argp, do_set_msr, 0);
		break;
	case KVM_TPR_ACCESS_REPORTING: {
		struct kvm_tpr_access_ctl tac;

		r = -EFAULT;
		if (copy_from_user(&tac, argp, sizeof tac))
			goto out;
		r = vcpu_ioctl_tpr_access_reporting(vcpu, &tac);
		if (r)
			goto out;
		r = -EFAULT;
		if (copy_to_user(argp, &tac, sizeof tac))
			goto out;
		r = 0;
		break;
	};
	case KVM_SET_VAPIC_ADDR: {
		struct kvm_vapic_addr va;

		r = -EINVAL;
		if (!irqchip_in_kernel(vcpu->kvm))
			goto out;
		r = -EFAULT;
		if (copy_from_user(&va, argp, sizeof va))
			goto out;
		r = 0;
		kvm_lapic_set_vapic_addr(vcpu, va.vapic_addr);
		break;
	}
	default:
		r = -EINVAL;
	}
out:
	if (lapic)
		kfree(lapic);
	return r;
}

static int kvm_vm_ioctl_set_tss_addr(struct kvm *kvm, unsigned long addr)
{
	int ret;

	if (addr > (unsigned int)(-3 * PAGE_SIZE))
		return -1;
	ret = kvm_x86_ops->set_tss_addr(kvm, addr);
	return ret;
}

static int kvm_vm_ioctl_set_nr_mmu_pages(struct kvm *kvm,
					  u32 kvm_nr_mmu_pages)
{
	if (kvm_nr_mmu_pages < KVM_MIN_ALLOC_MMU_PAGES)
		return -EINVAL;

	down_write(&kvm->slots_lock);

	kvm_mmu_change_mmu_pages(kvm, kvm_nr_mmu_pages);
	kvm->arch.n_requested_mmu_pages = kvm_nr_mmu_pages;

	up_write(&kvm->slots_lock);
	return 0;
}

static int kvm_vm_ioctl_get_nr_mmu_pages(struct kvm *kvm)
{
	return kvm->arch.n_alloc_mmu_pages;
}

gfn_t unalias_gfn(struct kvm *kvm, gfn_t gfn)
{
	int i;
	struct kvm_mem_alias *alias;

	for (i = 0; i < kvm->arch.naliases; ++i) {
		alias = &kvm->arch.aliases[i];
		if (gfn >= alias->base_gfn
		    && gfn < alias->base_gfn + alias->npages)
			return alias->target_gfn + gfn - alias->base_gfn;
	}
	return gfn;
}

/*
 * Set a new alias region.  Aliases map a portion of physical memory into
 * another portion.  This is useful for memory windows, for example the PC
 * VGA region.
 */
static int kvm_vm_ioctl_set_memory_alias(struct kvm *kvm,
					 struct kvm_memory_alias *alias)
{
	int r, n;
	struct kvm_mem_alias *p;

	r = -EINVAL;
	/* General sanity checks */
	if (alias->memory_size & (PAGE_SIZE - 1))
		goto out;
	if (alias->guest_phys_addr & (PAGE_SIZE - 1))
		goto out;
	if (alias->slot >= KVM_ALIAS_SLOTS)
		goto out;
	if (alias->guest_phys_addr + alias->memory_size
	    < alias->guest_phys_addr)
		goto out;
	if (alias->target_phys_addr + alias->memory_size
	    < alias->target_phys_addr)
		goto out;

	down_write(&kvm->slots_lock);
	spin_lock(&kvm->mmu_lock);

	p = &kvm->arch.aliases[alias->slot];
	p->base_gfn = alias->guest_phys_addr >> PAGE_SHIFT;
	p->npages = alias->memory_size >> PAGE_SHIFT;
	p->target_gfn = alias->target_phys_addr >> PAGE_SHIFT;

	for (n = KVM_ALIAS_SLOTS; n > 0; --n)
		if (kvm->arch.aliases[n - 1].npages)
			break;
	kvm->arch.naliases = n;

	spin_unlock(&kvm->mmu_lock);
	kvm_mmu_zap_all(kvm);

	up_write(&kvm->slots_lock);

	return 0;

out:
	return r;
}

static int kvm_vm_ioctl_get_irqchip(struct kvm *kvm, struct kvm_irqchip *chip)
{
	int r;

	r = 0;
	switch (chip->chip_id) {
	case KVM_IRQCHIP_PIC_MASTER:
		memcpy(&chip->chip.pic,
			&pic_irqchip(kvm)->pics[0],
			sizeof(struct kvm_pic_state));
		break;
	case KVM_IRQCHIP_PIC_SLAVE:
		memcpy(&chip->chip.pic,
			&pic_irqchip(kvm)->pics[1],
			sizeof(struct kvm_pic_state));
		break;
	case KVM_IRQCHIP_IOAPIC:
		memcpy(&chip->chip.ioapic,
			ioapic_irqchip(kvm),
			sizeof(struct kvm_ioapic_state));
		break;
	default:
		r = -EINVAL;
		break;
	}
	return r;
}

static int kvm_vm_ioctl_set_irqchip(struct kvm *kvm, struct kvm_irqchip *chip)
{
	int r;

	r = 0;
	switch (chip->chip_id) {
	case KVM_IRQCHIP_PIC_MASTER:
		memcpy(&pic_irqchip(kvm)->pics[0],
			&chip->chip.pic,
			sizeof(struct kvm_pic_state));
		break;
	case KVM_IRQCHIP_PIC_SLAVE:
		memcpy(&pic_irqchip(kvm)->pics[1],
			&chip->chip.pic,
			sizeof(struct kvm_pic_state));
		break;
	case KVM_IRQCHIP_IOAPIC:
		memcpy(ioapic_irqchip(kvm),
			&chip->chip.ioapic,
			sizeof(struct kvm_ioapic_state));
		break;
	default:
		r = -EINVAL;
		break;
	}
	kvm_pic_update_irq(pic_irqchip(kvm));
	return r;
}

static int kvm_vm_ioctl_get_pit(struct kvm *kvm, struct kvm_pit_state *ps)
{
	int r = 0;

	memcpy(ps, &kvm->arch.vpit->pit_state, sizeof(struct kvm_pit_state));
	return r;
}

static int kvm_vm_ioctl_set_pit(struct kvm *kvm, struct kvm_pit_state *ps)
{
	int r = 0;

	memcpy(&kvm->arch.vpit->pit_state, ps, sizeof(struct kvm_pit_state));
	kvm_pit_load_count(kvm, 0, ps->channels[0].count);
	return r;
}

/*
 * Get (and clear) the dirty memory log for a memory slot.
 */
int kvm_vm_ioctl_get_dirty_log(struct kvm *kvm,
				      struct kvm_dirty_log *log)
{
	int r;
	int n;
	struct kvm_memory_slot *memslot;
	int is_dirty = 0;

	down_write(&kvm->slots_lock);

	r = kvm_get_dirty_log(kvm, log, &is_dirty);
	if (r)
		goto out;

	/* If nothing is dirty, don't bother messing with page tables. */
	if (is_dirty) {
		kvm_mmu_slot_remove_write_access(kvm, log->slot);
		kvm_flush_remote_tlbs(kvm);
		memslot = &kvm->memslots[log->slot];
		n = ALIGN(memslot->npages, BITS_PER_LONG) / 8;
		memset(memslot->dirty_bitmap, 0, n);
	}
	r = 0;
out:
	up_write(&kvm->slots_lock);
	return r;
}

long kvm_arch_vm_ioctl(struct file *filp,
		       unsigned int ioctl, unsigned long arg)
{
	struct kvm *kvm = filp->private_data;
	void __user *argp = (void __user *)arg;
	int r = -EINVAL;
	/*
	 * This union makes it completely explicit to gcc-3.x
	 * that these two variables' stack usage should be
	 * combined, not added together.
	 */
	union {
		struct kvm_pit_state ps;
		struct kvm_memory_alias alias;
	} u;

	switch (ioctl) {
	case KVM_SET_TSS_ADDR:
		r = kvm_vm_ioctl_set_tss_addr(kvm, arg);
		if (r < 0)
			goto out;
		break;
	case KVM_SET_MEMORY_REGION: {
		struct kvm_memory_region kvm_mem;
		struct kvm_userspace_memory_region kvm_userspace_mem;

		r = -EFAULT;
		if (copy_from_user(&kvm_mem, argp, sizeof kvm_mem))
			goto out;
		kvm_userspace_mem.slot = kvm_mem.slot;
		kvm_userspace_mem.flags = kvm_mem.flags;
		kvm_userspace_mem.guest_phys_addr = kvm_mem.guest_phys_addr;
		kvm_userspace_mem.memory_size = kvm_mem.memory_size;
		r = kvm_vm_ioctl_set_memory_region(kvm, &kvm_userspace_mem, 0);
		if (r)
			goto out;
		break;
	}
	case KVM_SET_NR_MMU_PAGES:
		r = kvm_vm_ioctl_set_nr_mmu_pages(kvm, arg);
		if (r)
			goto out;
		break;
	case KVM_GET_NR_MMU_PAGES:
		r = kvm_vm_ioctl_get_nr_mmu_pages(kvm);
		break;
	case KVM_SET_MEMORY_ALIAS:
		r = -EFAULT;
		if (copy_from_user(&u.alias, argp, sizeof(struct kvm_memory_alias)))
			goto out;
		r = kvm_vm_ioctl_set_memory_alias(kvm, &u.alias);
		if (r)
			goto out;
		break;
	case KVM_CREATE_IRQCHIP:
		r = -ENOMEM;
		kvm->arch.vpic = kvm_create_pic(kvm);
		if (kvm->arch.vpic) {
			r = kvm_ioapic_init(kvm);
			if (r) {
				kfree(kvm->arch.vpic);
				kvm->arch.vpic = NULL;
				goto out;
			}
		} else
			goto out;
		break;
	case KVM_CREATE_PIT:
		r = -ENOMEM;
		kvm->arch.vpit = kvm_create_pit(kvm);
		if (kvm->arch.vpit)
			r = 0;
		break;
	case KVM_IRQ_LINE: {
		struct kvm_irq_level irq_event;

		r = -EFAULT;
		if (copy_from_user(&irq_event, argp, sizeof irq_event))
			goto out;
		if (irqchip_in_kernel(kvm)) {
			mutex_lock(&kvm->lock);
<<<<<<< HEAD
			kvm_set_irq(kvm, irq_event.irq, irq_event.level);
=======
			kvm_set_irq(kvm, KVM_USERSPACE_IRQ_SOURCE_ID,
				    irq_event.irq, irq_event.level);
>>>>>>> c07f62e5
			mutex_unlock(&kvm->lock);
			r = 0;
		}
		break;
	}
	case KVM_GET_IRQCHIP: {
		/* 0: PIC master, 1: PIC slave, 2: IOAPIC */
		struct kvm_irqchip *chip = kmalloc(sizeof(*chip), GFP_KERNEL);

		r = -ENOMEM;
		if (!chip)
			goto out;
		r = -EFAULT;
		if (copy_from_user(chip, argp, sizeof *chip))
			goto get_irqchip_out;
		r = -ENXIO;
		if (!irqchip_in_kernel(kvm))
			goto get_irqchip_out;
		r = kvm_vm_ioctl_get_irqchip(kvm, chip);
		if (r)
			goto get_irqchip_out;
		r = -EFAULT;
		if (copy_to_user(argp, chip, sizeof *chip))
			goto get_irqchip_out;
		r = 0;
	get_irqchip_out:
		kfree(chip);
		if (r)
			goto out;
		break;
	}
	case KVM_SET_IRQCHIP: {
		/* 0: PIC master, 1: PIC slave, 2: IOAPIC */
		struct kvm_irqchip *chip = kmalloc(sizeof(*chip), GFP_KERNEL);

		r = -ENOMEM;
		if (!chip)
			goto out;
		r = -EFAULT;
		if (copy_from_user(chip, argp, sizeof *chip))
			goto set_irqchip_out;
		r = -ENXIO;
		if (!irqchip_in_kernel(kvm))
			goto set_irqchip_out;
		r = kvm_vm_ioctl_set_irqchip(kvm, chip);
		if (r)
			goto set_irqchip_out;
		r = 0;
	set_irqchip_out:
		kfree(chip);
		if (r)
			goto out;
		break;
	}
	case KVM_GET_PIT: {
		r = -EFAULT;
		if (copy_from_user(&u.ps, argp, sizeof(struct kvm_pit_state)))
			goto out;
		r = -ENXIO;
		if (!kvm->arch.vpit)
			goto out;
		r = kvm_vm_ioctl_get_pit(kvm, &u.ps);
		if (r)
			goto out;
		r = -EFAULT;
		if (copy_to_user(argp, &u.ps, sizeof(struct kvm_pit_state)))
			goto out;
		r = 0;
		break;
	}
	case KVM_SET_PIT: {
		r = -EFAULT;
		if (copy_from_user(&u.ps, argp, sizeof u.ps))
			goto out;
		r = -ENXIO;
		if (!kvm->arch.vpit)
			goto out;
		r = kvm_vm_ioctl_set_pit(kvm, &u.ps);
		if (r)
			goto out;
		r = 0;
		break;
	}
	default:
		;
	}
out:
	return r;
}

static void kvm_init_msr_list(void)
{
	u32 dummy[2];
	unsigned i, j;

	for (i = j = 0; i < ARRAY_SIZE(msrs_to_save); i++) {
		if (rdmsr_safe(msrs_to_save[i], &dummy[0], &dummy[1]) < 0)
			continue;
		if (j < i)
			msrs_to_save[j] = msrs_to_save[i];
		j++;
	}
	num_msrs_to_save = j;
}

/*
 * Only apic need an MMIO device hook, so shortcut now..
 */
static struct kvm_io_device *vcpu_find_pervcpu_dev(struct kvm_vcpu *vcpu,
						gpa_t addr, int len,
						int is_write)
{
	struct kvm_io_device *dev;

	if (vcpu->arch.apic) {
		dev = &vcpu->arch.apic->dev;
		if (dev->in_range(dev, addr, len, is_write))
			return dev;
	}
	return NULL;
}


static struct kvm_io_device *vcpu_find_mmio_dev(struct kvm_vcpu *vcpu,
						gpa_t addr, int len,
						int is_write)
{
	struct kvm_io_device *dev;

	dev = vcpu_find_pervcpu_dev(vcpu, addr, len, is_write);
	if (dev == NULL)
		dev = kvm_io_bus_find_dev(&vcpu->kvm->mmio_bus, addr, len,
					  is_write);
	return dev;
}

int emulator_read_std(unsigned long addr,
			     void *val,
			     unsigned int bytes,
			     struct kvm_vcpu *vcpu)
{
	void *data = val;
	int r = X86EMUL_CONTINUE;

	while (bytes) {
		gpa_t gpa = vcpu->arch.mmu.gva_to_gpa(vcpu, addr);
		unsigned offset = addr & (PAGE_SIZE-1);
		unsigned tocopy = min(bytes, (unsigned)PAGE_SIZE - offset);
		int ret;

		if (gpa == UNMAPPED_GVA) {
			r = X86EMUL_PROPAGATE_FAULT;
			goto out;
		}
		ret = kvm_read_guest(vcpu->kvm, gpa, data, tocopy);
		if (ret < 0) {
			r = X86EMUL_UNHANDLEABLE;
			goto out;
		}

		bytes -= tocopy;
		data += tocopy;
		addr += tocopy;
	}
out:
	return r;
}
EXPORT_SYMBOL_GPL(emulator_read_std);

static int emulator_read_emulated(unsigned long addr,
				  void *val,
				  unsigned int bytes,
				  struct kvm_vcpu *vcpu)
{
	struct kvm_io_device *mmio_dev;
	gpa_t                 gpa;

	if (vcpu->mmio_read_completed) {
		memcpy(val, vcpu->mmio_data, bytes);
		vcpu->mmio_read_completed = 0;
		return X86EMUL_CONTINUE;
	}

	gpa = vcpu->arch.mmu.gva_to_gpa(vcpu, addr);

	/* For APIC access vmexit */
	if ((gpa & PAGE_MASK) == APIC_DEFAULT_PHYS_BASE)
		goto mmio;

	if (emulator_read_std(addr, val, bytes, vcpu)
			== X86EMUL_CONTINUE)
		return X86EMUL_CONTINUE;
	if (gpa == UNMAPPED_GVA)
		return X86EMUL_PROPAGATE_FAULT;

mmio:
	/*
	 * Is this MMIO handled locally?
	 */
	mutex_lock(&vcpu->kvm->lock);
	mmio_dev = vcpu_find_mmio_dev(vcpu, gpa, bytes, 0);
	if (mmio_dev) {
		kvm_iodevice_read(mmio_dev, gpa, bytes, val);
		mutex_unlock(&vcpu->kvm->lock);
		return X86EMUL_CONTINUE;
	}
	mutex_unlock(&vcpu->kvm->lock);

	vcpu->mmio_needed = 1;
	vcpu->mmio_phys_addr = gpa;
	vcpu->mmio_size = bytes;
	vcpu->mmio_is_write = 0;

	return X86EMUL_UNHANDLEABLE;
}

int emulator_write_phys(struct kvm_vcpu *vcpu, gpa_t gpa,
			  const void *val, int bytes)
{
	int ret;

	ret = kvm_write_guest(vcpu->kvm, gpa, val, bytes);
	if (ret < 0)
		return 0;
	kvm_mmu_pte_write(vcpu, gpa, val, bytes);
	return 1;
}

static int emulator_write_emulated_onepage(unsigned long addr,
					   const void *val,
					   unsigned int bytes,
					   struct kvm_vcpu *vcpu)
{
	struct kvm_io_device *mmio_dev;
	gpa_t                 gpa;

	gpa = vcpu->arch.mmu.gva_to_gpa(vcpu, addr);

	if (gpa == UNMAPPED_GVA) {
		kvm_inject_page_fault(vcpu, addr, 2);
		return X86EMUL_PROPAGATE_FAULT;
	}

	/* For APIC access vmexit */
	if ((gpa & PAGE_MASK) == APIC_DEFAULT_PHYS_BASE)
		goto mmio;

	if (emulator_write_phys(vcpu, gpa, val, bytes))
		return X86EMUL_CONTINUE;

mmio:
	/*
	 * Is this MMIO handled locally?
	 */
	mutex_lock(&vcpu->kvm->lock);
	mmio_dev = vcpu_find_mmio_dev(vcpu, gpa, bytes, 1);
	if (mmio_dev) {
		kvm_iodevice_write(mmio_dev, gpa, bytes, val);
		mutex_unlock(&vcpu->kvm->lock);
		return X86EMUL_CONTINUE;
	}
	mutex_unlock(&vcpu->kvm->lock);

	vcpu->mmio_needed = 1;
	vcpu->mmio_phys_addr = gpa;
	vcpu->mmio_size = bytes;
	vcpu->mmio_is_write = 1;
	memcpy(vcpu->mmio_data, val, bytes);

	return X86EMUL_CONTINUE;
}

int emulator_write_emulated(unsigned long addr,
				   const void *val,
				   unsigned int bytes,
				   struct kvm_vcpu *vcpu)
{
	/* Crossing a page boundary? */
	if (((addr + bytes - 1) ^ addr) & PAGE_MASK) {
		int rc, now;

		now = -addr & ~PAGE_MASK;
		rc = emulator_write_emulated_onepage(addr, val, now, vcpu);
		if (rc != X86EMUL_CONTINUE)
			return rc;
		addr += now;
		val += now;
		bytes -= now;
	}
	return emulator_write_emulated_onepage(addr, val, bytes, vcpu);
}
EXPORT_SYMBOL_GPL(emulator_write_emulated);

static int emulator_cmpxchg_emulated(unsigned long addr,
				     const void *old,
				     const void *new,
				     unsigned int bytes,
				     struct kvm_vcpu *vcpu)
{
	static int reported;

	if (!reported) {
		reported = 1;
		printk(KERN_WARNING "kvm: emulating exchange as write\n");
	}
#ifndef CONFIG_X86_64
	/* guests cmpxchg8b have to be emulated atomically */
	if (bytes == 8) {
		gpa_t gpa;
		struct page *page;
		char *kaddr;
		u64 val;

		gpa = vcpu->arch.mmu.gva_to_gpa(vcpu, addr);

		if (gpa == UNMAPPED_GVA ||
		   (gpa & PAGE_MASK) == APIC_DEFAULT_PHYS_BASE)
			goto emul_write;

		if (((gpa + bytes - 1) & PAGE_MASK) != (gpa & PAGE_MASK))
			goto emul_write;

		val = *(u64 *)new;

		page = gfn_to_page(vcpu->kvm, gpa >> PAGE_SHIFT);

		kaddr = kmap_atomic(page, KM_USER0);
		set_64bit((u64 *)(kaddr + offset_in_page(gpa)), val);
		kunmap_atomic(kaddr, KM_USER0);
		kvm_release_page_dirty(page);
	}
emul_write:
#endif

	return emulator_write_emulated(addr, new, bytes, vcpu);
}

static unsigned long get_segment_base(struct kvm_vcpu *vcpu, int seg)
{
	return kvm_x86_ops->get_segment_base(vcpu, seg);
}

int emulate_invlpg(struct kvm_vcpu *vcpu, gva_t address)
{
	kvm_mmu_invlpg(vcpu, address);
	return X86EMUL_CONTINUE;
}

int emulate_clts(struct kvm_vcpu *vcpu)
{
	KVMTRACE_0D(CLTS, vcpu, handler);
	kvm_x86_ops->set_cr0(vcpu, vcpu->arch.cr0 & ~X86_CR0_TS);
	return X86EMUL_CONTINUE;
}

int emulator_get_dr(struct x86_emulate_ctxt *ctxt, int dr, unsigned long *dest)
{
	struct kvm_vcpu *vcpu = ctxt->vcpu;

	switch (dr) {
	case 0 ... 3:
		*dest = kvm_x86_ops->get_dr(vcpu, dr);
		return X86EMUL_CONTINUE;
	default:
		pr_unimpl(vcpu, "%s: unexpected dr %u\n", __func__, dr);
		return X86EMUL_UNHANDLEABLE;
	}
}

int emulator_set_dr(struct x86_emulate_ctxt *ctxt, int dr, unsigned long value)
{
	unsigned long mask = (ctxt->mode == X86EMUL_MODE_PROT64) ? ~0ULL : ~0U;
	int exception;

	kvm_x86_ops->set_dr(ctxt->vcpu, dr, value & mask, &exception);
	if (exception) {
		/* FIXME: better handling */
		return X86EMUL_UNHANDLEABLE;
	}
	return X86EMUL_CONTINUE;
}

void kvm_report_emulation_failure(struct kvm_vcpu *vcpu, const char *context)
{
	u8 opcodes[4];
	unsigned long rip = kvm_rip_read(vcpu);
	unsigned long rip_linear;

	if (!printk_ratelimit())
		return;

	rip_linear = rip + get_segment_base(vcpu, VCPU_SREG_CS);

	emulator_read_std(rip_linear, (void *)opcodes, 4, vcpu);

	printk(KERN_ERR "emulation failed (%s) rip %lx %02x %02x %02x %02x\n",
	       context, rip, opcodes[0], opcodes[1], opcodes[2], opcodes[3]);
}
EXPORT_SYMBOL_GPL(kvm_report_emulation_failure);

static struct x86_emulate_ops emulate_ops = {
	.read_std            = emulator_read_std,
	.read_emulated       = emulator_read_emulated,
	.write_emulated      = emulator_write_emulated,
	.cmpxchg_emulated    = emulator_cmpxchg_emulated,
};

static void cache_all_regs(struct kvm_vcpu *vcpu)
{
	kvm_register_read(vcpu, VCPU_REGS_RAX);
	kvm_register_read(vcpu, VCPU_REGS_RSP);
	kvm_register_read(vcpu, VCPU_REGS_RIP);
	vcpu->arch.regs_dirty = ~0;
}

int emulate_instruction(struct kvm_vcpu *vcpu,
			struct kvm_run *run,
			unsigned long cr2,
			u16 error_code,
			int emulation_type)
{
	int r;
	struct decode_cache *c;

	kvm_clear_exception_queue(vcpu);
	vcpu->arch.mmio_fault_cr2 = cr2;
	/*
	 * TODO: fix x86_emulate.c to use guest_read/write_register
	 * instead of direct ->regs accesses, can save hundred cycles
	 * on Intel for instructions that don't read/change RSP, for
	 * for example.
	 */
	cache_all_regs(vcpu);

	vcpu->mmio_is_write = 0;
	vcpu->arch.pio.string = 0;

	if (!(emulation_type & EMULTYPE_NO_DECODE)) {
		int cs_db, cs_l;
		kvm_x86_ops->get_cs_db_l_bits(vcpu, &cs_db, &cs_l);

		vcpu->arch.emulate_ctxt.vcpu = vcpu;
		vcpu->arch.emulate_ctxt.eflags = kvm_x86_ops->get_rflags(vcpu);
		vcpu->arch.emulate_ctxt.mode =
			(vcpu->arch.emulate_ctxt.eflags & X86_EFLAGS_VM)
			? X86EMUL_MODE_REAL : cs_l
			? X86EMUL_MODE_PROT64 :	cs_db
			? X86EMUL_MODE_PROT32 : X86EMUL_MODE_PROT16;

		r = x86_decode_insn(&vcpu->arch.emulate_ctxt, &emulate_ops);

		/* Reject the instructions other than VMCALL/VMMCALL when
		 * try to emulate invalid opcode */
		c = &vcpu->arch.emulate_ctxt.decode;
		if ((emulation_type & EMULTYPE_TRAP_UD) &&
		    (!(c->twobyte && c->b == 0x01 &&
		      (c->modrm_reg == 0 || c->modrm_reg == 3) &&
		       c->modrm_mod == 3 && c->modrm_rm == 1)))
			return EMULATE_FAIL;

		++vcpu->stat.insn_emulation;
		if (r)  {
			++vcpu->stat.insn_emulation_fail;
			if (kvm_mmu_unprotect_page_virt(vcpu, cr2))
				return EMULATE_DONE;
			return EMULATE_FAIL;
		}
	}

	r = x86_emulate_insn(&vcpu->arch.emulate_ctxt, &emulate_ops);

	if (vcpu->arch.pio.string)
		return EMULATE_DO_MMIO;

	if ((r || vcpu->mmio_is_write) && run) {
		run->exit_reason = KVM_EXIT_MMIO;
		run->mmio.phys_addr = vcpu->mmio_phys_addr;
		memcpy(run->mmio.data, vcpu->mmio_data, 8);
		run->mmio.len = vcpu->mmio_size;
		run->mmio.is_write = vcpu->mmio_is_write;
	}

	if (r) {
		if (kvm_mmu_unprotect_page_virt(vcpu, cr2))
			return EMULATE_DONE;
		if (!vcpu->mmio_needed) {
			kvm_report_emulation_failure(vcpu, "mmio");
			return EMULATE_FAIL;
		}
		return EMULATE_DO_MMIO;
	}

	kvm_x86_ops->set_rflags(vcpu, vcpu->arch.emulate_ctxt.eflags);

	if (vcpu->mmio_is_write) {
		vcpu->mmio_needed = 0;
		return EMULATE_DO_MMIO;
	}

	return EMULATE_DONE;
}
EXPORT_SYMBOL_GPL(emulate_instruction);

static void free_pio_guest_pages(struct kvm_vcpu *vcpu)
{
	int i;

	for (i = 0; i < ARRAY_SIZE(vcpu->arch.pio.guest_pages); ++i)
		if (vcpu->arch.pio.guest_pages[i]) {
			kvm_release_page_dirty(vcpu->arch.pio.guest_pages[i]);
			vcpu->arch.pio.guest_pages[i] = NULL;
		}
}

static int pio_copy_data(struct kvm_vcpu *vcpu)
{
	void *p = vcpu->arch.pio_data;
	void *q;
	unsigned bytes;
	int nr_pages = vcpu->arch.pio.guest_pages[1] ? 2 : 1;

	q = vmap(vcpu->arch.pio.guest_pages, nr_pages, VM_READ|VM_WRITE,
		 PAGE_KERNEL);
	if (!q) {
		free_pio_guest_pages(vcpu);
		return -ENOMEM;
	}
	q += vcpu->arch.pio.guest_page_offset;
	bytes = vcpu->arch.pio.size * vcpu->arch.pio.cur_count;
	if (vcpu->arch.pio.in)
		memcpy(q, p, bytes);
	else
		memcpy(p, q, bytes);
	q -= vcpu->arch.pio.guest_page_offset;
	vunmap(q);
	free_pio_guest_pages(vcpu);
	return 0;
}

int complete_pio(struct kvm_vcpu *vcpu)
{
	struct kvm_pio_request *io = &vcpu->arch.pio;
	long delta;
	int r;
	unsigned long val;

	if (!io->string) {
		if (io->in) {
			val = kvm_register_read(vcpu, VCPU_REGS_RAX);
			memcpy(&val, vcpu->arch.pio_data, io->size);
			kvm_register_write(vcpu, VCPU_REGS_RAX, val);
		}
	} else {
		if (io->in) {
			r = pio_copy_data(vcpu);
			if (r)
				return r;
		}

		delta = 1;
		if (io->rep) {
			delta *= io->cur_count;
			/*
			 * The size of the register should really depend on
			 * current address size.
			 */
			val = kvm_register_read(vcpu, VCPU_REGS_RCX);
			val -= delta;
			kvm_register_write(vcpu, VCPU_REGS_RCX, val);
		}
		if (io->down)
			delta = -delta;
		delta *= io->size;
		if (io->in) {
			val = kvm_register_read(vcpu, VCPU_REGS_RDI);
			val += delta;
			kvm_register_write(vcpu, VCPU_REGS_RDI, val);
		} else {
			val = kvm_register_read(vcpu, VCPU_REGS_RSI);
			val += delta;
			kvm_register_write(vcpu, VCPU_REGS_RSI, val);
		}
	}

	io->count -= io->cur_count;
	io->cur_count = 0;

	return 0;
}

static void kernel_pio(struct kvm_io_device *pio_dev,
		       struct kvm_vcpu *vcpu,
		       void *pd)
{
	/* TODO: String I/O for in kernel device */

	mutex_lock(&vcpu->kvm->lock);
	if (vcpu->arch.pio.in)
		kvm_iodevice_read(pio_dev, vcpu->arch.pio.port,
				  vcpu->arch.pio.size,
				  pd);
	else
		kvm_iodevice_write(pio_dev, vcpu->arch.pio.port,
				   vcpu->arch.pio.size,
				   pd);
	mutex_unlock(&vcpu->kvm->lock);
}

static void pio_string_write(struct kvm_io_device *pio_dev,
			     struct kvm_vcpu *vcpu)
{
	struct kvm_pio_request *io = &vcpu->arch.pio;
	void *pd = vcpu->arch.pio_data;
	int i;

	mutex_lock(&vcpu->kvm->lock);
	for (i = 0; i < io->cur_count; i++) {
		kvm_iodevice_write(pio_dev, io->port,
				   io->size,
				   pd);
		pd += io->size;
	}
	mutex_unlock(&vcpu->kvm->lock);
}

static struct kvm_io_device *vcpu_find_pio_dev(struct kvm_vcpu *vcpu,
					       gpa_t addr, int len,
					       int is_write)
{
	return kvm_io_bus_find_dev(&vcpu->kvm->pio_bus, addr, len, is_write);
}

int kvm_emulate_pio(struct kvm_vcpu *vcpu, struct kvm_run *run, int in,
		  int size, unsigned port)
{
	struct kvm_io_device *pio_dev;
	unsigned long val;

	vcpu->run->exit_reason = KVM_EXIT_IO;
	vcpu->run->io.direction = in ? KVM_EXIT_IO_IN : KVM_EXIT_IO_OUT;
	vcpu->run->io.size = vcpu->arch.pio.size = size;
	vcpu->run->io.data_offset = KVM_PIO_PAGE_OFFSET * PAGE_SIZE;
	vcpu->run->io.count = vcpu->arch.pio.count = vcpu->arch.pio.cur_count = 1;
	vcpu->run->io.port = vcpu->arch.pio.port = port;
	vcpu->arch.pio.in = in;
	vcpu->arch.pio.string = 0;
	vcpu->arch.pio.down = 0;
	vcpu->arch.pio.guest_page_offset = 0;
	vcpu->arch.pio.rep = 0;

	if (vcpu->run->io.direction == KVM_EXIT_IO_IN)
		KVMTRACE_2D(IO_READ, vcpu, vcpu->run->io.port, (u32)size,
			    handler);
	else
		KVMTRACE_2D(IO_WRITE, vcpu, vcpu->run->io.port, (u32)size,
			    handler);

	val = kvm_register_read(vcpu, VCPU_REGS_RAX);
	memcpy(vcpu->arch.pio_data, &val, 4);

	kvm_x86_ops->skip_emulated_instruction(vcpu);

	pio_dev = vcpu_find_pio_dev(vcpu, port, size, !in);
	if (pio_dev) {
		kernel_pio(pio_dev, vcpu, vcpu->arch.pio_data);
		complete_pio(vcpu);
		return 1;
	}
	return 0;
}
EXPORT_SYMBOL_GPL(kvm_emulate_pio);

int kvm_emulate_pio_string(struct kvm_vcpu *vcpu, struct kvm_run *run, int in,
		  int size, unsigned long count, int down,
		  gva_t address, int rep, unsigned port)
{
	unsigned now, in_page;
	int i, ret = 0;
	int nr_pages = 1;
	struct page *page;
	struct kvm_io_device *pio_dev;

	vcpu->run->exit_reason = KVM_EXIT_IO;
	vcpu->run->io.direction = in ? KVM_EXIT_IO_IN : KVM_EXIT_IO_OUT;
	vcpu->run->io.size = vcpu->arch.pio.size = size;
	vcpu->run->io.data_offset = KVM_PIO_PAGE_OFFSET * PAGE_SIZE;
	vcpu->run->io.count = vcpu->arch.pio.count = vcpu->arch.pio.cur_count = count;
	vcpu->run->io.port = vcpu->arch.pio.port = port;
	vcpu->arch.pio.in = in;
	vcpu->arch.pio.string = 1;
	vcpu->arch.pio.down = down;
	vcpu->arch.pio.guest_page_offset = offset_in_page(address);
	vcpu->arch.pio.rep = rep;

	if (vcpu->run->io.direction == KVM_EXIT_IO_IN)
		KVMTRACE_2D(IO_READ, vcpu, vcpu->run->io.port, (u32)size,
			    handler);
	else
		KVMTRACE_2D(IO_WRITE, vcpu, vcpu->run->io.port, (u32)size,
			    handler);

	if (!count) {
		kvm_x86_ops->skip_emulated_instruction(vcpu);
		return 1;
	}

	if (!down)
		in_page = PAGE_SIZE - offset_in_page(address);
	else
		in_page = offset_in_page(address) + size;
	now = min(count, (unsigned long)in_page / size);
	if (!now) {
		/*
		 * String I/O straddles page boundary.  Pin two guest pages
		 * so that we satisfy atomicity constraints.  Do just one
		 * transaction to avoid complexity.
		 */
		nr_pages = 2;
		now = 1;
	}
	if (down) {
		/*
		 * String I/O in reverse.  Yuck.  Kill the guest, fix later.
		 */
		pr_unimpl(vcpu, "guest string pio down\n");
		kvm_inject_gp(vcpu, 0);
		return 1;
	}
	vcpu->run->io.count = now;
	vcpu->arch.pio.cur_count = now;

	if (vcpu->arch.pio.cur_count == vcpu->arch.pio.count)
		kvm_x86_ops->skip_emulated_instruction(vcpu);

	for (i = 0; i < nr_pages; ++i) {
		page = gva_to_page(vcpu, address + i * PAGE_SIZE);
		vcpu->arch.pio.guest_pages[i] = page;
		if (!page) {
			kvm_inject_gp(vcpu, 0);
			free_pio_guest_pages(vcpu);
			return 1;
		}
	}

	pio_dev = vcpu_find_pio_dev(vcpu, port,
				    vcpu->arch.pio.cur_count,
				    !vcpu->arch.pio.in);
	if (!vcpu->arch.pio.in) {
		/* string PIO write */
		ret = pio_copy_data(vcpu);
		if (ret >= 0 && pio_dev) {
			pio_string_write(pio_dev, vcpu);
			complete_pio(vcpu);
			if (vcpu->arch.pio.count == 0)
				ret = 1;
		}
	} else if (pio_dev)
		pr_unimpl(vcpu, "no string pio read support yet, "
		       "port %x size %d count %ld\n",
			port, size, count);

	return ret;
}
EXPORT_SYMBOL_GPL(kvm_emulate_pio_string);

int kvm_arch_init(void *opaque)
{
	int r;
	struct kvm_x86_ops *ops = (struct kvm_x86_ops *)opaque;

	if (kvm_x86_ops) {
		printk(KERN_ERR "kvm: already loaded the other module\n");
		r = -EEXIST;
		goto out;
	}

	if (!ops->cpu_has_kvm_support()) {
		printk(KERN_ERR "kvm: no hardware support\n");
		r = -EOPNOTSUPP;
		goto out;
	}
	if (ops->disabled_by_bios()) {
		printk(KERN_ERR "kvm: disabled by bios\n");
		r = -EOPNOTSUPP;
		goto out;
	}

	r = kvm_mmu_module_init();
	if (r)
		goto out;

	kvm_init_msr_list();

	kvm_x86_ops = ops;
	kvm_mmu_set_nonpresent_ptes(0ull, 0ull);
	kvm_mmu_set_base_ptes(PT_PRESENT_MASK);
	kvm_mmu_set_mask_ptes(PT_USER_MASK, PT_ACCESSED_MASK,
			PT_DIRTY_MASK, PT64_NX_MASK, 0);
	return 0;

out:
	return r;
}

void kvm_arch_exit(void)
{
	kvm_x86_ops = NULL;
	kvm_mmu_module_exit();
}

int kvm_emulate_halt(struct kvm_vcpu *vcpu)
{
	++vcpu->stat.halt_exits;
	KVMTRACE_0D(HLT, vcpu, handler);
	if (irqchip_in_kernel(vcpu->kvm)) {
		vcpu->arch.mp_state = KVM_MP_STATE_HALTED;
		return 1;
	} else {
		vcpu->run->exit_reason = KVM_EXIT_HLT;
		return 0;
	}
}
EXPORT_SYMBOL_GPL(kvm_emulate_halt);

static inline gpa_t hc_gpa(struct kvm_vcpu *vcpu, unsigned long a0,
			   unsigned long a1)
{
	if (is_long_mode(vcpu))
		return a0;
	else
		return a0 | ((gpa_t)a1 << 32);
}

int kvm_emulate_hypercall(struct kvm_vcpu *vcpu)
{
	unsigned long nr, a0, a1, a2, a3, ret;
	int r = 1;

	nr = kvm_register_read(vcpu, VCPU_REGS_RAX);
	a0 = kvm_register_read(vcpu, VCPU_REGS_RBX);
	a1 = kvm_register_read(vcpu, VCPU_REGS_RCX);
	a2 = kvm_register_read(vcpu, VCPU_REGS_RDX);
	a3 = kvm_register_read(vcpu, VCPU_REGS_RSI);

	KVMTRACE_1D(VMMCALL, vcpu, (u32)nr, handler);

	if (!is_long_mode(vcpu)) {
		nr &= 0xFFFFFFFF;
		a0 &= 0xFFFFFFFF;
		a1 &= 0xFFFFFFFF;
		a2 &= 0xFFFFFFFF;
		a3 &= 0xFFFFFFFF;
	}

	switch (nr) {
	case KVM_HC_VAPIC_POLL_IRQ:
		ret = 0;
		break;
	case KVM_HC_MMU_OP:
		r = kvm_pv_mmu_op(vcpu, a0, hc_gpa(vcpu, a1, a2), &ret);
		break;
	default:
		ret = -KVM_ENOSYS;
		break;
	}
	kvm_register_write(vcpu, VCPU_REGS_RAX, ret);
	++vcpu->stat.hypercalls;
	return r;
}
EXPORT_SYMBOL_GPL(kvm_emulate_hypercall);

int kvm_fix_hypercall(struct kvm_vcpu *vcpu)
{
	char instruction[3];
	int ret = 0;
	unsigned long rip = kvm_rip_read(vcpu);


	/*
	 * Blow out the MMU to ensure that no other VCPU has an active mapping
	 * to ensure that the updated hypercall appears atomically across all
	 * VCPUs.
	 */
	kvm_mmu_zap_all(vcpu->kvm);

	kvm_x86_ops->patch_hypercall(vcpu, instruction);
	if (emulator_write_emulated(rip, instruction, 3, vcpu)
	    != X86EMUL_CONTINUE)
		ret = -EFAULT;

	return ret;
}

static u64 mk_cr_64(u64 curr_cr, u32 new_val)
{
	return (curr_cr & ~((1ULL << 32) - 1)) | new_val;
}

void realmode_lgdt(struct kvm_vcpu *vcpu, u16 limit, unsigned long base)
{
	struct descriptor_table dt = { limit, base };

	kvm_x86_ops->set_gdt(vcpu, &dt);
}

void realmode_lidt(struct kvm_vcpu *vcpu, u16 limit, unsigned long base)
{
	struct descriptor_table dt = { limit, base };

	kvm_x86_ops->set_idt(vcpu, &dt);
}

void realmode_lmsw(struct kvm_vcpu *vcpu, unsigned long msw,
		   unsigned long *rflags)
{
	kvm_lmsw(vcpu, msw);
	*rflags = kvm_x86_ops->get_rflags(vcpu);
}

unsigned long realmode_get_cr(struct kvm_vcpu *vcpu, int cr)
{
	unsigned long value;

	kvm_x86_ops->decache_cr4_guest_bits(vcpu);
	switch (cr) {
	case 0:
		value = vcpu->arch.cr0;
		break;
	case 2:
		value = vcpu->arch.cr2;
		break;
	case 3:
		value = vcpu->arch.cr3;
		break;
	case 4:
		value = vcpu->arch.cr4;
		break;
	case 8:
		value = kvm_get_cr8(vcpu);
		break;
	default:
		vcpu_printf(vcpu, "%s: unexpected cr %u\n", __func__, cr);
		return 0;
	}
	KVMTRACE_3D(CR_READ, vcpu, (u32)cr, (u32)value,
		    (u32)((u64)value >> 32), handler);

	return value;
}

void realmode_set_cr(struct kvm_vcpu *vcpu, int cr, unsigned long val,
		     unsigned long *rflags)
{
	KVMTRACE_3D(CR_WRITE, vcpu, (u32)cr, (u32)val,
		    (u32)((u64)val >> 32), handler);

	switch (cr) {
	case 0:
		kvm_set_cr0(vcpu, mk_cr_64(vcpu->arch.cr0, val));
		*rflags = kvm_x86_ops->get_rflags(vcpu);
		break;
	case 2:
		vcpu->arch.cr2 = val;
		break;
	case 3:
		kvm_set_cr3(vcpu, val);
		break;
	case 4:
		kvm_set_cr4(vcpu, mk_cr_64(vcpu->arch.cr4, val));
		break;
	case 8:
		kvm_set_cr8(vcpu, val & 0xfUL);
		break;
	default:
		vcpu_printf(vcpu, "%s: unexpected cr %u\n", __func__, cr);
	}
}

static int move_to_next_stateful_cpuid_entry(struct kvm_vcpu *vcpu, int i)
{
	struct kvm_cpuid_entry2 *e = &vcpu->arch.cpuid_entries[i];
	int j, nent = vcpu->arch.cpuid_nent;

	e->flags &= ~KVM_CPUID_FLAG_STATE_READ_NEXT;
	/* when no next entry is found, the current entry[i] is reselected */
	for (j = i + 1; j == i; j = (j + 1) % nent) {
		struct kvm_cpuid_entry2 *ej = &vcpu->arch.cpuid_entries[j];
		if (ej->function == e->function) {
			ej->flags |= KVM_CPUID_FLAG_STATE_READ_NEXT;
			return j;
		}
	}
	return 0; /* silence gcc, even though control never reaches here */
}

/* find an entry with matching function, matching index (if needed), and that
 * should be read next (if it's stateful) */
static int is_matching_cpuid_entry(struct kvm_cpuid_entry2 *e,
	u32 function, u32 index)
{
	if (e->function != function)
		return 0;
	if ((e->flags & KVM_CPUID_FLAG_SIGNIFCANT_INDEX) && e->index != index)
		return 0;
	if ((e->flags & KVM_CPUID_FLAG_STATEFUL_FUNC) &&
		!(e->flags & KVM_CPUID_FLAG_STATE_READ_NEXT))
		return 0;
	return 1;
}

void kvm_emulate_cpuid(struct kvm_vcpu *vcpu)
{
	int i;
	u32 function, index;
	struct kvm_cpuid_entry2 *e, *best;

	function = kvm_register_read(vcpu, VCPU_REGS_RAX);
	index = kvm_register_read(vcpu, VCPU_REGS_RCX);
	kvm_register_write(vcpu, VCPU_REGS_RAX, 0);
	kvm_register_write(vcpu, VCPU_REGS_RBX, 0);
	kvm_register_write(vcpu, VCPU_REGS_RCX, 0);
	kvm_register_write(vcpu, VCPU_REGS_RDX, 0);
	best = NULL;
	for (i = 0; i < vcpu->arch.cpuid_nent; ++i) {
		e = &vcpu->arch.cpuid_entries[i];
		if (is_matching_cpuid_entry(e, function, index)) {
			if (e->flags & KVM_CPUID_FLAG_STATEFUL_FUNC)
				move_to_next_stateful_cpuid_entry(vcpu, i);
			best = e;
			break;
		}
		/*
		 * Both basic or both extended?
		 */
		if (((e->function ^ function) & 0x80000000) == 0)
			if (!best || e->function > best->function)
				best = e;
	}
	if (best) {
		kvm_register_write(vcpu, VCPU_REGS_RAX, best->eax);
		kvm_register_write(vcpu, VCPU_REGS_RBX, best->ebx);
		kvm_register_write(vcpu, VCPU_REGS_RCX, best->ecx);
		kvm_register_write(vcpu, VCPU_REGS_RDX, best->edx);
	}
	kvm_x86_ops->skip_emulated_instruction(vcpu);
	KVMTRACE_5D(CPUID, vcpu, function,
		    (u32)kvm_register_read(vcpu, VCPU_REGS_RAX),
		    (u32)kvm_register_read(vcpu, VCPU_REGS_RBX),
		    (u32)kvm_register_read(vcpu, VCPU_REGS_RCX),
		    (u32)kvm_register_read(vcpu, VCPU_REGS_RDX), handler);
}
EXPORT_SYMBOL_GPL(kvm_emulate_cpuid);

/*
 * Check if userspace requested an interrupt window, and that the
 * interrupt window is open.
 *
 * No need to exit to userspace if we already have an interrupt queued.
 */
static int dm_request_for_irq_injection(struct kvm_vcpu *vcpu,
					  struct kvm_run *kvm_run)
{
	return (!vcpu->arch.irq_summary &&
		kvm_run->request_interrupt_window &&
		vcpu->arch.interrupt_window_open &&
		(kvm_x86_ops->get_rflags(vcpu) & X86_EFLAGS_IF));
}

static void post_kvm_run_save(struct kvm_vcpu *vcpu,
			      struct kvm_run *kvm_run)
{
	kvm_run->if_flag = (kvm_x86_ops->get_rflags(vcpu) & X86_EFLAGS_IF) != 0;
	kvm_run->cr8 = kvm_get_cr8(vcpu);
	kvm_run->apic_base = kvm_get_apic_base(vcpu);
	if (irqchip_in_kernel(vcpu->kvm))
		kvm_run->ready_for_interrupt_injection = 1;
	else
		kvm_run->ready_for_interrupt_injection =
					(vcpu->arch.interrupt_window_open &&
					 vcpu->arch.irq_summary == 0);
}

static void vapic_enter(struct kvm_vcpu *vcpu)
{
	struct kvm_lapic *apic = vcpu->arch.apic;
	struct page *page;

	if (!apic || !apic->vapic_addr)
		return;

	page = gfn_to_page(vcpu->kvm, apic->vapic_addr >> PAGE_SHIFT);

	vcpu->arch.apic->vapic_page = page;
}

static void vapic_exit(struct kvm_vcpu *vcpu)
{
	struct kvm_lapic *apic = vcpu->arch.apic;

	if (!apic || !apic->vapic_addr)
		return;

	down_read(&vcpu->kvm->slots_lock);
	kvm_release_page_dirty(apic->vapic_page);
	mark_page_dirty(vcpu->kvm, apic->vapic_addr >> PAGE_SHIFT);
	up_read(&vcpu->kvm->slots_lock);
}

static int vcpu_enter_guest(struct kvm_vcpu *vcpu, struct kvm_run *kvm_run)
{
	int r;

	if (vcpu->requests)
		if (test_and_clear_bit(KVM_REQ_MMU_RELOAD, &vcpu->requests))
			kvm_mmu_unload(vcpu);

	r = kvm_mmu_reload(vcpu);
	if (unlikely(r))
		goto out;

	if (vcpu->requests) {
		if (test_and_clear_bit(KVM_REQ_MIGRATE_TIMER, &vcpu->requests))
			__kvm_migrate_timers(vcpu);
		if (test_and_clear_bit(KVM_REQ_MMU_SYNC, &vcpu->requests))
			kvm_mmu_sync_roots(vcpu);
		if (test_and_clear_bit(KVM_REQ_TLB_FLUSH, &vcpu->requests))
			kvm_x86_ops->tlb_flush(vcpu);
		if (test_and_clear_bit(KVM_REQ_REPORT_TPR_ACCESS,
				       &vcpu->requests)) {
			kvm_run->exit_reason = KVM_EXIT_TPR_ACCESS;
			r = 0;
			goto out;
		}
		if (test_and_clear_bit(KVM_REQ_TRIPLE_FAULT, &vcpu->requests)) {
			kvm_run->exit_reason = KVM_EXIT_SHUTDOWN;
			r = 0;
			goto out;
		}
	}

	clear_bit(KVM_REQ_PENDING_TIMER, &vcpu->requests);
	kvm_inject_pending_timer_irqs(vcpu);

	preempt_disable();

	kvm_x86_ops->prepare_guest_switch(vcpu);
	kvm_load_guest_fpu(vcpu);

	local_irq_disable();

	if (vcpu->requests || need_resched() || signal_pending(current)) {
		local_irq_enable();
		preempt_enable();
		r = 1;
		goto out;
	}

	if (vcpu->guest_debug.enabled)
		kvm_x86_ops->guest_debug_pre(vcpu);

	vcpu->guest_mode = 1;
	/*
	 * Make sure that guest_mode assignment won't happen after
	 * testing the pending IRQ vector bitmap.
	 */
	smp_wmb();

	if (vcpu->arch.exception.pending)
		__queue_exception(vcpu);
	else if (irqchip_in_kernel(vcpu->kvm))
		kvm_x86_ops->inject_pending_irq(vcpu);
	else
		kvm_x86_ops->inject_pending_vectors(vcpu, kvm_run);

	kvm_lapic_sync_to_vapic(vcpu);

	up_read(&vcpu->kvm->slots_lock);

	kvm_guest_enter();


	KVMTRACE_0D(VMENTRY, vcpu, entryexit);
	kvm_x86_ops->run(vcpu, kvm_run);

	vcpu->guest_mode = 0;
	local_irq_enable();

	++vcpu->stat.exits;

	/*
	 * We must have an instruction between local_irq_enable() and
	 * kvm_guest_exit(), so the timer interrupt isn't delayed by
	 * the interrupt shadow.  The stat.exits increment will do nicely.
	 * But we need to prevent reordering, hence this barrier():
	 */
	barrier();

	kvm_guest_exit();

	preempt_enable();

	down_read(&vcpu->kvm->slots_lock);

	/*
	 * Profile KVM exit RIPs:
	 */
	if (unlikely(prof_on == KVM_PROFILING)) {
		unsigned long rip = kvm_rip_read(vcpu);
		profile_hit(KVM_PROFILING, (void *)rip);
	}

	if (vcpu->arch.exception.pending && kvm_x86_ops->exception_injected(vcpu))
		vcpu->arch.exception.pending = false;

	kvm_lapic_sync_from_vapic(vcpu);

	r = kvm_x86_ops->handle_exit(kvm_run, vcpu);
out:
	return r;
}

static int __vcpu_run(struct kvm_vcpu *vcpu, struct kvm_run *kvm_run)
{
	int r;

	if (unlikely(vcpu->arch.mp_state == KVM_MP_STATE_SIPI_RECEIVED)) {
		pr_debug("vcpu %d received sipi with vector # %x\n",
			 vcpu->vcpu_id, vcpu->arch.sipi_vector);
		kvm_lapic_reset(vcpu);
		r = kvm_x86_ops->vcpu_reset(vcpu);
		if (r)
			return r;
		vcpu->arch.mp_state = KVM_MP_STATE_RUNNABLE;
	}

	down_read(&vcpu->kvm->slots_lock);
	vapic_enter(vcpu);

	r = 1;
	while (r > 0) {
		if (vcpu->arch.mp_state == KVM_MP_STATE_RUNNABLE)
			r = vcpu_enter_guest(vcpu, kvm_run);
		else {
			up_read(&vcpu->kvm->slots_lock);
			kvm_vcpu_block(vcpu);
			down_read(&vcpu->kvm->slots_lock);
			if (test_and_clear_bit(KVM_REQ_UNHALT, &vcpu->requests))
				if (vcpu->arch.mp_state == KVM_MP_STATE_HALTED)
					vcpu->arch.mp_state =
							KVM_MP_STATE_RUNNABLE;
			if (vcpu->arch.mp_state != KVM_MP_STATE_RUNNABLE)
				r = -EINTR;
		}

		if (r > 0) {
			if (dm_request_for_irq_injection(vcpu, kvm_run)) {
				r = -EINTR;
				kvm_run->exit_reason = KVM_EXIT_INTR;
				++vcpu->stat.request_irq_exits;
			}
			if (signal_pending(current)) {
				r = -EINTR;
				kvm_run->exit_reason = KVM_EXIT_INTR;
				++vcpu->stat.signal_exits;
			}
			if (need_resched()) {
				up_read(&vcpu->kvm->slots_lock);
				kvm_resched(vcpu);
				down_read(&vcpu->kvm->slots_lock);
			}
		}
	}

	up_read(&vcpu->kvm->slots_lock);
	post_kvm_run_save(vcpu, kvm_run);

	vapic_exit(vcpu);

	return r;
}

int kvm_arch_vcpu_ioctl_run(struct kvm_vcpu *vcpu, struct kvm_run *kvm_run)
{
	int r;
	sigset_t sigsaved;

	vcpu_load(vcpu);

	if (vcpu->sigset_active)
		sigprocmask(SIG_SETMASK, &vcpu->sigset, &sigsaved);

	if (unlikely(vcpu->arch.mp_state == KVM_MP_STATE_UNINITIALIZED)) {
		kvm_vcpu_block(vcpu);
		clear_bit(KVM_REQ_UNHALT, &vcpu->requests);
		r = -EAGAIN;
		goto out;
	}

	/* re-sync apic's tpr */
	if (!irqchip_in_kernel(vcpu->kvm))
		kvm_set_cr8(vcpu, kvm_run->cr8);

	if (vcpu->arch.pio.cur_count) {
		r = complete_pio(vcpu);
		if (r)
			goto out;
	}
#if CONFIG_HAS_IOMEM
	if (vcpu->mmio_needed) {
		memcpy(vcpu->mmio_data, kvm_run->mmio.data, 8);
		vcpu->mmio_read_completed = 1;
		vcpu->mmio_needed = 0;

		down_read(&vcpu->kvm->slots_lock);
		r = emulate_instruction(vcpu, kvm_run,
					vcpu->arch.mmio_fault_cr2, 0,
					EMULTYPE_NO_DECODE);
		up_read(&vcpu->kvm->slots_lock);
		if (r == EMULATE_DO_MMIO) {
			/*
			 * Read-modify-write.  Back to userspace.
			 */
			r = 0;
			goto out;
		}
	}
#endif
	if (kvm_run->exit_reason == KVM_EXIT_HYPERCALL)
		kvm_register_write(vcpu, VCPU_REGS_RAX,
				     kvm_run->hypercall.ret);

	r = __vcpu_run(vcpu, kvm_run);

out:
	if (vcpu->sigset_active)
		sigprocmask(SIG_SETMASK, &sigsaved, NULL);

	vcpu_put(vcpu);
	return r;
}

int kvm_arch_vcpu_ioctl_get_regs(struct kvm_vcpu *vcpu, struct kvm_regs *regs)
{
	vcpu_load(vcpu);

	regs->rax = kvm_register_read(vcpu, VCPU_REGS_RAX);
	regs->rbx = kvm_register_read(vcpu, VCPU_REGS_RBX);
	regs->rcx = kvm_register_read(vcpu, VCPU_REGS_RCX);
	regs->rdx = kvm_register_read(vcpu, VCPU_REGS_RDX);
	regs->rsi = kvm_register_read(vcpu, VCPU_REGS_RSI);
	regs->rdi = kvm_register_read(vcpu, VCPU_REGS_RDI);
	regs->rsp = kvm_register_read(vcpu, VCPU_REGS_RSP);
	regs->rbp = kvm_register_read(vcpu, VCPU_REGS_RBP);
#ifdef CONFIG_X86_64
	regs->r8 = kvm_register_read(vcpu, VCPU_REGS_R8);
	regs->r9 = kvm_register_read(vcpu, VCPU_REGS_R9);
	regs->r10 = kvm_register_read(vcpu, VCPU_REGS_R10);
	regs->r11 = kvm_register_read(vcpu, VCPU_REGS_R11);
	regs->r12 = kvm_register_read(vcpu, VCPU_REGS_R12);
	regs->r13 = kvm_register_read(vcpu, VCPU_REGS_R13);
	regs->r14 = kvm_register_read(vcpu, VCPU_REGS_R14);
	regs->r15 = kvm_register_read(vcpu, VCPU_REGS_R15);
#endif

	regs->rip = kvm_rip_read(vcpu);
	regs->rflags = kvm_x86_ops->get_rflags(vcpu);

	/*
	 * Don't leak debug flags in case they were set for guest debugging
	 */
	if (vcpu->guest_debug.enabled && vcpu->guest_debug.singlestep)
		regs->rflags &= ~(X86_EFLAGS_TF | X86_EFLAGS_RF);

	vcpu_put(vcpu);

	return 0;
}

int kvm_arch_vcpu_ioctl_set_regs(struct kvm_vcpu *vcpu, struct kvm_regs *regs)
{
	vcpu_load(vcpu);

	kvm_register_write(vcpu, VCPU_REGS_RAX, regs->rax);
	kvm_register_write(vcpu, VCPU_REGS_RBX, regs->rbx);
	kvm_register_write(vcpu, VCPU_REGS_RCX, regs->rcx);
	kvm_register_write(vcpu, VCPU_REGS_RDX, regs->rdx);
	kvm_register_write(vcpu, VCPU_REGS_RSI, regs->rsi);
	kvm_register_write(vcpu, VCPU_REGS_RDI, regs->rdi);
	kvm_register_write(vcpu, VCPU_REGS_RSP, regs->rsp);
	kvm_register_write(vcpu, VCPU_REGS_RBP, regs->rbp);
#ifdef CONFIG_X86_64
	kvm_register_write(vcpu, VCPU_REGS_R8, regs->r8);
	kvm_register_write(vcpu, VCPU_REGS_R9, regs->r9);
	kvm_register_write(vcpu, VCPU_REGS_R10, regs->r10);
	kvm_register_write(vcpu, VCPU_REGS_R11, regs->r11);
	kvm_register_write(vcpu, VCPU_REGS_R12, regs->r12);
	kvm_register_write(vcpu, VCPU_REGS_R13, regs->r13);
	kvm_register_write(vcpu, VCPU_REGS_R14, regs->r14);
	kvm_register_write(vcpu, VCPU_REGS_R15, regs->r15);

#endif

	kvm_rip_write(vcpu, regs->rip);
	kvm_x86_ops->set_rflags(vcpu, regs->rflags);


	vcpu->arch.exception.pending = false;

	vcpu_put(vcpu);

	return 0;
}

void kvm_get_segment(struct kvm_vcpu *vcpu,
		     struct kvm_segment *var, int seg)
{
	kvm_x86_ops->get_segment(vcpu, var, seg);
}

void kvm_get_cs_db_l_bits(struct kvm_vcpu *vcpu, int *db, int *l)
{
	struct kvm_segment cs;

	kvm_get_segment(vcpu, &cs, VCPU_SREG_CS);
	*db = cs.db;
	*l = cs.l;
}
EXPORT_SYMBOL_GPL(kvm_get_cs_db_l_bits);

int kvm_arch_vcpu_ioctl_get_sregs(struct kvm_vcpu *vcpu,
				  struct kvm_sregs *sregs)
{
	struct descriptor_table dt;
	int pending_vec;

	vcpu_load(vcpu);

	kvm_get_segment(vcpu, &sregs->cs, VCPU_SREG_CS);
	kvm_get_segment(vcpu, &sregs->ds, VCPU_SREG_DS);
	kvm_get_segment(vcpu, &sregs->es, VCPU_SREG_ES);
	kvm_get_segment(vcpu, &sregs->fs, VCPU_SREG_FS);
	kvm_get_segment(vcpu, &sregs->gs, VCPU_SREG_GS);
	kvm_get_segment(vcpu, &sregs->ss, VCPU_SREG_SS);

	kvm_get_segment(vcpu, &sregs->tr, VCPU_SREG_TR);
	kvm_get_segment(vcpu, &sregs->ldt, VCPU_SREG_LDTR);

	kvm_x86_ops->get_idt(vcpu, &dt);
	sregs->idt.limit = dt.limit;
	sregs->idt.base = dt.base;
	kvm_x86_ops->get_gdt(vcpu, &dt);
	sregs->gdt.limit = dt.limit;
	sregs->gdt.base = dt.base;

	kvm_x86_ops->decache_cr4_guest_bits(vcpu);
	sregs->cr0 = vcpu->arch.cr0;
	sregs->cr2 = vcpu->arch.cr2;
	sregs->cr3 = vcpu->arch.cr3;
	sregs->cr4 = vcpu->arch.cr4;
	sregs->cr8 = kvm_get_cr8(vcpu);
	sregs->efer = vcpu->arch.shadow_efer;
	sregs->apic_base = kvm_get_apic_base(vcpu);

	if (irqchip_in_kernel(vcpu->kvm)) {
		memset(sregs->interrupt_bitmap, 0,
		       sizeof sregs->interrupt_bitmap);
		pending_vec = kvm_x86_ops->get_irq(vcpu);
		if (pending_vec >= 0)
			set_bit(pending_vec,
				(unsigned long *)sregs->interrupt_bitmap);
	} else
		memcpy(sregs->interrupt_bitmap, vcpu->arch.irq_pending,
		       sizeof sregs->interrupt_bitmap);

	vcpu_put(vcpu);

	return 0;
}

int kvm_arch_vcpu_ioctl_get_mpstate(struct kvm_vcpu *vcpu,
				    struct kvm_mp_state *mp_state)
{
	vcpu_load(vcpu);
	mp_state->mp_state = vcpu->arch.mp_state;
	vcpu_put(vcpu);
	return 0;
}

int kvm_arch_vcpu_ioctl_set_mpstate(struct kvm_vcpu *vcpu,
				    struct kvm_mp_state *mp_state)
{
	vcpu_load(vcpu);
	vcpu->arch.mp_state = mp_state->mp_state;
	vcpu_put(vcpu);
	return 0;
}

static void kvm_set_segment(struct kvm_vcpu *vcpu,
			struct kvm_segment *var, int seg)
{
	kvm_x86_ops->set_segment(vcpu, var, seg);
}

static void seg_desct_to_kvm_desct(struct desc_struct *seg_desc, u16 selector,
				   struct kvm_segment *kvm_desct)
{
	kvm_desct->base = seg_desc->base0;
	kvm_desct->base |= seg_desc->base1 << 16;
	kvm_desct->base |= seg_desc->base2 << 24;
	kvm_desct->limit = seg_desc->limit0;
	kvm_desct->limit |= seg_desc->limit << 16;
	if (seg_desc->g) {
		kvm_desct->limit <<= 12;
		kvm_desct->limit |= 0xfff;
	}
	kvm_desct->selector = selector;
	kvm_desct->type = seg_desc->type;
	kvm_desct->present = seg_desc->p;
	kvm_desct->dpl = seg_desc->dpl;
	kvm_desct->db = seg_desc->d;
	kvm_desct->s = seg_desc->s;
	kvm_desct->l = seg_desc->l;
	kvm_desct->g = seg_desc->g;
	kvm_desct->avl = seg_desc->avl;
	if (!selector)
		kvm_desct->unusable = 1;
	else
		kvm_desct->unusable = 0;
	kvm_desct->padding = 0;
}

static void get_segment_descritptor_dtable(struct kvm_vcpu *vcpu,
					   u16 selector,
					   struct descriptor_table *dtable)
{
	if (selector & 1 << 2) {
		struct kvm_segment kvm_seg;

		kvm_get_segment(vcpu, &kvm_seg, VCPU_SREG_LDTR);

		if (kvm_seg.unusable)
			dtable->limit = 0;
		else
			dtable->limit = kvm_seg.limit;
		dtable->base = kvm_seg.base;
	}
	else
		kvm_x86_ops->get_gdt(vcpu, dtable);
}

/* allowed just for 8 bytes segments */
static int load_guest_segment_descriptor(struct kvm_vcpu *vcpu, u16 selector,
					 struct desc_struct *seg_desc)
{
	gpa_t gpa;
	struct descriptor_table dtable;
	u16 index = selector >> 3;

	get_segment_descritptor_dtable(vcpu, selector, &dtable);

	if (dtable.limit < index * 8 + 7) {
		kvm_queue_exception_e(vcpu, GP_VECTOR, selector & 0xfffc);
		return 1;
	}
	gpa = vcpu->arch.mmu.gva_to_gpa(vcpu, dtable.base);
	gpa += index * 8;
	return kvm_read_guest(vcpu->kvm, gpa, seg_desc, 8);
}

/* allowed just for 8 bytes segments */
static int save_guest_segment_descriptor(struct kvm_vcpu *vcpu, u16 selector,
					 struct desc_struct *seg_desc)
{
	gpa_t gpa;
	struct descriptor_table dtable;
	u16 index = selector >> 3;

	get_segment_descritptor_dtable(vcpu, selector, &dtable);

	if (dtable.limit < index * 8 + 7)
		return 1;
	gpa = vcpu->arch.mmu.gva_to_gpa(vcpu, dtable.base);
	gpa += index * 8;
	return kvm_write_guest(vcpu->kvm, gpa, seg_desc, 8);
}

static u32 get_tss_base_addr(struct kvm_vcpu *vcpu,
			     struct desc_struct *seg_desc)
{
	u32 base_addr;

	base_addr = seg_desc->base0;
	base_addr |= (seg_desc->base1 << 16);
	base_addr |= (seg_desc->base2 << 24);

	return vcpu->arch.mmu.gva_to_gpa(vcpu, base_addr);
}

static u16 get_segment_selector(struct kvm_vcpu *vcpu, int seg)
{
	struct kvm_segment kvm_seg;

	kvm_get_segment(vcpu, &kvm_seg, seg);
	return kvm_seg.selector;
}

static int load_segment_descriptor_to_kvm_desct(struct kvm_vcpu *vcpu,
						u16 selector,
						struct kvm_segment *kvm_seg)
{
	struct desc_struct seg_desc;

	if (load_guest_segment_descriptor(vcpu, selector, &seg_desc))
		return 1;
	seg_desct_to_kvm_desct(&seg_desc, selector, kvm_seg);
	return 0;
}

static int kvm_load_realmode_segment(struct kvm_vcpu *vcpu, u16 selector, int seg)
{
	struct kvm_segment segvar = {
		.base = selector << 4,
		.limit = 0xffff,
		.selector = selector,
		.type = 3,
		.present = 1,
		.dpl = 3,
		.db = 0,
		.s = 1,
		.l = 0,
		.g = 0,
		.avl = 0,
		.unusable = 0,
	};
	kvm_x86_ops->set_segment(vcpu, &segvar, seg);
	return 0;
}

int kvm_load_segment_descriptor(struct kvm_vcpu *vcpu, u16 selector,
				int type_bits, int seg)
{
	struct kvm_segment kvm_seg;

	if (!(vcpu->arch.cr0 & X86_CR0_PE))
		return kvm_load_realmode_segment(vcpu, selector, seg);
	if (load_segment_descriptor_to_kvm_desct(vcpu, selector, &kvm_seg))
		return 1;
	kvm_seg.type |= type_bits;

	if (seg != VCPU_SREG_SS && seg != VCPU_SREG_CS &&
	    seg != VCPU_SREG_LDTR)
		if (!kvm_seg.s)
			kvm_seg.unusable = 1;

	kvm_set_segment(vcpu, &kvm_seg, seg);
	return 0;
}

static void save_state_to_tss32(struct kvm_vcpu *vcpu,
				struct tss_segment_32 *tss)
{
	tss->cr3 = vcpu->arch.cr3;
	tss->eip = kvm_rip_read(vcpu);
	tss->eflags = kvm_x86_ops->get_rflags(vcpu);
	tss->eax = kvm_register_read(vcpu, VCPU_REGS_RAX);
	tss->ecx = kvm_register_read(vcpu, VCPU_REGS_RCX);
	tss->edx = kvm_register_read(vcpu, VCPU_REGS_RDX);
	tss->ebx = kvm_register_read(vcpu, VCPU_REGS_RBX);
	tss->esp = kvm_register_read(vcpu, VCPU_REGS_RSP);
	tss->ebp = kvm_register_read(vcpu, VCPU_REGS_RBP);
	tss->esi = kvm_register_read(vcpu, VCPU_REGS_RSI);
	tss->edi = kvm_register_read(vcpu, VCPU_REGS_RDI);
	tss->es = get_segment_selector(vcpu, VCPU_SREG_ES);
	tss->cs = get_segment_selector(vcpu, VCPU_SREG_CS);
	tss->ss = get_segment_selector(vcpu, VCPU_SREG_SS);
	tss->ds = get_segment_selector(vcpu, VCPU_SREG_DS);
	tss->fs = get_segment_selector(vcpu, VCPU_SREG_FS);
	tss->gs = get_segment_selector(vcpu, VCPU_SREG_GS);
	tss->ldt_selector = get_segment_selector(vcpu, VCPU_SREG_LDTR);
	tss->prev_task_link = get_segment_selector(vcpu, VCPU_SREG_TR);
}

static int load_state_from_tss32(struct kvm_vcpu *vcpu,
				  struct tss_segment_32 *tss)
{
	kvm_set_cr3(vcpu, tss->cr3);

	kvm_rip_write(vcpu, tss->eip);
	kvm_x86_ops->set_rflags(vcpu, tss->eflags | 2);

	kvm_register_write(vcpu, VCPU_REGS_RAX, tss->eax);
	kvm_register_write(vcpu, VCPU_REGS_RCX, tss->ecx);
	kvm_register_write(vcpu, VCPU_REGS_RDX, tss->edx);
	kvm_register_write(vcpu, VCPU_REGS_RBX, tss->ebx);
	kvm_register_write(vcpu, VCPU_REGS_RSP, tss->esp);
	kvm_register_write(vcpu, VCPU_REGS_RBP, tss->ebp);
	kvm_register_write(vcpu, VCPU_REGS_RSI, tss->esi);
	kvm_register_write(vcpu, VCPU_REGS_RDI, tss->edi);

	if (kvm_load_segment_descriptor(vcpu, tss->ldt_selector, 0, VCPU_SREG_LDTR))
		return 1;

	if (kvm_load_segment_descriptor(vcpu, tss->es, 1, VCPU_SREG_ES))
		return 1;

	if (kvm_load_segment_descriptor(vcpu, tss->cs, 9, VCPU_SREG_CS))
		return 1;

	if (kvm_load_segment_descriptor(vcpu, tss->ss, 1, VCPU_SREG_SS))
		return 1;

	if (kvm_load_segment_descriptor(vcpu, tss->ds, 1, VCPU_SREG_DS))
		return 1;

	if (kvm_load_segment_descriptor(vcpu, tss->fs, 1, VCPU_SREG_FS))
		return 1;

	if (kvm_load_segment_descriptor(vcpu, tss->gs, 1, VCPU_SREG_GS))
		return 1;
	return 0;
}

static void save_state_to_tss16(struct kvm_vcpu *vcpu,
				struct tss_segment_16 *tss)
{
	tss->ip = kvm_rip_read(vcpu);
	tss->flag = kvm_x86_ops->get_rflags(vcpu);
	tss->ax = kvm_register_read(vcpu, VCPU_REGS_RAX);
	tss->cx = kvm_register_read(vcpu, VCPU_REGS_RCX);
	tss->dx = kvm_register_read(vcpu, VCPU_REGS_RDX);
	tss->bx = kvm_register_read(vcpu, VCPU_REGS_RBX);
	tss->sp = kvm_register_read(vcpu, VCPU_REGS_RSP);
	tss->bp = kvm_register_read(vcpu, VCPU_REGS_RBP);
	tss->si = kvm_register_read(vcpu, VCPU_REGS_RSI);
	tss->di = kvm_register_read(vcpu, VCPU_REGS_RDI);

	tss->es = get_segment_selector(vcpu, VCPU_SREG_ES);
	tss->cs = get_segment_selector(vcpu, VCPU_SREG_CS);
	tss->ss = get_segment_selector(vcpu, VCPU_SREG_SS);
	tss->ds = get_segment_selector(vcpu, VCPU_SREG_DS);
	tss->ldt = get_segment_selector(vcpu, VCPU_SREG_LDTR);
	tss->prev_task_link = get_segment_selector(vcpu, VCPU_SREG_TR);
}

static int load_state_from_tss16(struct kvm_vcpu *vcpu,
				 struct tss_segment_16 *tss)
{
	kvm_rip_write(vcpu, tss->ip);
	kvm_x86_ops->set_rflags(vcpu, tss->flag | 2);
	kvm_register_write(vcpu, VCPU_REGS_RAX, tss->ax);
	kvm_register_write(vcpu, VCPU_REGS_RCX, tss->cx);
	kvm_register_write(vcpu, VCPU_REGS_RDX, tss->dx);
	kvm_register_write(vcpu, VCPU_REGS_RBX, tss->bx);
	kvm_register_write(vcpu, VCPU_REGS_RSP, tss->sp);
	kvm_register_write(vcpu, VCPU_REGS_RBP, tss->bp);
	kvm_register_write(vcpu, VCPU_REGS_RSI, tss->si);
	kvm_register_write(vcpu, VCPU_REGS_RDI, tss->di);

	if (kvm_load_segment_descriptor(vcpu, tss->ldt, 0, VCPU_SREG_LDTR))
		return 1;

	if (kvm_load_segment_descriptor(vcpu, tss->es, 1, VCPU_SREG_ES))
		return 1;

	if (kvm_load_segment_descriptor(vcpu, tss->cs, 9, VCPU_SREG_CS))
		return 1;

	if (kvm_load_segment_descriptor(vcpu, tss->ss, 1, VCPU_SREG_SS))
		return 1;

	if (kvm_load_segment_descriptor(vcpu, tss->ds, 1, VCPU_SREG_DS))
		return 1;
	return 0;
}

static int kvm_task_switch_16(struct kvm_vcpu *vcpu, u16 tss_selector,
		       u32 old_tss_base,
		       struct desc_struct *nseg_desc)
{
	struct tss_segment_16 tss_segment_16;
	int ret = 0;

	if (kvm_read_guest(vcpu->kvm, old_tss_base, &tss_segment_16,
			   sizeof tss_segment_16))
		goto out;

	save_state_to_tss16(vcpu, &tss_segment_16);

	if (kvm_write_guest(vcpu->kvm, old_tss_base, &tss_segment_16,
			    sizeof tss_segment_16))
		goto out;

	if (kvm_read_guest(vcpu->kvm, get_tss_base_addr(vcpu, nseg_desc),
			   &tss_segment_16, sizeof tss_segment_16))
		goto out;

	if (load_state_from_tss16(vcpu, &tss_segment_16))
		goto out;

	ret = 1;
out:
	return ret;
}

static int kvm_task_switch_32(struct kvm_vcpu *vcpu, u16 tss_selector,
		       u32 old_tss_base,
		       struct desc_struct *nseg_desc)
{
	struct tss_segment_32 tss_segment_32;
	int ret = 0;

	if (kvm_read_guest(vcpu->kvm, old_tss_base, &tss_segment_32,
			   sizeof tss_segment_32))
		goto out;

	save_state_to_tss32(vcpu, &tss_segment_32);

	if (kvm_write_guest(vcpu->kvm, old_tss_base, &tss_segment_32,
			    sizeof tss_segment_32))
		goto out;

	if (kvm_read_guest(vcpu->kvm, get_tss_base_addr(vcpu, nseg_desc),
			   &tss_segment_32, sizeof tss_segment_32))
		goto out;

	if (load_state_from_tss32(vcpu, &tss_segment_32))
		goto out;

	ret = 1;
out:
	return ret;
}

int kvm_task_switch(struct kvm_vcpu *vcpu, u16 tss_selector, int reason)
{
	struct kvm_segment tr_seg;
	struct desc_struct cseg_desc;
	struct desc_struct nseg_desc;
	int ret = 0;
	u32 old_tss_base = get_segment_base(vcpu, VCPU_SREG_TR);
	u16 old_tss_sel = get_segment_selector(vcpu, VCPU_SREG_TR);

	old_tss_base = vcpu->arch.mmu.gva_to_gpa(vcpu, old_tss_base);

	/* FIXME: Handle errors. Failure to read either TSS or their
	 * descriptors should generate a pagefault.
	 */
	if (load_guest_segment_descriptor(vcpu, tss_selector, &nseg_desc))
		goto out;

	if (load_guest_segment_descriptor(vcpu, old_tss_sel, &cseg_desc))
		goto out;

	if (reason != TASK_SWITCH_IRET) {
		int cpl;

		cpl = kvm_x86_ops->get_cpl(vcpu);
		if ((tss_selector & 3) > nseg_desc.dpl || cpl > nseg_desc.dpl) {
			kvm_queue_exception_e(vcpu, GP_VECTOR, 0);
			return 1;
		}
	}

	if (!nseg_desc.p || (nseg_desc.limit0 | nseg_desc.limit << 16) < 0x67) {
		kvm_queue_exception_e(vcpu, TS_VECTOR, tss_selector & 0xfffc);
		return 1;
	}

	if (reason == TASK_SWITCH_IRET || reason == TASK_SWITCH_JMP) {
		cseg_desc.type &= ~(1 << 1); //clear the B flag
		save_guest_segment_descriptor(vcpu, old_tss_sel, &cseg_desc);
	}

	if (reason == TASK_SWITCH_IRET) {
		u32 eflags = kvm_x86_ops->get_rflags(vcpu);
		kvm_x86_ops->set_rflags(vcpu, eflags & ~X86_EFLAGS_NT);
	}

	kvm_x86_ops->skip_emulated_instruction(vcpu);

	if (nseg_desc.type & 8)
		ret = kvm_task_switch_32(vcpu, tss_selector, old_tss_base,
					 &nseg_desc);
	else
		ret = kvm_task_switch_16(vcpu, tss_selector, old_tss_base,
					 &nseg_desc);

	if (reason == TASK_SWITCH_CALL || reason == TASK_SWITCH_GATE) {
		u32 eflags = kvm_x86_ops->get_rflags(vcpu);
		kvm_x86_ops->set_rflags(vcpu, eflags | X86_EFLAGS_NT);
	}

	if (reason != TASK_SWITCH_IRET) {
		nseg_desc.type |= (1 << 1);
		save_guest_segment_descriptor(vcpu, tss_selector,
					      &nseg_desc);
	}

	kvm_x86_ops->set_cr0(vcpu, vcpu->arch.cr0 | X86_CR0_TS);
	seg_desct_to_kvm_desct(&nseg_desc, tss_selector, &tr_seg);
	tr_seg.type = 11;
	kvm_set_segment(vcpu, &tr_seg, VCPU_SREG_TR);
out:
	return ret;
}
EXPORT_SYMBOL_GPL(kvm_task_switch);

int kvm_arch_vcpu_ioctl_set_sregs(struct kvm_vcpu *vcpu,
				  struct kvm_sregs *sregs)
{
	int mmu_reset_needed = 0;
	int i, pending_vec, max_bits;
	struct descriptor_table dt;

	vcpu_load(vcpu);

	dt.limit = sregs->idt.limit;
	dt.base = sregs->idt.base;
	kvm_x86_ops->set_idt(vcpu, &dt);
	dt.limit = sregs->gdt.limit;
	dt.base = sregs->gdt.base;
	kvm_x86_ops->set_gdt(vcpu, &dt);

	vcpu->arch.cr2 = sregs->cr2;
	mmu_reset_needed |= vcpu->arch.cr3 != sregs->cr3;
	vcpu->arch.cr3 = sregs->cr3;

	kvm_set_cr8(vcpu, sregs->cr8);

	mmu_reset_needed |= vcpu->arch.shadow_efer != sregs->efer;
	kvm_x86_ops->set_efer(vcpu, sregs->efer);
	kvm_set_apic_base(vcpu, sregs->apic_base);

	kvm_x86_ops->decache_cr4_guest_bits(vcpu);

	mmu_reset_needed |= vcpu->arch.cr0 != sregs->cr0;
	kvm_x86_ops->set_cr0(vcpu, sregs->cr0);
	vcpu->arch.cr0 = sregs->cr0;

	mmu_reset_needed |= vcpu->arch.cr4 != sregs->cr4;
	kvm_x86_ops->set_cr4(vcpu, sregs->cr4);
	if (!is_long_mode(vcpu) && is_pae(vcpu))
		load_pdptrs(vcpu, vcpu->arch.cr3);

	if (mmu_reset_needed)
		kvm_mmu_reset_context(vcpu);

	if (!irqchip_in_kernel(vcpu->kvm)) {
		memcpy(vcpu->arch.irq_pending, sregs->interrupt_bitmap,
		       sizeof vcpu->arch.irq_pending);
		vcpu->arch.irq_summary = 0;
		for (i = 0; i < ARRAY_SIZE(vcpu->arch.irq_pending); ++i)
			if (vcpu->arch.irq_pending[i])
				__set_bit(i, &vcpu->arch.irq_summary);
	} else {
		max_bits = (sizeof sregs->interrupt_bitmap) << 3;
		pending_vec = find_first_bit(
			(const unsigned long *)sregs->interrupt_bitmap,
			max_bits);
		/* Only pending external irq is handled here */
		if (pending_vec < max_bits) {
			kvm_x86_ops->set_irq(vcpu, pending_vec);
			pr_debug("Set back pending irq %d\n",
				 pending_vec);
		}
		kvm_pic_clear_isr_ack(vcpu->kvm);
	}

	kvm_set_segment(vcpu, &sregs->cs, VCPU_SREG_CS);
	kvm_set_segment(vcpu, &sregs->ds, VCPU_SREG_DS);
	kvm_set_segment(vcpu, &sregs->es, VCPU_SREG_ES);
	kvm_set_segment(vcpu, &sregs->fs, VCPU_SREG_FS);
	kvm_set_segment(vcpu, &sregs->gs, VCPU_SREG_GS);
	kvm_set_segment(vcpu, &sregs->ss, VCPU_SREG_SS);

	kvm_set_segment(vcpu, &sregs->tr, VCPU_SREG_TR);
	kvm_set_segment(vcpu, &sregs->ldt, VCPU_SREG_LDTR);

	/* Older userspace won't unhalt the vcpu on reset. */
	if (vcpu->vcpu_id == 0 && kvm_rip_read(vcpu) == 0xfff0 &&
	    sregs->cs.selector == 0xf000 && sregs->cs.base == 0xffff0000 &&
	    !(vcpu->arch.cr0 & X86_CR0_PE))
		vcpu->arch.mp_state = KVM_MP_STATE_RUNNABLE;

	vcpu_put(vcpu);

	return 0;
}

int kvm_arch_vcpu_ioctl_debug_guest(struct kvm_vcpu *vcpu,
				    struct kvm_debug_guest *dbg)
{
	int r;

	vcpu_load(vcpu);

	r = kvm_x86_ops->set_guest_debug(vcpu, dbg);

	vcpu_put(vcpu);

	return r;
}

/*
 * fxsave fpu state.  Taken from x86_64/processor.h.  To be killed when
 * we have asm/x86/processor.h
 */
struct fxsave {
	u16	cwd;
	u16	swd;
	u16	twd;
	u16	fop;
	u64	rip;
	u64	rdp;
	u32	mxcsr;
	u32	mxcsr_mask;
	u32	st_space[32];	/* 8*16 bytes for each FP-reg = 128 bytes */
#ifdef CONFIG_X86_64
	u32	xmm_space[64];	/* 16*16 bytes for each XMM-reg = 256 bytes */
#else
	u32	xmm_space[32];	/* 8*16 bytes for each XMM-reg = 128 bytes */
#endif
};

/*
 * Translate a guest virtual address to a guest physical address.
 */
int kvm_arch_vcpu_ioctl_translate(struct kvm_vcpu *vcpu,
				    struct kvm_translation *tr)
{
	unsigned long vaddr = tr->linear_address;
	gpa_t gpa;

	vcpu_load(vcpu);
	down_read(&vcpu->kvm->slots_lock);
	gpa = vcpu->arch.mmu.gva_to_gpa(vcpu, vaddr);
	up_read(&vcpu->kvm->slots_lock);
	tr->physical_address = gpa;
	tr->valid = gpa != UNMAPPED_GVA;
	tr->writeable = 1;
	tr->usermode = 0;
	vcpu_put(vcpu);

	return 0;
}

int kvm_arch_vcpu_ioctl_get_fpu(struct kvm_vcpu *vcpu, struct kvm_fpu *fpu)
{
	struct fxsave *fxsave = (struct fxsave *)&vcpu->arch.guest_fx_image;

	vcpu_load(vcpu);

	memcpy(fpu->fpr, fxsave->st_space, 128);
	fpu->fcw = fxsave->cwd;
	fpu->fsw = fxsave->swd;
	fpu->ftwx = fxsave->twd;
	fpu->last_opcode = fxsave->fop;
	fpu->last_ip = fxsave->rip;
	fpu->last_dp = fxsave->rdp;
	memcpy(fpu->xmm, fxsave->xmm_space, sizeof fxsave->xmm_space);

	vcpu_put(vcpu);

	return 0;
}

int kvm_arch_vcpu_ioctl_set_fpu(struct kvm_vcpu *vcpu, struct kvm_fpu *fpu)
{
	struct fxsave *fxsave = (struct fxsave *)&vcpu->arch.guest_fx_image;

	vcpu_load(vcpu);

	memcpy(fxsave->st_space, fpu->fpr, 128);
	fxsave->cwd = fpu->fcw;
	fxsave->swd = fpu->fsw;
	fxsave->twd = fpu->ftwx;
	fxsave->fop = fpu->last_opcode;
	fxsave->rip = fpu->last_ip;
	fxsave->rdp = fpu->last_dp;
	memcpy(fxsave->xmm_space, fpu->xmm, sizeof fxsave->xmm_space);

	vcpu_put(vcpu);

	return 0;
}

void fx_init(struct kvm_vcpu *vcpu)
{
	unsigned after_mxcsr_mask;

	/*
	 * Touch the fpu the first time in non atomic context as if
	 * this is the first fpu instruction the exception handler
	 * will fire before the instruction returns and it'll have to
	 * allocate ram with GFP_KERNEL.
	 */
	if (!used_math())
		kvm_fx_save(&vcpu->arch.host_fx_image);

	/* Initialize guest FPU by resetting ours and saving into guest's */
	preempt_disable();
	kvm_fx_save(&vcpu->arch.host_fx_image);
	kvm_fx_finit();
	kvm_fx_save(&vcpu->arch.guest_fx_image);
	kvm_fx_restore(&vcpu->arch.host_fx_image);
	preempt_enable();

	vcpu->arch.cr0 |= X86_CR0_ET;
	after_mxcsr_mask = offsetof(struct i387_fxsave_struct, st_space);
	vcpu->arch.guest_fx_image.mxcsr = 0x1f80;
	memset((void *)&vcpu->arch.guest_fx_image + after_mxcsr_mask,
	       0, sizeof(struct i387_fxsave_struct) - after_mxcsr_mask);
}
EXPORT_SYMBOL_GPL(fx_init);

void kvm_load_guest_fpu(struct kvm_vcpu *vcpu)
{
	if (!vcpu->fpu_active || vcpu->guest_fpu_loaded)
		return;

	vcpu->guest_fpu_loaded = 1;
	kvm_fx_save(&vcpu->arch.host_fx_image);
	kvm_fx_restore(&vcpu->arch.guest_fx_image);
}
EXPORT_SYMBOL_GPL(kvm_load_guest_fpu);

void kvm_put_guest_fpu(struct kvm_vcpu *vcpu)
{
	if (!vcpu->guest_fpu_loaded)
		return;

	vcpu->guest_fpu_loaded = 0;
	kvm_fx_save(&vcpu->arch.guest_fx_image);
	kvm_fx_restore(&vcpu->arch.host_fx_image);
	++vcpu->stat.fpu_reload;
}
EXPORT_SYMBOL_GPL(kvm_put_guest_fpu);

void kvm_arch_vcpu_free(struct kvm_vcpu *vcpu)
{
	kvm_x86_ops->vcpu_free(vcpu);
}

struct kvm_vcpu *kvm_arch_vcpu_create(struct kvm *kvm,
						unsigned int id)
{
	return kvm_x86_ops->vcpu_create(kvm, id);
}

int kvm_arch_vcpu_setup(struct kvm_vcpu *vcpu)
{
	int r;

	/* We do fxsave: this must be aligned. */
	BUG_ON((unsigned long)&vcpu->arch.host_fx_image & 0xF);

	vcpu_load(vcpu);
	r = kvm_arch_vcpu_reset(vcpu);
	if (r == 0)
		r = kvm_mmu_setup(vcpu);
	vcpu_put(vcpu);
	if (r < 0)
		goto free_vcpu;

	return 0;
free_vcpu:
	kvm_x86_ops->vcpu_free(vcpu);
	return r;
}

void kvm_arch_vcpu_destroy(struct kvm_vcpu *vcpu)
{
	vcpu_load(vcpu);
	kvm_mmu_unload(vcpu);
	vcpu_put(vcpu);

	kvm_x86_ops->vcpu_free(vcpu);
}

int kvm_arch_vcpu_reset(struct kvm_vcpu *vcpu)
{
	return kvm_x86_ops->vcpu_reset(vcpu);
}

void kvm_arch_hardware_enable(void *garbage)
{
	kvm_x86_ops->hardware_enable(garbage);
}

void kvm_arch_hardware_disable(void *garbage)
{
	kvm_x86_ops->hardware_disable(garbage);
}

int kvm_arch_hardware_setup(void)
{
	return kvm_x86_ops->hardware_setup();
}

void kvm_arch_hardware_unsetup(void)
{
	kvm_x86_ops->hardware_unsetup();
}

void kvm_arch_check_processor_compat(void *rtn)
{
	kvm_x86_ops->check_processor_compatibility(rtn);
}

int kvm_arch_vcpu_init(struct kvm_vcpu *vcpu)
{
	struct page *page;
	struct kvm *kvm;
	int r;

	BUG_ON(vcpu->kvm == NULL);
	kvm = vcpu->kvm;

	vcpu->arch.mmu.root_hpa = INVALID_PAGE;
	if (!irqchip_in_kernel(kvm) || vcpu->vcpu_id == 0)
		vcpu->arch.mp_state = KVM_MP_STATE_RUNNABLE;
	else
		vcpu->arch.mp_state = KVM_MP_STATE_UNINITIALIZED;

	page = alloc_page(GFP_KERNEL | __GFP_ZERO);
	if (!page) {
		r = -ENOMEM;
		goto fail;
	}
	vcpu->arch.pio_data = page_address(page);

	r = kvm_mmu_create(vcpu);
	if (r < 0)
		goto fail_free_pio_data;

	if (irqchip_in_kernel(kvm)) {
		r = kvm_create_lapic(vcpu);
		if (r < 0)
			goto fail_mmu_destroy;
	}

	return 0;

fail_mmu_destroy:
	kvm_mmu_destroy(vcpu);
fail_free_pio_data:
	free_page((unsigned long)vcpu->arch.pio_data);
fail:
	return r;
}

void kvm_arch_vcpu_uninit(struct kvm_vcpu *vcpu)
{
	kvm_free_lapic(vcpu);
	down_read(&vcpu->kvm->slots_lock);
	kvm_mmu_destroy(vcpu);
	up_read(&vcpu->kvm->slots_lock);
	free_page((unsigned long)vcpu->arch.pio_data);
}

struct  kvm *kvm_arch_create_vm(void)
{
	struct kvm *kvm = kzalloc(sizeof(struct kvm), GFP_KERNEL);

	if (!kvm)
		return ERR_PTR(-ENOMEM);

	INIT_LIST_HEAD(&kvm->arch.active_mmu_pages);
	INIT_LIST_HEAD(&kvm->arch.assigned_dev_head);
<<<<<<< HEAD
=======

	/* Reserve bit 0 of irq_sources_bitmap for userspace irq source */
	set_bit(KVM_USERSPACE_IRQ_SOURCE_ID, &kvm->arch.irq_sources_bitmap);
>>>>>>> c07f62e5

	return kvm;
}

static void kvm_unload_vcpu_mmu(struct kvm_vcpu *vcpu)
{
	vcpu_load(vcpu);
	kvm_mmu_unload(vcpu);
	vcpu_put(vcpu);
}

static void kvm_free_vcpus(struct kvm *kvm)
{
	unsigned int i;

	/*
	 * Unpin any mmu pages first.
	 */
	for (i = 0; i < KVM_MAX_VCPUS; ++i)
		if (kvm->vcpus[i])
			kvm_unload_vcpu_mmu(kvm->vcpus[i]);
	for (i = 0; i < KVM_MAX_VCPUS; ++i) {
		if (kvm->vcpus[i]) {
			kvm_arch_vcpu_free(kvm->vcpus[i]);
			kvm->vcpus[i] = NULL;
		}
	}

}

void kvm_arch_destroy_vm(struct kvm *kvm)
{
	kvm_iommu_unmap_guest(kvm);
	kvm_free_all_assigned_devices(kvm);
	kvm_free_pit(kvm);
	kfree(kvm->arch.vpic);
	kfree(kvm->arch.vioapic);
	kvm_free_vcpus(kvm);
	kvm_free_physmem(kvm);
	if (kvm->arch.apic_access_page)
		put_page(kvm->arch.apic_access_page);
	if (kvm->arch.ept_identity_pagetable)
		put_page(kvm->arch.ept_identity_pagetable);
	kfree(kvm);
}

int kvm_arch_set_memory_region(struct kvm *kvm,
				struct kvm_userspace_memory_region *mem,
				struct kvm_memory_slot old,
				int user_alloc)
{
	int npages = mem->memory_size >> PAGE_SHIFT;
	struct kvm_memory_slot *memslot = &kvm->memslots[mem->slot];

	/*To keep backward compatibility with older userspace,
	 *x86 needs to hanlde !user_alloc case.
	 */
	if (!user_alloc) {
		if (npages && !old.rmap) {
			unsigned long userspace_addr;

			down_write(&current->mm->mmap_sem);
			userspace_addr = do_mmap(NULL, 0,
						 npages * PAGE_SIZE,
						 PROT_READ | PROT_WRITE,
						 MAP_PRIVATE | MAP_ANONYMOUS,
						 0);
			up_write(&current->mm->mmap_sem);

			if (IS_ERR((void *)userspace_addr))
				return PTR_ERR((void *)userspace_addr);

			/* set userspace_addr atomically for kvm_hva_to_rmapp */
			spin_lock(&kvm->mmu_lock);
			memslot->userspace_addr = userspace_addr;
			spin_unlock(&kvm->mmu_lock);
		} else {
			if (!old.user_alloc && old.rmap) {
				int ret;

				down_write(&current->mm->mmap_sem);
				ret = do_munmap(current->mm, old.userspace_addr,
						old.npages * PAGE_SIZE);
				up_write(&current->mm->mmap_sem);
				if (ret < 0)
					printk(KERN_WARNING
				       "kvm_vm_ioctl_set_memory_region: "
				       "failed to munmap memory\n");
			}
		}
	}

	if (!kvm->arch.n_requested_mmu_pages) {
		unsigned int nr_mmu_pages = kvm_mmu_calculate_mmu_pages(kvm);
		kvm_mmu_change_mmu_pages(kvm, nr_mmu_pages);
	}

	kvm_mmu_slot_remove_write_access(kvm, mem->slot);
	kvm_flush_remote_tlbs(kvm);

	return 0;
}

void kvm_arch_flush_shadow(struct kvm *kvm)
{
	kvm_mmu_zap_all(kvm);
}

int kvm_arch_vcpu_runnable(struct kvm_vcpu *vcpu)
{
	return vcpu->arch.mp_state == KVM_MP_STATE_RUNNABLE
	       || vcpu->arch.mp_state == KVM_MP_STATE_SIPI_RECEIVED;
}

static void vcpu_kick_intr(void *info)
{
#ifdef DEBUG
	struct kvm_vcpu *vcpu = (struct kvm_vcpu *)info;
	printk(KERN_DEBUG "vcpu_kick_intr %p \n", vcpu);
#endif
}

void kvm_vcpu_kick(struct kvm_vcpu *vcpu)
{
	int ipi_pcpu = vcpu->cpu;
	int cpu = get_cpu();

	if (waitqueue_active(&vcpu->wq)) {
		wake_up_interruptible(&vcpu->wq);
		++vcpu->stat.halt_wakeup;
	}
	/*
	 * We may be called synchronously with irqs disabled in guest mode,
	 * So need not to call smp_call_function_single() in that case.
	 */
	if (vcpu->guest_mode && vcpu->cpu != cpu)
		smp_call_function_single(ipi_pcpu, vcpu_kick_intr, vcpu, 0);
	put_cpu();
}<|MERGE_RESOLUTION|>--- conflicted
+++ resolved
@@ -1742,12 +1742,8 @@
 			goto out;
 		if (irqchip_in_kernel(kvm)) {
 			mutex_lock(&kvm->lock);
-<<<<<<< HEAD
-			kvm_set_irq(kvm, irq_event.irq, irq_event.level);
-=======
 			kvm_set_irq(kvm, KVM_USERSPACE_IRQ_SOURCE_ID,
 				    irq_event.irq, irq_event.level);
->>>>>>> c07f62e5
 			mutex_unlock(&kvm->lock);
 			r = 0;
 		}
@@ -4017,12 +4013,9 @@
 
 	INIT_LIST_HEAD(&kvm->arch.active_mmu_pages);
 	INIT_LIST_HEAD(&kvm->arch.assigned_dev_head);
-<<<<<<< HEAD
-=======
 
 	/* Reserve bit 0 of irq_sources_bitmap for userspace irq source */
 	set_bit(KVM_USERSPACE_IRQ_SOURCE_ID, &kvm->arch.irq_sources_bitmap);
->>>>>>> c07f62e5
 
 	return kvm;
 }
