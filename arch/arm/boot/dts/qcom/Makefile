dtb-$(CONFIG_ARCH_MSM8996) += msm8996-v2-pmi8994-cdp.dtb \
	msm8996-v2-pmi8994-mtp.dtb \
	msm8996-v2-pmi8994-pmk8001-cdp.dtb \
	msm8996-v2-pmi8994-pmk8001-mtp.dtb \
	msm8996-v2-pmi8994-pm8004-cdp.dtb \
	msm8996-v2-pmi8994-pm8004-mtp.dtb \
	msm8996-v2-pmi8994-pm8004-pmk8001-cdp.dtb \
	msm8996-v2-pmi8994-pm8004-pmk8001-mtp.dtb \
	msm8996-v2-fluid.dtb \
	msm8996-v2-liquid.dtb \
	msm8996-v2-dtp.dtb \
	msm8996-v3-auto-cdp.dtb \
	msm8996-v3-auto-adp.dtb \
	msm8996-v3-pmi8994-cdp.dtb \
	msm8996-v3-pmi8994-mtp.dtb \
	msm8996-v3-pmi8994-pmk8001-cdp.dtb \
	msm8996-v3-pmi8994-pmk8001-mtp.dtb \
	msm8996-v3-pmi8994-pm8004-cdp.dtb \
	msm8996-v3-pmi8994-pm8004-mtp.dtb \
	msm8996-v3-pmi8994-pm8004-pmk8001-cdp.dtb \
	msm8996-v3-pmi8994-pm8004-pmk8001-mtp.dtb \
	msm8996-v3-pmi8996-cdp.dtb \
	msm8996-v3-pmi8996-mtp.dtb \
	msm8996-v3-pmi8996-pmk8001-cdp.dtb \
	msm8996-v3-pmi8996-pmk8001-mtp.dtb \
	msm8996-v3-fluid.dtb \
	msm8996-v3-liquid.dtb \
	msm8996-v3-dtp.dtb \
	msm8996-v3-pm8004-mmxf-adp.dtb \
	msm8996-v3-pm8004-agave-adp.dtb \
	msm8996-v3-pm8004-agave-adp-lite.dtb \
	msm8996pro-auto-adp.dtb \
	msm8996pro-auto-adp-lite.dtb \
	msm8996pro-auto-cdp.dtb \
	msm8996pro-pmi8994-cdp.dtb \
	msm8996pro-pmi8994-mtp.dtb \
	msm8996pro-pmi8994-pmk8001-cdp.dtb \
	msm8996pro-pmi8994-pmk8001-mtp.dtb \
	msm8996pro-pmi8994-pm8004-cdp.dtb \
	msm8996pro-pmi8994-pm8004-mtp.dtb \
	msm8996pro-pmi8994-pm8004-pmk8001-cdp.dtb \
	msm8996pro-pmi8994-pm8004-pmk8001-mtp.dtb \
	msm8996pro-pmi8996-cdp.dtb \
	msm8996pro-pmi8996-mtp.dtb \
	msm8996pro-pmi8996-pmk8001-cdp.dtb \
	msm8996pro-pmi8996-pmk8001-mtp.dtb \
	msm8996pro-v1.1-auto-cdp.dtb \
	msm8996pro-v1.1-pmi8994-cdp.dtb \
	msm8996pro-v1.1-pmi8994-mtp.dtb \
	msm8996pro-v1.1-pmi8994-pmk8001-cdp.dtb \
	msm8996pro-v1.1-pmi8994-pmk8001-mtp.dtb \
	msm8996pro-v1.1-pmi8994-pm8004-cdp.dtb \
	msm8996pro-v1.1-pmi8994-pm8004-mtp.dtb \
	msm8996pro-v1.1-pmi8994-pm8004-pmk8001-cdp.dtb \
	msm8996pro-v1.1-pmi8994-pm8004-pmk8001-mtp.dtb \
	msm8996pro-v1.1-pmi8996-cdp.dtb \
	msm8996pro-v1.1-pmi8996-mtp.dtb \
	msm8996pro-v1.1-pmi8996-pmk8001-cdp.dtb \
	msm8996pro-v1.1-pmi8996-pmk8001-mtp.dtb \
	apq8096pro-auto-cdp.dtb \
	apq8096pro-v1.1-auto-adp.dtb \
	apq8096pro-v1.1-auto-adp-lite.dtb \
	apq8096pro-liquid.dtb \
	apq8096pro-v1.1-auto-cdp.dtb \
	msm8996-v3.0-pmi8994-cdp.dtb \
	msm8996-v3.0-pmi8994-mtp.dtb \
	msm8996-v3.0-pmi8994-pm8004-cdp.dtb \
	msm8996-v3.0-pmi8994-pm8004-mtp.dtb \
	msm8996-v3.0-pmi8994-pm8004-pmk8001-cdp.dtb \
	msm8996-v3.0-pmi8994-pmk8001-cdp.dtb \
	msm8996-v3.0-pmi8996-cdp.dtb \
	msm8996-v3.0-pmi8996-mtp.dtb \
	msm8996-v3.0-fluid.dtb \
	msm8996-v3.0-liquid.dtb \
	msm8996-v3.0-dtp.dtb \
	apq8096-v2-pmi8994-cdp.dtb \
	apq8096-v2-pmi8994-mtp.dtb \
	apq8096-v2-pmi8994-pmk8001-cdp.dtb \
	apq8096-v2-pmi8994-pm8004-cdp.dtb \
	apq8096-v2-pmi8994-pm8004-pmk8001-cdp.dtb \
	apq8096-v2-liquid.dtb \
	apq8096-v2-dragonboard.dtb \
	apq8096-v2-auto-dragonboard.dtb \
	apq8096-v3-pmi8994-cdp.dtb \
	apq8096-v3-pmi8994-mtp.dtb \
	apq8096-v3-pmi8994-pmk8001-cdp.dtb \
	apq8096-v3-pmi8994-pm8004-cdp.dtb \
	apq8096-v3-pmi8994-pm8004-pmk8001-cdp.dtb \
	apq8096-v3-pmi8996-cdp.dtb \
	apq8096-v3-pmi8996-mtp.dtb \
	apq8096-v3-liquid.dtb \
	apq8096-v3-dragonboard.dtb \
	apq8096-v3-sbc.dtb \
	apq8096-v3-auto-dragonboard.dtb \
	apq8096-v3-auto-adp.dtb \
	apq8096-v3-auto-cdp.dtb \
	apq8096-v3.0-pmi8994-cdp.dtb \
	apq8096-v3.0-pmi8994-mtp.dtb \
	apq8096-v3.0-pmi8994-pm8004-cdp.dtb \
	apq8096-v3.0-pmi8994-pm8004-pmk8001-cdp.dtb \
	apq8096-v3.0-pmi8994-pmk8001-cdp.dtb \
	apq8096-v3.0-pmi8996-cdp.dtb \
	apq8096-v3.0-pmi8996-mtp.dtb \
	apq8096-v3.0-liquid.dtb \
	apq8096-v3.0-dragonboard.dtb \
	apq8096-v3-pmi8994-mdm9x55-i2s-cdp.dtb \
	apq8096-v3-pmi8994-pm8004-mdm9x55-i2s-cdp.dtb \
	apq8096-v3-pmi8994-pm8004-pmk8001-mdm9x55-i2s-cdp.dtb \
	apq8096-v3-pmi8994-pmk8001-mdm9x55-i2s-cdp.dtb \
	apq8096-v3-pmi8996-mdm9x55-i2s-cdp.dtb \
	apq8096-v3-pmi8994-mdm9x55-i2s-mtp.dtb \
	apq8096-v3-pmi8994-mdm9x55-slimbus-mtp.dtb \
	apq8096-v3-pmi8996-mdm9x55-i2s-mtp.dtb \
	apq8096-v3-pmi8996-mdm9x55-slimbus-mtp.dtb \
	apq8096-v3-pmi8996-dragonboard.dtb

dtb-$(CONFIG_MSM_GVM_QUIN) += vplatform-lfv-msm8996.dtb

ifeq ($(CONFIG_BUILD_ARM64_DT_OVERLAY),y)
dtbo-$(CONFIG_ARCH_MSM8998) += \
	msm8998-cdp-overlay.dtbo \
	msm8998-mtp-overlay.dtbo \
	msm8998-v2-cdp-overlay.dtbo \
	msm8998-v2-mtp-overlay.dtbo \
	msm8998-v2.1-cdp-overlay.dtbo \
	msm8998-v2.1-mtp-overlay.dtbo \
	msm8998-qrd-overlay.dtbo \
	msm8998-qrd-vr1-overlay.dtbo \
	msm8998-qrd-skuk-overlay.dtbo

msm8998-cdp-overlay.dtbo-base :=  msm8998.dtb
msm8998-mtp-overlay.dtbo-base :=  msm8998.dtb
msm8998-v2-cdp-overlay.dtbo-base :=  msm8998-v2.dtb
msm8998-v2-mtp-overlay.dtbo-base :=  msm8998-v2.dtb
msm8998-v2.1-cdp-overlay.dtbo-base :=  msm8998-v2.1.dtb
msm8998-v2.1-mtp-overlay.dtbo-base :=  msm8998-v2.1.dtb
msm8998-qrd-overlay.dtbo-base :=  msm8998-qrd.dtb
msm8998-qrd-vr1-overlay.dtbo-base :=  msm8998-qrd-vr1.dtb
msm8998-qrd-skuk-overlay.dtbo-base :=  msm8998-qrd-skuk.dtb
else
dtb-$(CONFIG_ARCH_MSM8998) += msm8998-sim.dtb \
	msm8998-rumi.dtb \
	msm8998-cdp.dtb \
	msm8998-mtp.dtb \
	msm8998-qrd.dtb \
	msm8998-v2-sim.dtb \
	msm8998-v2-rumi.dtb \
	msm8998-v2-mtp.dtb \
	msm8998-v2-cdp.dtb \
	msm8998-v2-qrd.dtb \
	msm8998-qrd-skuk.dtb \
	msm8998-v2-qrd-skuk.dtb \
	msm8998-qrd-vr1.dtb \
	msm8998-v2-qrd-vr1.dtb \
	msm8998-v2-qrd-skuk-evt3.dtb \
	msm8998-v2-qrd-skuk-hdk.dtb \
	apq8098-mtp.dtb \
	apq8098-cdp.dtb \
	apq8098-v2-mtp.dtb \
	apq8098-v2-cdp.dtb \
	apq8098-v2-qrd.dtb \
	apq8098-v2-qrd-skuk-hdk.dtb \
	msm8998-v2.1-mtp.dtb \
	msm8998-v2.1-mtp-4k-display.dtb \
	msm8998-v2.1-cdp.dtb \
	msm8998-v2.1-qrd.dtb \
	apq8098-v2.1-mtp.dtb \
	apq8098-v2.1-cdp.dtb \
	apq8098-v2.1-qrd.dtb \
	apq8098-v2.1-mediabox.dtb \
	apq8098-v2.1-svr20.dtb \
	msm8998-v2.1-interposer-sdm660-cdp.dtb \
	msm8998-v2.1-interposer-sdm660-mtp.dtb \
	msm8998-v2.1-interposer-sdm660-qrd.dtb \
	msm8998-9x55-rcm.dtb \
	msm8998-9x55-cdp.dtb \
	msm8998-9x55-mtp.dtb
endif

dtb-$(CONFIG_ARCH_MSMHAMSTER) += msmhamster-rumi.dtb

<<<<<<< HEAD
dtb-$(CONFIG_ARCH_SDM660) += sdm660-mtp_whyred.dtb  \
	sdm636-mtp_whyred.dtb \
	sdm636-mtp_wayne.dtb \
	sdm660-mtp_wayne_a1.dtb \
	sdm660-mtp_wayne.dtb
	#sdm660-mtp.dtb \
	#sdm660-sim.dtb \
	#sdm660-internal-codec-cdp.dtb \
	#sdm660-internal-codec-mtp.dtb \
	#sdm660-internal-codec-rcm.dtb \
	#sdm660-cdp.dtb \
	#sdm660-mtp.dtb \
	#sdm660-qrd.dtb \
	#sdm660-rcm.dtb \
	#sdm660-rumi.dtb \
	#sdm660-pm660a-cdp.dtb \
	#sdm660-pm660a-mtp.dtb \
	#sdm660-pm660a-qrd.dtb \
	#sdm660-pm660a-rcm.dtb \
	#sdm660-pm660a-rumi.dtb \
	#sdm660-internal-codec-pm660a-cdp.dtb \
	#sdm660-internal-codec-pm660a-mtp.dtb \
	#sdm660-internal-codec-pm660a-rcm.dtb \
	#sdm660-pm660a-sim.dtb \
	#sda660-cdp.dtb \
	#sda660-mtp.dtb \
	#sda660-rcm.dtb \
	#sda660-pm660a-cdp.dtb \
	#sda660-pm660a-mtp.dtb \
	#sda660-pm660a-rcm.dtb \
	#sda660-pm660a-qrd-hdk.dtb \
	#sdm660-headset-jacktype-no-cdp.dtb \
	#sdm660-headset-jacktype-no-rcm.dtb \
	#sdm660-pm660a-headset-jacktype-no-cdp.dtb \
	#sdm660-pm660a-headset-jacktype-no-rcm.dtb \
	#sdm660-usbc-audio-mtp.dtb \
	#sdm660-usbc-audio-rcm.dtb \
	#sdm658-mtp.dtb \
	#sdm658-cdp.dtb \
	#sdm658-rcm.dtb \
	#sdm658-qrd.dtb \
	#sdm658-pm660a-mtp.dtb \
	#sdm658-pm660a-cdp.dtb \
	#sdm658-pm660a-rcm.dtb \
	#sdm658-pm660a-qrd.dtb \
	#sdm658-internal-codec-mtp.dtb \
	#sdm658-internal-codec-cdp.dtb \
	#sdm658-internal-codec-rcm.dtb \
	#sdm658-internal-codec-pm660a-mtp.dtb \
	#sdm658-internal-codec-pm660a-cdp.dtb \
	#sdm658-internal-codec-pm660a-rcm.dtb \
	#sda658-cdp.dtb \
	#sda658-mtp.dtb \
	#sda658-rcm.dtb \
	#sda658-pm660a-mtp.dtb \
	#sda658-pm660a-cdp.dtb \
	#sda658-pm660a-rcm.dtb \
	#sdm636-cdp.dtb \
	#sdm636-mtp.dtb \
	#sdm636-qrd.dtb \
	#sdm636-rcm.dtb \
	#sdm636-headset-jacktype-no-cdp.dtb \
	#sdm636-headset-jacktype-no-rcm.dtb \
	#sdm636-internal-codec-cdp.dtb \
	#sdm636-internal-codec-mtp.dtb \
	#sdm636-internal-codec-pm660a-cdp.dtb \
	#sdm636-internal-codec-pm660a-mtp.dtb \
	#sdm636-internal-codec-pm660a-rcm.dtb \
	#sdm636-internal-codec-rcm.dtb \
	#sdm636-pm660a-headset-jacktype-no-cdp.dtb \
	#sdm636-pm660a-headset-jacktype-no-rcm.dtb \
	#sdm636-pm660a-cdp.dtb \
	#sdm636-pm660a-mtp.dtb \
	#sdm636-pm660a-qrd.dtb \
	#sdm636-pm660a-rcm.dtb \
	#sdm636-usbc-audio-mtp.dtb \
	#sdm636-usbc-audio-rcm.dtb \
	#sda636-cdp.dtb \
	#sda636-mtp.dtb \
	#sda636-rcm.dtb \
	#sda636-pm660a-cdp.dtb \
	#sda636-pm660a-mtp.dtb \
	#sda636-pm660a-qrd-hdk.dtb \
	#sda636-pm660a-rcm.dtb
=======
dtb-$(CONFIG_ARCH_SDM660) += sdm660-sim.dtb \
	sdm660-internal-codec-cdp.dtb \
	sdm660-internal-codec-mtp.dtb \
	sdm660-internal-codec-rcm.dtb \
	sdm660-cdp.dtb \
	sdm660-mtp.dtb \
	sdm660-qrd.dtb \
	sdm660-rcm.dtb \
	sdm660-rumi.dtb \
	sdm660-pm660a-cdp.dtb \
	sdm660-pm660a-mtp.dtb \
	sdm660-pm660a-qrd.dtb \
	sdm660-pm660a-rcm.dtb \
	sdm660-pm660a-rumi.dtb \
	sdm660-internal-codec-pm660a-cdp.dtb \
	sdm660-internal-codec-pm660a-mtp.dtb \
	sdm660-internal-codec-pm660a-rcm.dtb \
	sdm660-pm660a-sim.dtb \
	sda660-cdp.dtb \
	sda660-mtp.dtb \
	sda660-rcm.dtb \
	sda660-pm660a-cdp.dtb \
	sda660-pm660a-mtp.dtb \
	sda660-pm660a-rcm.dtb \
	sda660-pm660a-qrd-hdk.dtb \
	sdm660-headset-jacktype-no-cdp.dtb \
	sdm660-headset-jacktype-no-rcm.dtb \
	sdm660-pm660a-headset-jacktype-no-cdp.dtb \
	sdm660-pm660a-headset-jacktype-no-rcm.dtb \
	sdm660-usbc-audio-mtp.dtb \
	sdm660-usbc-audio-rcm.dtb \
	sdm660-fhd-cdp.dtb \
	sdm660-pm660a-fhd-cdp.dtb \
	sdm658-mtp.dtb \
	sdm658-cdp.dtb \
	sdm658-rcm.dtb \
	sdm658-qrd.dtb \
	sdm658-pm660a-mtp.dtb \
	sdm658-pm660a-cdp.dtb \
	sdm658-pm660a-rcm.dtb \
	sdm658-pm660a-qrd.dtb \
	sdm658-internal-codec-mtp.dtb \
	sdm658-internal-codec-cdp.dtb \
	sdm658-internal-codec-rcm.dtb \
	sdm658-internal-codec-pm660a-mtp.dtb \
	sdm658-internal-codec-pm660a-cdp.dtb \
	sdm658-internal-codec-pm660a-rcm.dtb \
	sda658-cdp.dtb \
	sda658-mtp.dtb \
	sda658-rcm.dtb \
	sda658-pm660a-mtp.dtb \
	sda658-pm660a-cdp.dtb \
	sda658-pm660a-rcm.dtb \
	sdm636-cdp.dtb \
	sdm636-mtp.dtb \
	sdm636-qrd.dtb \
	sdm636-rcm.dtb \
	sdm636-headset-jacktype-no-cdp.dtb \
	sdm636-headset-jacktype-no-rcm.dtb \
	sdm636-internal-codec-cdp.dtb \
	sdm636-internal-codec-mtp.dtb \
	sdm636-internal-codec-pm660a-cdp.dtb \
	sdm636-internal-codec-pm660a-mtp.dtb \
	sdm636-internal-codec-pm660a-rcm.dtb \
	sdm636-internal-codec-rcm.dtb \
	sdm636-pm660a-headset-jacktype-no-cdp.dtb \
	sdm636-pm660a-headset-jacktype-no-rcm.dtb \
	sdm636-pm660a-cdp.dtb \
	sdm636-pm660a-mtp.dtb \
	sdm636-pm660a-qrd.dtb \
	sdm636-pm660a-rcm.dtb \
	sdm636-usbc-audio-mtp.dtb \
	sdm636-usbc-audio-rcm.dtb \
	sda636-cdp.dtb \
	sda636-mtp.dtb \
	sda636-rcm.dtb \
	sda636-pm660a-cdp.dtb \
	sda636-pm660a-mtp.dtb \
	sda636-pm660a-qrd-hdk.dtb \
	sda636-pm660a-rcm.dtb
>>>>>>> ea1f49b0

dtb-$(CONFIG_ARCH_SDM630) += sdm630-rumi.dtb \
	sdm630-pm660a-rumi.dtb \
	sdm630-mtp.dtb \
	sdm630-usbc-audio-mtp.dtb \
	sdm630-usbc-audio-rcm.dtb \
	sdm630-cdp.dtb \
	sdm630-rcm.dtb \
	sdm630-internal-codec-mtp.dtb \
	sdm630-internal-codec-cdp.dtb \
	sdm630-internal-codec-rcm.dtb \
	sdm630-pm660a-cdp.dtb \
	sdm630-pm660a-mtp.dtb \
	sdm630-pm660a-rcm.dtb \
	sdm630-pm660a-qrd.dtb \
	sdm630-internal-codec-pm660a-cdp.dtb \
	sdm630-internal-codec-pm660a-mtp.dtb \
	sdm630-internal-codec-pm660a-rcm.dtb \
	sda630-mtp.dtb \
	sda630-cdp.dtb \
	sda630-rcm.dtb \
	sda630-pm660a-mtp.dtb \
	sda630-pm660a-cdp.dtb \
	sda630-pm660a-rcm.dtb \
	sda630-pm660a-qrd-hdk.dtb \
	sdm630-headset-jacktype-no-cdp.dtb \
	sdm630-headset-jacktype-no-rcm.dtb \
	sdm630-pm660a-headset-jacktype-no-cdp.dtb \
	sdm630-pm660a-headset-jacktype-no-rcm.dtb

ifeq ($(CONFIG_ARM64),y)
always          := $(dtb-y)
always          += $(dtbo-y)
subdir-y        := $(dts-dirs)
else
targets += dtbs
targets += $(addprefix ../, $(dtb-y))

$(obj)/../%.dtb: $(src)/%.dts FORCE
	$(call if_changed_dep,dtc)

dtbs: $(addprefix $(obj)/../,$(dtb-y))
endif
clean-files := *.dtbo *.dtb<|MERGE_RESOLUTION|>--- conflicted
+++ resolved
@@ -179,7 +179,6 @@
 
 dtb-$(CONFIG_ARCH_MSMHAMSTER) += msmhamster-rumi.dtb
 
-<<<<<<< HEAD
 dtb-$(CONFIG_ARCH_SDM660) += sdm660-mtp_whyred.dtb  \
 	sdm636-mtp_whyred.dtb \
 	sdm636-mtp_wayne.dtb \
@@ -217,6 +216,8 @@
 	#sdm660-pm660a-headset-jacktype-no-rcm.dtb \
 	#sdm660-usbc-audio-mtp.dtb \
 	#sdm660-usbc-audio-rcm.dtb \
+	#sdm660-fhd-cdp.dtb \
+	#sdm660-pm660a-fhd-cdp.dtb \
 	#sdm658-mtp.dtb \
 	#sdm658-cdp.dtb \
 	#sdm658-rcm.dtb \
@@ -264,88 +265,6 @@
 	#sda636-pm660a-mtp.dtb \
 	#sda636-pm660a-qrd-hdk.dtb \
 	#sda636-pm660a-rcm.dtb
-=======
-dtb-$(CONFIG_ARCH_SDM660) += sdm660-sim.dtb \
-	sdm660-internal-codec-cdp.dtb \
-	sdm660-internal-codec-mtp.dtb \
-	sdm660-internal-codec-rcm.dtb \
-	sdm660-cdp.dtb \
-	sdm660-mtp.dtb \
-	sdm660-qrd.dtb \
-	sdm660-rcm.dtb \
-	sdm660-rumi.dtb \
-	sdm660-pm660a-cdp.dtb \
-	sdm660-pm660a-mtp.dtb \
-	sdm660-pm660a-qrd.dtb \
-	sdm660-pm660a-rcm.dtb \
-	sdm660-pm660a-rumi.dtb \
-	sdm660-internal-codec-pm660a-cdp.dtb \
-	sdm660-internal-codec-pm660a-mtp.dtb \
-	sdm660-internal-codec-pm660a-rcm.dtb \
-	sdm660-pm660a-sim.dtb \
-	sda660-cdp.dtb \
-	sda660-mtp.dtb \
-	sda660-rcm.dtb \
-	sda660-pm660a-cdp.dtb \
-	sda660-pm660a-mtp.dtb \
-	sda660-pm660a-rcm.dtb \
-	sda660-pm660a-qrd-hdk.dtb \
-	sdm660-headset-jacktype-no-cdp.dtb \
-	sdm660-headset-jacktype-no-rcm.dtb \
-	sdm660-pm660a-headset-jacktype-no-cdp.dtb \
-	sdm660-pm660a-headset-jacktype-no-rcm.dtb \
-	sdm660-usbc-audio-mtp.dtb \
-	sdm660-usbc-audio-rcm.dtb \
-	sdm660-fhd-cdp.dtb \
-	sdm660-pm660a-fhd-cdp.dtb \
-	sdm658-mtp.dtb \
-	sdm658-cdp.dtb \
-	sdm658-rcm.dtb \
-	sdm658-qrd.dtb \
-	sdm658-pm660a-mtp.dtb \
-	sdm658-pm660a-cdp.dtb \
-	sdm658-pm660a-rcm.dtb \
-	sdm658-pm660a-qrd.dtb \
-	sdm658-internal-codec-mtp.dtb \
-	sdm658-internal-codec-cdp.dtb \
-	sdm658-internal-codec-rcm.dtb \
-	sdm658-internal-codec-pm660a-mtp.dtb \
-	sdm658-internal-codec-pm660a-cdp.dtb \
-	sdm658-internal-codec-pm660a-rcm.dtb \
-	sda658-cdp.dtb \
-	sda658-mtp.dtb \
-	sda658-rcm.dtb \
-	sda658-pm660a-mtp.dtb \
-	sda658-pm660a-cdp.dtb \
-	sda658-pm660a-rcm.dtb \
-	sdm636-cdp.dtb \
-	sdm636-mtp.dtb \
-	sdm636-qrd.dtb \
-	sdm636-rcm.dtb \
-	sdm636-headset-jacktype-no-cdp.dtb \
-	sdm636-headset-jacktype-no-rcm.dtb \
-	sdm636-internal-codec-cdp.dtb \
-	sdm636-internal-codec-mtp.dtb \
-	sdm636-internal-codec-pm660a-cdp.dtb \
-	sdm636-internal-codec-pm660a-mtp.dtb \
-	sdm636-internal-codec-pm660a-rcm.dtb \
-	sdm636-internal-codec-rcm.dtb \
-	sdm636-pm660a-headset-jacktype-no-cdp.dtb \
-	sdm636-pm660a-headset-jacktype-no-rcm.dtb \
-	sdm636-pm660a-cdp.dtb \
-	sdm636-pm660a-mtp.dtb \
-	sdm636-pm660a-qrd.dtb \
-	sdm636-pm660a-rcm.dtb \
-	sdm636-usbc-audio-mtp.dtb \
-	sdm636-usbc-audio-rcm.dtb \
-	sda636-cdp.dtb \
-	sda636-mtp.dtb \
-	sda636-rcm.dtb \
-	sda636-pm660a-cdp.dtb \
-	sda636-pm660a-mtp.dtb \
-	sda636-pm660a-qrd-hdk.dtb \
-	sda636-pm660a-rcm.dtb
->>>>>>> ea1f49b0
 
 dtb-$(CONFIG_ARCH_SDM630) += sdm630-rumi.dtb \
 	sdm630-pm660a-rumi.dtb \
