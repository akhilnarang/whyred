--- conflicted
+++ resolved
@@ -302,10 +302,7 @@
 	ICNSS_DRIVER_UNLOADING,
 	ICNSS_REJUVENATE,
 	ICNSS_BLOCK_SHUTDOWN,
-<<<<<<< HEAD
-=======
 	ICNSS_PDR,
->>>>>>> bcf67150
 };
 
 struct ce_irq_list {
@@ -499,10 +496,7 @@
 	u16 line_number;
 	char function_name[QMI_WLFW_FUNCTION_NAME_LEN_V01 + 1];
 	struct completion unblock_shutdown;
-<<<<<<< HEAD
-=======
 	bool is_ssr;
->>>>>>> bcf67150
 } *penv;
 
 #ifdef CONFIG_ICNSS_DEBUG
@@ -2645,11 +2639,8 @@
 	if (code != SUBSYS_BEFORE_SHUTDOWN)
 		return NOTIFY_OK;
 
-<<<<<<< HEAD
-=======
 	priv->is_ssr = true;
 
->>>>>>> bcf67150
 	if (code == SUBSYS_BEFORE_SHUTDOWN && !notif->crashed &&
 	    test_bit(ICNSS_BLOCK_SHUTDOWN, &priv->state)) {
 		if (!wait_for_completion_timeout(&priv->unblock_shutdown,
@@ -4058,12 +4049,9 @@
 			continue;
 		case ICNSS_BLOCK_SHUTDOWN:
 			seq_puts(s, "BLOCK SHUTDOWN");
-<<<<<<< HEAD
-=======
 			continue;
 		case ICNSS_PDR:
 			seq_puts(s, "PDR TRIGGERED");
->>>>>>> bcf67150
 		}
 
 		seq_printf(s, "UNKNOWN-%d", i);
