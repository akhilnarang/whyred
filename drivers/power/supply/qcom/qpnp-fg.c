--- conflicted
+++ resolved
@@ -5038,11 +5038,7 @@
 	fg_relax(&chip->cc_soc_wakeup_source);
 }
 
-<<<<<<< HEAD
-#define HARD_JEITA_ALARM_CHECK_NS	10000000000
-=======
 #define HARD_JEITA_ALARM_CHECK_NS	10000000000ULL
->>>>>>> 6c549bb4
 static enum alarmtimer_restart fg_hard_jeita_alarm_cb(struct alarm *alarm,
 						ktime_t now)
 {
