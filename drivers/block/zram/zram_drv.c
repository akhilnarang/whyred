--- conflicted
+++ resolved
@@ -46,13 +46,6 @@
 static const char *default_compressor = "lzo";
 #endif
 
-/*
- * We don't need to see memory allocation errors more than once every 1
- * second to know that a problem is occurring.
- */
-#define ALLOC_ERROR_LOG_RATE_MS 1000
-
-
 /* Module params (documentation at end) */
 static unsigned int num_devices = 1;
 
@@ -936,17 +929,10 @@
 	if (!zram->table)
 		return false;
 
-<<<<<<< HEAD
-	meta->mem_pool = zs_create_pool(pool_name);
-	if (!meta->mem_pool) {
-		pr_err("Error creating memory pool\n");
-		goto out_error;
-=======
 	zram->mem_pool = zs_create_pool(zram->disk->disk_name);
 	if (!zram->mem_pool) {
 		vfree(zram->table);
 		return false;
->>>>>>> a9a2bf11
 	}
 
 	return true;
@@ -1103,9 +1089,6 @@
 {
 	int ret = 0;
 	unsigned long alloced_pages;
-<<<<<<< HEAD
-	static unsigned long zram_rs_time;
-=======
 	unsigned long handle = 0;
 	unsigned int comp_len = 0;
 	void *src, *dst, *mem;
@@ -1114,7 +1097,6 @@
 	unsigned long element = 0;
 	enum zram_pageflags flags = 0;
 	bool allow_wb = true;
->>>>>>> a9a2bf11
 
 	mem = kmap_atomic(page);
 	if (page_same_filled(mem, &element)) {
@@ -1154,18 +1136,6 @@
 		}
 	}
 
-<<<<<<< HEAD
-	handle = zs_malloc(meta->mem_pool, clen, GFP_NOIO | __GFP_HIGHMEM |
-				__GFP_MOVABLE);
-	if (!handle) {
-		if (printk_timed_ratelimit(&zram_rs_time,
-					   ALLOC_ERROR_LOG_RATE_MS))
-			pr_info("Error allocating memory for compressed page: %u, size=%zu\n",
-				index, clen);
-
-		ret = -ENOMEM;
-		goto out;
-=======
 	/*
 	 * handle allocation has 2 paths:
 	 * a) fast path is executed with preemption disabled (for
@@ -1194,7 +1164,6 @@
 		if (handle)
 			goto compress_again;
 		return -ENOMEM;
->>>>>>> a9a2bf11
 	}
 
 	alloced_pages = zs_get_total_pages(zram->mem_pool);
