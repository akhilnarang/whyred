--- conflicted
+++ resolved
@@ -66,12 +66,9 @@
 obj-y				+= qcom/
 obj-$(CONFIG_QPNP_MISC) 	+= qpnp-misc.o
 obj-$(CONFIG_MEMORY_STATE_TIME) += memory_state_time.o
-<<<<<<< HEAD
 obj-$(CONFIG_ANT_CHECK)		+= ant_check.o
-=======
 
 # TODO: remove me b/62058353
 subdir-ccflags-y += \
 	-Wno-ignored-attributes \
-	-Wno-header-guard
->>>>>>> f9c32963
+	-Wno-header-guard