--- conflicted
+++ resolved
@@ -1377,10 +1377,7 @@
 		pm_get_active_wakeup_sources(suspend_abort,
 			MAX_SUSPEND_ABORT_LEN);
 		log_suspend_abort_reason(suspend_abort);
-<<<<<<< HEAD
-=======
 		dev->power.direct_complete = false;
->>>>>>> 36549c7f
 		async_error = -EBUSY;
 		goto Complete;
 	}
