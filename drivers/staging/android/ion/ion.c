--- conflicted
+++ resolved
@@ -47,81 +47,6 @@
 #include "ion_priv.h"
 #include "compat_ion.h"
 
-/**
- * struct ion_device - the metadata of the ion device node
- * @dev:		the actual misc device
- * @buffers:		an rb tree of all the existing buffers
- * @buffer_lock:	lock protecting the tree of buffers
- * @lock:		rwsem protecting the tree of heaps and clients
- * @heaps:		list of all the heaps in the system
- * @user_clients:	list of all the clients created from userspace
- */
-struct ion_device {
-	struct miscdevice dev;
-	struct rb_root buffers;
-	struct mutex buffer_lock;
-	struct rw_semaphore lock;
-	struct plist_head heaps;
-	long (*custom_ioctl)(struct ion_client *client, unsigned int cmd,
-			     unsigned long arg);
-	struct rb_root clients;
-	struct dentry *debug_root;
-	struct dentry *heaps_debug_root;
-	struct dentry *clients_debug_root;
-};
-
-/**
- * struct ion_client - a process/hw block local address space
- * @node:		node in the tree of all clients
- * @dev:		backpointer to ion device
- * @handles:		an rb tree of all the handles in this client
- * @idr:		an idr space for allocating handle ids
- * @lock:		lock protecting the tree of handles
- * @name:		used for debugging
- * @display_name:	used for debugging (unique version of @name)
- * @display_serial:	used for debugging (to make display_name unique)
- * @task:		used for debugging
- *
- * A client represents a list of buffers this client may access.
- * The mutex stored here is used to protect both handles tree
- * as well as the handles themselves, and should be held while modifying either.
- */
-struct ion_client {
-	struct rb_node node;
-	struct ion_device *dev;
-	struct rb_root handles;
-	struct idr idr;
-	struct mutex lock;
-	char *name;
-	char *display_name;
-	int display_serial;
-	struct task_struct *task;
-	pid_t pid;
-	struct dentry *debug_root;
-};
-
-/**
- * ion_handle - a client local reference to a buffer
- * @ref:		reference count
- * @client:		back pointer to the client the buffer resides in
- * @buffer:		pointer to the buffer
- * @node:		node in the client's handle rbtree
- * @kmap_cnt:		count of times this client has mapped to kernel
- * @id:			client-unique id allocated by client->idr
- *
- * Modifications to node, map_cnt or mapping should be protected by the
- * lock in the client.  Other fields are never changed after initialization.
- */
-struct ion_handle {
-	struct kref ref;
-	unsigned int user_ref_count;
-	struct ion_client *client;
-	struct ion_buffer *buffer;
-	struct rb_node node;
-	unsigned int kmap_cnt;
-	int id;
-};
-
 bool ion_buffer_fault_user_mappings(struct ion_buffer *buffer)
 {
 	return (buffer->flags & ION_FLAG_CACHED) &&
@@ -495,8 +420,8 @@
 	return ERR_PTR(-EINVAL);
 }
 
-static struct ion_handle *ion_handle_get_by_id_nolock(struct ion_client *client,
-						int id)
+struct ion_handle *ion_handle_get_by_id_nolock(struct ion_client *client,
+					       int id)
 {
 	struct ion_handle *handle;
 
@@ -1478,7 +1403,12 @@
 }
 EXPORT_SYMBOL(ion_share_dma_buf_fd);
 
-<<<<<<< HEAD
+static int ion_share_dma_buf_fd_nolock(struct ion_client *client,
+				       struct ion_handle *handle)
+{
+	return __ion_share_dma_buf_fd(client, handle, false);
+}
+
 bool ion_dma_buf_is_secure(struct dma_buf *dmabuf)
 {
 	struct ion_buffer *buffer;
@@ -1500,13 +1430,6 @@
 		true : false;
 }
 EXPORT_SYMBOL(ion_dma_buf_is_secure);
-=======
-static int ion_share_dma_buf_fd_nolock(struct ion_client *client,
-				       struct ion_handle *handle)
-{
-	return __ion_share_dma_buf_fd(client, handle, false);
-}
->>>>>>> c40a7b35
 
 struct ion_handle *ion_import_dma_buf(struct ion_client *client, int fd)
 {
