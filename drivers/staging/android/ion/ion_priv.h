/*
 * drivers/staging/android/ion/ion_priv.h
 *
 * Copyright (C) 2011 Google, Inc.
 * Copyright (c) 2011-2017, The Linux Foundation. All rights reserved.
 *
 * This software is licensed under the terms of the GNU General Public
 * License version 2, as published by the Free Software Foundation, and
 * may be copied, distributed, and modified under those terms.
 *
 * This program is distributed in the hope that it will be useful,
 * but WITHOUT ANY WARRANTY; without even the implied warranty of
 * MERCHANTABILITY or FITNESS FOR A PARTICULAR PURPOSE.  See the
 * GNU General Public License for more details.
 *
 */

#ifndef _ION_PRIV_H
#define _ION_PRIV_H

#include <linux/device.h>
#include <linux/dma-direction.h>
#include <linux/kref.h>
#include <linux/mm_types.h>
#include <linux/mutex.h>
#include <linux/rbtree.h>
#include <linux/seq_file.h>

#include "msm_ion_priv.h"
#include <linux/sched.h>
#include <linux/shrinker.h>
#include <linux/types.h>
#ifdef CONFIG_ION_POOL_CACHE_POLICY
#include <asm/cacheflush.h>
#endif
#include <linux/device.h>
<<<<<<< HEAD
=======
#include <linux/miscdevice.h>
>>>>>>> 47ecf75e

#include "ion.h"

struct ion_buffer *ion_handle_buffer(struct ion_handle *handle);

/**
 * struct ion_buffer - metadata for a particular buffer
 * @ref:		reference count
 * @node:		node in the ion_device buffers tree
 * @dev:		back pointer to the ion_device
 * @heap:		back pointer to the heap the buffer came from
 * @flags:		buffer specific flags
 * @private_flags:	internal buffer specific flags
 * @size:		size of the buffer
 * @priv_virt:		private data to the buffer representable as
 *			a void *
 * @priv_phys:		private data to the buffer representable as
 *			an ion_phys_addr_t (and someday a phys_addr_t)
 * @lock:		protects the buffers cnt fields
 * @kmap_cnt:		number of times the buffer is mapped to the kernel
 * @vaddr:		the kenrel mapping if kmap_cnt is not zero
 * @sg_table:		the sg table for the buffer.  Note that if you need
 *			an sg_table for this buffer, you should likely be
 *			using Ion as a DMA Buf exporter and using
 *			dma_buf_map_attachment rather than trying to use this
 *			field directly.
 * @pages:		flat array of pages in the buffer -- used by fault
 *			handler and only valid for buffers that are faulted in
 * @vmas:		list of vma's mapping this buffer
 * @handle_count:	count of handles referencing this buffer
 * @task_comm:		taskcomm of last client to reference this buffer in a
 *			handle, used for debugging
 * @pid:		pid of last client to reference this buffer in a
 *			handle, used for debugging
*/
struct ion_buffer {
	struct kref ref;
	union {
		struct rb_node node;
		struct list_head list;
	};
	struct ion_device *dev;
	struct ion_heap *heap;
	unsigned long flags;
	unsigned long private_flags;
	size_t size;
	union {
		void *priv_virt;
		ion_phys_addr_t priv_phys;
	};
	struct mutex lock;
	int kmap_cnt;
	void *vaddr;
	struct sg_table *sg_table;
	struct page **pages;
	struct list_head vmas;
	/* used to track orphaned buffers */
	int handle_count;
	char task_comm[TASK_COMM_LEN];
	pid_t pid;
};
void ion_buffer_destroy(struct ion_buffer *buffer);

/**
 * struct ion_device - the metadata of the ion device node
 * @dev:		the actual misc device
 * @buffers:		an rb tree of all the existing buffers
 * @buffer_lock:	lock protecting the tree of buffers
 * @lock:		rwsem protecting the tree of heaps and clients
 * @heaps:		list of all the heaps in the system
 * @user_clients:	list of all the clients created from userspace
 */
struct ion_device {
	struct miscdevice dev;
	struct rb_root buffers;
	struct mutex buffer_lock;
	struct rw_semaphore lock;
	struct plist_head heaps;
	long (*custom_ioctl)(struct ion_client *client, unsigned int cmd,
			     unsigned long arg);
	struct rb_root clients;
	struct dentry *debug_root;
	struct dentry *heaps_debug_root;
	struct dentry *clients_debug_root;
};

/**
 * struct ion_client - a process/hw block local address space
 * @node:		node in the tree of all clients
 * @dev:		backpointer to ion device
 * @handles:		an rb tree of all the handles in this client
 * @idr:		an idr space for allocating handle ids
 * @lock:		lock protecting the tree of handles
 * @name:		used for debugging
 * @display_name:	used for debugging (unique version of @name)
 * @display_serial:	used for debugging (to make display_name unique)
 * @task:		used for debugging
 *
 * A client represents a list of buffers this client may access.
 * The mutex stored here is used to protect both handles tree
 * as well as the handles themselves, and should be held while modifying either.
 */
struct ion_client {
	struct rb_node node;
	struct ion_device *dev;
	struct rb_root handles;
	struct idr idr;
	struct mutex lock;
	char *name;
	char *display_name;
	int display_serial;
	struct task_struct *task;
	pid_t pid;
	struct dentry *debug_root;
};

/**
 * ion_handle - a client local reference to a buffer
 * @ref:		reference count
 * @client:		back pointer to the client the buffer resides in
 * @buffer:		pointer to the buffer
 * @node:		node in the client's handle rbtree
 * @kmap_cnt:		count of times this client has mapped to kernel
 * @id:			client-unique id allocated by client->idr
 *
 * Modifications to node, map_cnt or mapping should be protected by the
 * lock in the client.  Other fields are never changed after initialization.
 */
struct ion_handle {
	struct kref ref;
	unsigned int user_ref_count;
	struct ion_client *client;
	struct ion_buffer *buffer;
	struct rb_node node;
	unsigned int kmap_cnt;
	int id;
};

/**
 * struct ion_heap_ops - ops to operate on a given heap
 * @allocate:		allocate memory
 * @free:		free memory. Will be called with
 *			ION_PRIV_FLAG_SHRINKER_FREE set in buffer flags when
 *			called from a shrinker. In that case, the pages being
 *			free'd must be truly free'd back to the system, not put
 *			in a page pool or otherwise cached.
 * @phys		get physical address of a buffer (only define on
 *			physically contiguous heaps)
 * @map_dma		map the memory for dma to a scatterlist
 * @unmap_dma		unmap the memory for dma
 * @map_kernel		map memory to the kernel
 * @unmap_kernel	unmap memory to the kernel
 * @map_user		map memory to userspace
 * @unmap_user		unmap memory to userspace
 *
 * allocate, phys, and map_user return 0 on success, -errno on error.
 * map_dma and map_kernel return pointer on success, ERR_PTR on
 * error. @free will be called with ION_PRIV_FLAG_SHRINKER_FREE set in
 * the buffer's private_flags when called from a shrinker. In that
 * case, the pages being free'd must be truly free'd back to the
 * system, not put in a page pool or otherwise cached.
 */
struct ion_heap_ops {
	int (*allocate)(struct ion_heap *heap,
			struct ion_buffer *buffer, unsigned long len,
			unsigned long align, unsigned long flags);
	void (*free)(struct ion_buffer *buffer);
	int (*phys)(struct ion_heap *heap, struct ion_buffer *buffer,
		    ion_phys_addr_t *addr, size_t *len);
	struct sg_table * (*map_dma)(struct ion_heap *heap,
				     struct ion_buffer *buffer);
	void (*unmap_dma)(struct ion_heap *heap, struct ion_buffer *buffer);
	void * (*map_kernel)(struct ion_heap *heap, struct ion_buffer *buffer);
	void (*unmap_kernel)(struct ion_heap *heap, struct ion_buffer *buffer);
	int (*map_user)(struct ion_heap *mapper, struct ion_buffer *buffer,
			struct vm_area_struct *vma);
	int (*shrink)(struct ion_heap *heap, gfp_t gfp_mask, int nr_to_scan);
	void (*unmap_user) (struct ion_heap *mapper, struct ion_buffer *buffer);
	int (*print_debug)(struct ion_heap *heap, struct seq_file *s,
			   const struct list_head *mem_map);
};

/**
 * heap flags - flags between the heaps and core ion code
 */
#define ION_HEAP_FLAG_DEFER_FREE (1 << 0)

/**
 * private flags - flags internal to ion
 */
/*
 * Buffer is being freed from a shrinker function. Skip any possible
 * heap-specific caching mechanism (e.g. page pools). Guarantees that
 * any buffer storage that came from the system allocator will be
 * returned to the system allocator.
 */
#define ION_PRIV_FLAG_SHRINKER_FREE (1 << 0)

/**
 * struct ion_heap - represents a heap in the system
 * @node:		rb node to put the heap on the device's tree of heaps
 * @dev:		back pointer to the ion_device
 * @type:		type of heap
 * @ops:		ops struct as above
 * @flags:		flags
 * @id:			id of heap, also indicates priority of this heap when
 *			allocating.  These are specified by platform data and
 *			MUST be unique
 * @name:		used for debugging
 * @shrinker:		a shrinker for the heap
 * @priv:		private heap data
 * @free_list:		free list head if deferred free is used
 * @free_list_size	size of the deferred free list in bytes
 * @lock:		protects the free list
 * @waitqueue:		queue to wait on from deferred free thread
 * @task:		task struct of deferred free thread
 * @debug_show:		called when heap debug file is read to add any
 *			heap specific debug info to output
 *
 * Represents a pool of memory from which buffers can be made.  In some
 * systems the only heap is regular system memory allocated via vmalloc.
 * On others, some blocks might require large physically contiguous buffers
 * that are allocated from a specially reserved heap.
 */
struct ion_heap {
	struct plist_node node;
	struct ion_device *dev;
	enum ion_heap_type type;
	struct ion_heap_ops *ops;
	unsigned long flags;
	unsigned int id;
	const char *name;
	struct shrinker shrinker;
	void *priv;
	struct list_head free_list;
	size_t free_list_size;
	spinlock_t free_lock;
	wait_queue_head_t waitqueue;
	struct task_struct *task;

	int (*debug_show)(struct ion_heap *heap, struct seq_file *, void *);
	atomic_long_t total_allocated;
	atomic_long_t total_handles;
};

/**
 * ion_buffer_cached - this ion buffer is cached
 * @buffer:		buffer
 *
 * indicates whether this ion buffer is cached
 */
bool ion_buffer_cached(struct ion_buffer *buffer);

/**
 * ion_buffer_fault_user_mappings - fault in user mappings of this buffer
 * @buffer:		buffer
 *
 * indicates whether userspace mappings of this buffer will be faulted
 * in, this can affect how buffers are allocated from the heap.
 */
bool ion_buffer_fault_user_mappings(struct ion_buffer *buffer);

/**
 * ion_device_create - allocates and returns an ion device
 * @custom_ioctl:	arch specific ioctl function if applicable
 *
 * returns a valid device or -PTR_ERR
 */
struct ion_device *ion_device_create(long (*custom_ioctl)
				     (struct ion_client *client,
				      unsigned int cmd,
				      unsigned long arg));

/**
 * ion_device_destroy - free and device and it's resource
 * @dev:		the device
 */
void ion_device_destroy(struct ion_device *dev);

/**
 * ion_device_add_heap - adds a heap to the ion device
 * @dev:		the device
 * @heap:		the heap to add
 */
void ion_device_add_heap(struct ion_device *dev, struct ion_heap *heap);

struct pages_mem {
	struct page **pages;
	u32 size;
	void (*free_fn) (const void *);
};

/**
 * some helpers for common operations on buffers using the sg_table
 * and vaddr fields
 */
void *ion_heap_map_kernel(struct ion_heap *, struct ion_buffer *);
void ion_heap_unmap_kernel(struct ion_heap *, struct ion_buffer *);
int ion_heap_map_user(struct ion_heap *, struct ion_buffer *,
			struct vm_area_struct *);
int ion_heap_buffer_zero(struct ion_buffer *buffer);
int ion_heap_pages_zero(struct page *page, size_t size, pgprot_t pgprot);

int msm_ion_heap_high_order_page_zero(struct device *dev, struct page *page,
				      int order);
struct ion_heap *get_ion_heap(int heap_id);
int msm_ion_heap_sg_table_zero(struct device *dev, struct sg_table *,
			       size_t size);
int msm_ion_heap_pages_zero(struct page **pages, int num_pages);
int msm_ion_heap_alloc_pages_mem(struct pages_mem *pages_mem);
void msm_ion_heap_free_pages_mem(struct pages_mem *pages_mem);

/**
 * Functions to help assign/unassign sg_table for System Secure Heap
 */

int ion_system_secure_heap_unassign_sg(struct sg_table *sgt, int source_vmid);
int ion_system_secure_heap_assign_sg(struct sg_table *sgt, int dest_vmid);

/**
 * ion_heap_init_shrinker
 * @heap:		the heap
 *
 * If a heap sets the ION_HEAP_FLAG_DEFER_FREE flag or defines the shrink op
 * this function will be called to setup a shrinker to shrink the freelists
 * and call the heap's shrink op.
 */
void ion_heap_init_shrinker(struct ion_heap *heap);

/**
 * ion_heap_init_shrinker
 * @heap:		the heap
 *
 * If a heap sets the ION_HEAP_FLAG_DEFER_FREE flag or defines the shrink op
 * this function will be called to setup a shrinker to shrink the freelists
 * and call the heap's shrink op.
 */
void ion_heap_init_shrinker(struct ion_heap *heap);

/**
 * ion_heap_init_deferred_free -- initialize deferred free functionality
 * @heap:		the heap
 *
 * If a heap sets the ION_HEAP_FLAG_DEFER_FREE flag this function will
 * be called to setup deferred frees. Calls to free the buffer will
 * return immediately and the actual free will occur some time later
 */
int ion_heap_init_deferred_free(struct ion_heap *heap);

/**
 * ion_heap_freelist_add - add a buffer to the deferred free list
 * @heap:		the heap
 * @buffer:		the buffer
 *
 * Adds an item to the deferred freelist.
 */
void ion_heap_freelist_add(struct ion_heap *heap, struct ion_buffer *buffer);

/**
 * ion_heap_freelist_drain - drain the deferred free list
 * @heap:		the heap
 * @size:		amount of memory to drain in bytes
 *
 * Drains the indicated amount of memory from the deferred freelist immediately.
 * Returns the total amount freed.  The total freed may be higher depending
 * on the size of the items in the list, or lower if there is insufficient
 * total memory on the freelist.
 */
size_t ion_heap_freelist_drain(struct ion_heap *heap, size_t size);

/**
 * ion_heap_freelist_drain_from_shrinker - drain the deferred free
 *				list, skipping any heap-specific
 *				pooling or caching mechanisms
 *
 * @heap:		the heap
 * @size:		amount of memory to drain in bytes
 *
 * Drains the indicated amount of memory from the deferred freelist immediately.
 * Returns the total amount freed.  The total freed may be higher depending
 * on the size of the items in the list, or lower if there is insufficient
 * total memory on the freelist.
 *
 * Unlike with @ion_heap_freelist_drain, don't put any pages back into
 * page pools or otherwise cache the pages. Everything must be
 * genuinely free'd back to the system. If you're free'ing from a
 * shrinker you probably want to use this. Note that this relies on
 * the heap.ops.free callback honoring the
 * ION_PRIV_FLAG_SHRINKER_FREE flag.
 */
size_t ion_heap_freelist_drain_from_shrinker(struct ion_heap *heap,
					size_t size);

/**
 * ion_heap_freelist_size - returns the size of the freelist in bytes
 * @heap:		the heap
 */
size_t ion_heap_freelist_size(struct ion_heap *heap);


/**
 * functions for creating and destroying the built in ion heaps.
 * architectures can add their own custom architecture specific
 * heaps as appropriate.
 */

struct ion_heap *ion_heap_create(struct ion_platform_heap *);
void ion_heap_destroy(struct ion_heap *);
struct ion_heap *ion_system_heap_create(struct ion_platform_heap *);
void ion_system_heap_destroy(struct ion_heap *);

struct ion_heap *ion_system_contig_heap_create(struct ion_platform_heap *);
void ion_system_contig_heap_destroy(struct ion_heap *);

struct ion_heap *ion_carveout_heap_create(struct ion_platform_heap *);
void ion_carveout_heap_destroy(struct ion_heap *);

struct ion_heap *ion_chunk_heap_create(struct ion_platform_heap *);
void ion_chunk_heap_destroy(struct ion_heap *);
#ifdef CONFIG_CMA
struct ion_heap *ion_cma_heap_create(struct ion_platform_heap *);
void ion_cma_heap_destroy(struct ion_heap *);
#else
static inline struct ion_heap *ion_cma_heap_create(struct ion_platform_heap *h)
{
	return NULL;
}
static inline void ion_cma_heap_destroy(struct ion_heap *h) {}
#endif

/**
 * kernel api to allocate/free from carveout -- used when carveout is
 * used to back an architecture specific custom heap
 */
ion_phys_addr_t ion_carveout_allocate(struct ion_heap *heap, unsigned long size,
				      unsigned long align);
void ion_carveout_free(struct ion_heap *heap, ion_phys_addr_t addr,
		       unsigned long size);
/**
 * The carveout heap returns physical addresses, since 0 may be a valid
 * physical address, this is used to indicate allocation failed
 */
#define ION_CARVEOUT_ALLOCATE_FAIL -1

/**
 * functions for creating and destroying a heap pool -- allows you
 * to keep a pool of pre allocated memory to use from your heap.  Keeping
 * a pool of memory that is ready for dma, ie any cached mapping have been
 * invalidated from the cache, provides a significant performance benefit on
 * many systems
 */

/**
 * struct ion_page_pool - pagepool struct
 * @high_count:		number of highmem items in the pool
 * @low_count:		number of lowmem items in the pool
 * @high_items:		list of highmem items
 * @low_items:		list of lowmem items
 * @mutex:		lock protecting this struct and especially the count
 *			item list
 * @gfp_mask:		gfp_mask to use from alloc
 * @order:		order of pages in the pool
 * @list:		plist node for list of pools
 *
 * Allows you to keep a pool of pre allocated pages to use from your heap.
 * Keeping a pool of pages that is ready for dma, ie any cached mapping have
 * been invalidated from the cache, provides a significant performance benefit
 * on many systems
 */
struct ion_page_pool {
	int high_count;
	int low_count;
	struct list_head high_items;
	struct list_head low_items;
	struct mutex mutex;
	struct device *dev;
	gfp_t gfp_mask;
	unsigned int order;
	struct plist_node list;
};

struct ion_page_pool *ion_page_pool_create(struct device *dev, gfp_t gfp_mask,
					   unsigned int order);
void ion_page_pool_destroy(struct ion_page_pool *);
void *ion_page_pool_alloc(struct ion_page_pool *, bool *from_pool);
void *ion_page_pool_alloc_pool_only(struct ion_page_pool *);
void ion_page_pool_free(struct ion_page_pool *, struct page *);
void ion_page_pool_free_immediate(struct ion_page_pool *, struct page *);
int ion_page_pool_total(struct ion_page_pool *pool, bool high);
size_t ion_system_heap_secure_page_pool_total(struct ion_heap *heap, int vmid);

#ifdef CONFIG_ION_POOL_CACHE_POLICY
static inline void ion_page_pool_alloc_set_cache_policy
				(struct ion_page_pool *pool,
				struct page *page){
	void *va = page_address(page);

	if (va)
		set_memory_wc((unsigned long)va, 1 << pool->order);
}

static inline void ion_page_pool_free_set_cache_policy
				(struct ion_page_pool *pool,
				struct page *page){
	void *va = page_address(page);

	if (va)
		set_memory_wb((unsigned long)va, 1 << pool->order);

}
#else
static inline void ion_page_pool_alloc_set_cache_policy
				(struct ion_page_pool *pool,
				struct page *page){ }

static inline void ion_page_pool_free_set_cache_policy
				(struct ion_page_pool *pool,
				struct page *page){ }
#endif


/** ion_page_pool_shrink - shrinks the size of the memory cached in the pool
 * @pool:		the pool
 * @gfp_mask:		the memory type to reclaim
 * @nr_to_scan:		number of items to shrink in pages
 *
 * returns the number of items freed in pages
 */
int ion_page_pool_shrink(struct ion_page_pool *pool, gfp_t gfp_mask,
			  int nr_to_scan);

/**
 * ion_pages_sync_for_device - cache flush pages for use with the specified
 *                             device
 * @dev:		the device the pages will be used with
 * @page:		the first page to be flushed
 * @size:		size in bytes of region to be flushed
 * @dir:		direction of dma transfer
 */
void ion_pages_sync_for_device(struct device *dev, struct page *page,
		size_t size, enum dma_data_direction dir);

int ion_walk_heaps(struct ion_client *client, int heap_id,
			enum ion_heap_type type, void *data,
			int (*f)(struct ion_heap *heap, void *data));

struct ion_handle *ion_handle_get_by_id_nolock(struct ion_client *client,
					       int id);

int ion_handle_put(struct ion_handle *handle);

#endif /* _ION_PRIV_H */<|MERGE_RESOLUTION|>--- conflicted
+++ resolved
@@ -34,10 +34,7 @@
 #include <asm/cacheflush.h>
 #endif
 #include <linux/device.h>
-<<<<<<< HEAD
-=======
 #include <linux/miscdevice.h>
->>>>>>> 47ecf75e
 
 #include "ion.h"
 
