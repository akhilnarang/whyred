--- conflicted
+++ resolved
@@ -206,14 +206,12 @@
 
 source "drivers/fpga/Kconfig"
 
-<<<<<<< HEAD
 source "drivers/firmware/Kconfig"
 
 source "drivers/bif/Kconfig"
 
 source "drivers/sensors/Kconfig"
-=======
+
 source "drivers/tee/Kconfig"
->>>>>>> 8bc4213b
 
 endmenu