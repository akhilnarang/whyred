--- conflicted
+++ resolved
@@ -1,12 +1,8 @@
 /*
  * Core MDSS framebuffer driver.
  *
-<<<<<<< HEAD
- * Copyright (c) 2008-2017, The Linux Foundation. All rights reserved.
+ * Copyright (c) 2008-2018, The Linux Foundation. All rights reserved.
  * Copyright (C) 2018 XiaoMi, Inc.
-=======
- * Copyright (c) 2008-2018, The Linux Foundation. All rights reserved.
->>>>>>> 6082f342
  * Copyright (C) 2007 Google Incorporated
  *
  * This software is licensed under the terms of the GNU General Public
