/* Copyright (c) 2012-2019, The Linux Foundation. All rights reserved.
 *
 * This program is free software; you can redistribute it and/or modify
 * it under the terms of the GNU General Public License version 2 and
 * only version 2 as published by the Free Software Foundation.
 *
 * This program is distributed in the hope that it will be useful,
 * but WITHOUT ANY WARRANTY; without even the implied warranty of
 * MERCHANTABILITY or FITNESS FOR A PARTICULAR PURPOSE.  See the
 * GNU General Public License for more details.
 *
 */

#include <linux/module.h>
#include <linux/kernel.h>
#include <linux/slab.h>
#include <linux/cpu.h>
#include <linux/platform_device.h>
#include <linux/dma-mapping.h>
#include <linux/dmapool.h>
#include <linux/pm_runtime.h>
#include <linux/ratelimit.h>
#include <linux/interrupt.h>
#include <linux/ioport.h>
#include <linux/clk.h>
#include <linux/io.h>
#include <linux/module.h>
#include <linux/types.h>
#include <linux/delay.h>
#include <linux/of.h>
#include <linux/of_platform.h>
#include <linux/of_gpio.h>
#include <linux/list.h>
#include <linux/uaccess.h>
#include <linux/usb/ch9.h>
#include <linux/usb/gadget.h>
#include <linux/usb/of.h>
#include <linux/usb/msm_hsusb.h>
#include <linux/regulator/consumer.h>
#include <linux/pm_wakeup.h>
#include <linux/power_supply.h>
#include <linux/cdev.h>
#include <linux/completion.h>
#include <linux/clk/msm-clk.h>
#include <linux/msm-bus.h>
#include <linux/irq.h>
#include <linux/extcon.h>
#include <linux/reset.h>
#include <soc/qcom/boot_stats.h>

#include "power.h"
#include "core.h"
#include "gadget.h"
#include "dbm.h"
#include "debug.h"
#include "xhci.h"

#define SDP_CONNETION_CHECK_TIME 10000 /* in ms */

/* time out to wait for USB cable status notification (in ms)*/
#define SM_INIT_TIMEOUT 30000
#define DWC3_WAKEUP_SRC_TIMEOUT 5000
/* AHB2PHY register offsets */
#define PERIPH_SS_AHB2PHY_TOP_CFG 0x10

/* AHB2PHY read/write waite value */
#define ONE_READ_WRITE_WAIT 0x11

/* DP_DM linestate float */
#define DP_DM_STATE_FLOAT 0x02

/* cpu to fix usb interrupt */
static int cpu_to_affin;
module_param(cpu_to_affin, int, S_IRUGO|S_IWUSR);
MODULE_PARM_DESC(cpu_to_affin, "affin usb irq to this cpu");

/* XHCI registers */
#define USB3_HCSPARAMS1		(0x4)
#define USB3_HCCPARAMS2		(0x1c)
#define HCC_CTC(p)		((p) & (1 << 3))
#define USB3_PORTSC		(0x420)

/**
 *  USB QSCRATCH Hardware registers
 *
 */
#define QSCRATCH_REG_OFFSET	(0x000F8800)
#define QSCRATCH_GENERAL_CFG	(QSCRATCH_REG_OFFSET + 0x08)
#define CGCTL_REG		(QSCRATCH_REG_OFFSET + 0x28)
#define PWR_EVNT_IRQ_STAT_REG    (QSCRATCH_REG_OFFSET + 0x58)
#define PWR_EVNT_IRQ_MASK_REG    (QSCRATCH_REG_OFFSET + 0x5C)

#define PWR_EVNT_POWERDOWN_IN_P3_MASK		BIT(2)
#define PWR_EVNT_POWERDOWN_OUT_P3_MASK		BIT(3)
#define PWR_EVNT_LPM_IN_L2_MASK			BIT(4)
#define PWR_EVNT_LPM_OUT_L2_MASK		BIT(5)
#define PWR_EVNT_LPM_OUT_L1_MASK		BIT(13)

/* QSCRATCH_GENERAL_CFG register bit offset */
#define PIPE_UTMI_CLK_SEL	BIT(0)
#define PIPE3_PHYSTATUS_SW	BIT(3)
#define PIPE_UTMI_CLK_DIS	BIT(8)

#define HS_PHY_CTRL_REG		(QSCRATCH_REG_OFFSET + 0x10)
#define UTMI_OTG_VBUS_VALID	BIT(20)
#define SW_SESSVLD_SEL		BIT(28)

#define SS_PHY_CTRL_REG		(QSCRATCH_REG_OFFSET + 0x30)
#define LANE0_PWR_PRESENT	BIT(24)

/* GSI related registers */
#define GSI_TRB_ADDR_BIT_53_MASK	(1 << 21)
#define GSI_TRB_ADDR_BIT_55_MASK	(1 << 23)

#define	GSI_GENERAL_CFG_REG		(QSCRATCH_REG_OFFSET + 0xFC)
#define	GSI_RESTART_DBL_PNTR_MASK	BIT(20)
#define	GSI_CLK_EN_MASK			BIT(12)
#define	BLOCK_GSI_WR_GO_MASK		BIT(1)
#define	GSI_EN_MASK			BIT(0)

#define GSI_DBL_ADDR_L(n)	((QSCRATCH_REG_OFFSET + 0x110) + (n*4))
#define GSI_DBL_ADDR_H(n)	((QSCRATCH_REG_OFFSET + 0x120) + (n*4))
#define GSI_RING_BASE_ADDR_L(n)	((QSCRATCH_REG_OFFSET + 0x130) + (n*4))
#define GSI_RING_BASE_ADDR_H(n)	((QSCRATCH_REG_OFFSET + 0x140) + (n*4))

#define	GSI_IF_STS	(QSCRATCH_REG_OFFSET + 0x1A4)
#define	GSI_WR_CTRL_STATE_MASK	BIT(15)

struct dwc3_msm_req_complete {
	struct list_head list_item;
	struct usb_request *req;
	void (*orig_complete)(struct usb_ep *ep,
			      struct usb_request *req);
};

enum dwc3_drd_state {
	DRD_STATE_UNDEFINED = 0,

	DRD_STATE_IDLE,
	DRD_STATE_PERIPHERAL,
	DRD_STATE_PERIPHERAL_SUSPEND,

	DRD_STATE_HOST_IDLE,
	DRD_STATE_HOST,
};

static const char *const state_names[] = {
	[DRD_STATE_UNDEFINED] = "undefined",
	[DRD_STATE_IDLE] = "idle",
	[DRD_STATE_PERIPHERAL] = "peripheral",
	[DRD_STATE_PERIPHERAL_SUSPEND] = "peripheral_suspend",
	[DRD_STATE_HOST_IDLE] = "host_idle",
	[DRD_STATE_HOST] = "host",
};

static const char *dwc3_drd_state_string(enum dwc3_drd_state state)
{
	if (state < 0 || state >= ARRAY_SIZE(state_names))
		return "UNKNOWN";

	return state_names[state];
}

enum dwc3_id_state {
	DWC3_ID_GROUND = 0,
	DWC3_ID_FLOAT,
};

/* for type c cable */
enum plug_orientation {
	ORIENTATION_NONE,
	ORIENTATION_CC1,
	ORIENTATION_CC2,
};

/* Input bits to state machine (mdwc->inputs) */

#define ID			0
#define B_SESS_VLD		1
#define B_SUSPEND		2
#define WAIT_FOR_LPM		3

#define PM_QOS_SAMPLE_SEC	2
#define PM_QOS_THRESHOLD	400

struct dwc3_msm {
	struct device *dev;
	void __iomem *base;
	void __iomem *ahb2phy_base;
	struct platform_device	*dwc3;
	const struct usb_ep_ops *original_ep_ops[DWC3_ENDPOINTS_NUM];
	struct list_head req_complete_list;
	struct clk		*xo_clk;
	struct clk		*core_clk;
	long			core_clk_rate;
	long			core_clk_rate_hs;
	struct clk		*iface_clk;
	struct clk		*sleep_clk;
	struct clk		*utmi_clk;
	unsigned int		utmi_clk_rate;
	struct clk		*utmi_clk_src;
	struct clk		*bus_aggr_clk;
	struct clk		*noc_aggr_clk;
	struct clk		*cfg_ahb_clk;
	struct reset_control	*core_reset;
	struct regulator	*dwc3_gdsc;

	struct usb_phy		*hs_phy, *ss_phy;

	struct dbm		*dbm;

	/* VBUS regulator for host mode */
	struct regulator	*vbus_reg;
	int			vbus_retry_count;
	bool			resume_pending;
	atomic_t                pm_suspended;
	int			hs_phy_irq;
	int			ss_phy_irq;
	struct work_struct	resume_work;
	struct work_struct	restart_usb_work;
	bool			in_restart;
	struct workqueue_struct *dwc3_wq;
	struct workqueue_struct *sm_usb_wq;
	struct delayed_work	sm_work;
	unsigned long		inputs;
	unsigned		max_power;
	bool			charging_disabled;
	enum dwc3_drd_state	drd_state;
	enum usb_chg_state	chg_state;
	struct work_struct	bus_vote_w;
	unsigned int		bus_vote;
	u32			bus_perf_client;
	struct msm_bus_scale_pdata	*bus_scale_table;
	struct power_supply	*usb_psy;
	struct work_struct	vbus_draw_work;
	bool			in_host_mode;
	bool			in_device_mode;
	enum usb_device_speed	max_rh_port_speed;
	unsigned int		tx_fifo_size;
	bool			vbus_active;
	bool			suspend;
	bool			disable_host_mode_pm;
	enum dwc3_id_state	id_state;
	unsigned long		lpm_flags;
#define MDWC3_SS_PHY_SUSPEND		BIT(0)
#define MDWC3_ASYNC_IRQ_WAKE_CAPABILITY	BIT(1)
#define MDWC3_POWER_COLLAPSE		BIT(2)

	unsigned int		irq_to_affin;
	struct notifier_block	dwc3_cpu_notifier;
	struct notifier_block	usbdev_nb;
	bool			hc_died;
	bool			xhci_ss_compliance_enable;
	bool			no_wakeup_src_in_hostmode;
	bool			check_for_float;
	bool			float_detected;

	struct extcon_dev	*extcon_vbus;
	struct extcon_dev	*extcon_id;
	struct notifier_block	vbus_nb;
	struct notifier_block	id_nb;

	struct notifier_block	host_nb;
	bool			host_only_mode;

	int			pwr_event_irq;
	atomic_t                in_p3;
	unsigned int		lpm_to_suspend_delay;
	bool			init;
	enum plug_orientation	typec_orientation;
	int pm_qos_latency;
	struct pm_qos_request pm_qos_req_dma;
	struct delayed_work perf_vote_work;
	struct delayed_work sdp_check;
	bool usb_compliance_mode;
	struct mutex suspend_resume_mutex;

	enum usb_device_speed override_usb_speed;
};

#define USB_HSPHY_3P3_VOL_MIN		3050000 /* uV */
#define USB_HSPHY_3P3_VOL_MAX		3300000 /* uV */
#define USB_HSPHY_3P3_HPM_LOAD		16000	/* uA */

#define USB_HSPHY_1P8_VOL_MIN		1800000 /* uV */
#define USB_HSPHY_1P8_VOL_MAX		1800000 /* uV */
#define USB_HSPHY_1P8_HPM_LOAD		19000	/* uA */

#define USB_SSPHY_1P8_VOL_MIN		1800000 /* uV */
#define USB_SSPHY_1P8_VOL_MAX		1800000 /* uV */
#define USB_SSPHY_1P8_HPM_LOAD		23000	/* uA */

#define DSTS_CONNECTSPD_SS		0x4


static void dwc3_pwr_event_handler(struct dwc3_msm *mdwc);
static int dwc3_msm_gadget_vbus_draw(struct dwc3_msm *mdwc, unsigned mA);

/**
 *
 * Read register with debug info.
 *
 * @base - DWC3 base virtual address.
 * @offset - register offset.
 *
 * @return u32
 */
static inline u32 dwc3_msm_read_reg(void *base, u32 offset)
{
	u32 val = ioread32(base + offset);
	return val;
}

/**
 * Read register masked field with debug info.
 *
 * @base - DWC3 base virtual address.
 * @offset - register offset.
 * @mask - register bitmask.
 *
 * @return u32
 */
static inline u32 dwc3_msm_read_reg_field(void *base,
					  u32 offset,
					  const u32 mask)
{
	u32 shift = find_first_bit((void *)&mask, 32);
	u32 val = ioread32(base + offset);
	val &= mask;		/* clear other bits */
	val >>= shift;
	return val;
}

/**
 *
 * Write register with debug info.
 *
 * @base - DWC3 base virtual address.
 * @offset - register offset.
 * @val - value to write.
 *
 */
static inline void dwc3_msm_write_reg(void *base, u32 offset, u32 val)
{
	iowrite32(val, base + offset);
}

/**
 * Write register masked field with debug info.
 *
 * @base - DWC3 base virtual address.
 * @offset - register offset.
 * @mask - register bitmask.
 * @val - value to write.
 *
 */
static inline void dwc3_msm_write_reg_field(void *base, u32 offset,
					    const u32 mask, u32 val)
{
	u32 shift = find_first_bit((void *)&mask, 32);
	u32 tmp = ioread32(base + offset);

	tmp &= ~mask;		/* clear written bits */
	val = tmp | (val << shift);
	iowrite32(val, base + offset);
}

/**
 * Write register and read back masked value to confirm it is written
 *
 * @base - DWC3 base virtual address.
 * @offset - register offset.
 * @mask - register bitmask specifying what should be updated
 * @val - value to write.
 *
 */
static inline void dwc3_msm_write_readback(void *base, u32 offset,
					    const u32 mask, u32 val)
{
	u32 write_val, tmp = ioread32(base + offset);

	tmp &= ~mask;		/* retain other bits */
	write_val = tmp | val;

	iowrite32(write_val, base + offset);

	/* Read back to see if val was written */
	tmp = ioread32(base + offset);
	tmp &= mask;		/* clear other bits */

	if (tmp != val)
		pr_err("%s: write: %x to QSCRATCH: %x FAILED\n",
			__func__, val, offset);
}

static bool dwc3_msm_is_ss_rhport_connected(struct dwc3_msm *mdwc)
{
	int i, num_ports;
	u32 reg;

	reg = dwc3_msm_read_reg(mdwc->base, USB3_HCSPARAMS1);
	num_ports = HCS_MAX_PORTS(reg);

	for (i = 0; i < num_ports; i++) {
		reg = dwc3_msm_read_reg(mdwc->base, USB3_PORTSC + i*0x10);
		if ((reg & PORT_CONNECT) && DEV_SUPERSPEED(reg))
			return true;
	}

	return false;
}

static bool dwc3_msm_is_host_superspeed(struct dwc3_msm *mdwc)
{
	int i, num_ports;
	u32 reg;

	reg = dwc3_msm_read_reg(mdwc->base, USB3_HCSPARAMS1);
	num_ports = HCS_MAX_PORTS(reg);

	for (i = 0; i < num_ports; i++) {
		reg = dwc3_msm_read_reg(mdwc->base, USB3_PORTSC + i*0x10);
		if ((reg & PORT_PE) && DEV_SUPERSPEED(reg))
			return true;
	}

	return false;
}

static inline bool dwc3_msm_is_dev_superspeed(struct dwc3_msm *mdwc)
{
	u8 speed;

	speed = dwc3_msm_read_reg(mdwc->base, DWC3_DSTS) & DWC3_DSTS_CONNECTSPD;
	return !!(speed & DSTS_CONNECTSPD_SS);
}

static inline bool dwc3_msm_is_superspeed(struct dwc3_msm *mdwc)
{
	if (mdwc->in_host_mode)
		return dwc3_msm_is_host_superspeed(mdwc);

	return dwc3_msm_is_dev_superspeed(mdwc);
}

int dwc3_msm_dbm_disable_updxfer(struct dwc3 *dwc, u8 usb_ep)
{
	struct dwc3_msm *mdwc = dev_get_drvdata(dwc->dev->parent);

	dev_dbg(mdwc->dev, "%s\n", __func__);
	dwc3_dbm_disable_update_xfer(mdwc->dbm, usb_ep);

	return 0;
}

#if IS_ENABLED(CONFIG_USB_DWC3_GADGET) || IS_ENABLED(CONFIG_USB_DWC3_DUAL_ROLE)
/**
 * Configure the DBM with the BAM's data fifo.
 * This function is called by the USB BAM Driver
 * upon initialization.
 *
 * @ep - pointer to usb endpoint.
 * @addr - address of data fifo.
 * @size - size of data fifo.
 *
 */
int msm_data_fifo_config(struct usb_ep *ep, phys_addr_t addr,
			 u32 size, u8 dst_pipe_idx)
{
	struct dwc3_ep *dep = to_dwc3_ep(ep);
	struct dwc3 *dwc = dep->dwc;
	struct dwc3_msm *mdwc = dev_get_drvdata(dwc->dev->parent);

	dev_dbg(mdwc->dev, "%s\n", __func__);

	return	dbm_data_fifo_config(mdwc->dbm, dep->number, addr, size,
						dst_pipe_idx);
}


/**
* Cleanups for msm endpoint on request complete.
*
* Also call original request complete.
*
* @usb_ep - pointer to usb_ep instance.
* @request - pointer to usb_request instance.
*
* @return int - 0 on success, negative on error.
*/
static void dwc3_msm_req_complete_func(struct usb_ep *ep,
				       struct usb_request *request)
{
	struct dwc3_ep *dep = to_dwc3_ep(ep);
	struct dwc3 *dwc = dep->dwc;
	struct dwc3_msm *mdwc = dev_get_drvdata(dwc->dev->parent);
	struct dwc3_msm_req_complete *req_complete = NULL;

	/* Find original request complete function and remove it from list */
	list_for_each_entry(req_complete, &mdwc->req_complete_list, list_item) {
		if (req_complete->req == request)
			break;
	}
	if (!req_complete || req_complete->req != request) {
		dev_err(dep->dwc->dev, "%s: could not find the request\n",
					__func__);
		return;
	}
	list_del(&req_complete->list_item);

	/*
	 * Release another one TRB to the pool since DBM queue took 2 TRBs
	 * (normal and link), and the dwc3/gadget.c :: dwc3_gadget_giveback
	 * released only one.
	 */
	dep->busy_slot++;

	/* Unconfigure dbm ep */
	dbm_ep_unconfig(mdwc->dbm, dep->number);

	/*
	 * If this is the last endpoint we unconfigured, than reset also
	 * the event buffers; unless unconfiguring the ep due to lpm,
	 * in which case the event buffer only gets reset during the
	 * block reset.
	 */
	if (0 == dbm_get_num_of_eps_configured(mdwc->dbm) &&
		!dbm_reset_ep_after_lpm(mdwc->dbm))
			dbm_event_buffer_config(mdwc->dbm, 0, 0, 0);

	/*
	 * Call original complete function, notice that dwc->lock is already
	 * taken by the caller of this function (dwc3_gadget_giveback()).
	 */
	request->complete = req_complete->orig_complete;
	if (request->complete)
		request->complete(ep, request);

	kfree(req_complete);
}


/**
* Helper function
*
* Reset  DBM endpoint.
*
* @mdwc - pointer to dwc3_msm instance.
* @dep - pointer to dwc3_ep instance.
*
* @return int - 0 on success, negative on error.
*/
static int __dwc3_msm_dbm_ep_reset(struct dwc3_msm *mdwc, struct dwc3_ep *dep)
{
	int ret;

	dev_dbg(mdwc->dev, "Resetting dbm endpoint %d\n", dep->number);

	/* Reset the dbm endpoint */
	ret = dbm_ep_soft_reset(mdwc->dbm, dep->number, true);
	if (ret) {
		dev_err(mdwc->dev, "%s: failed to assert dbm ep reset\n",
				__func__);
		return ret;
	}

	/*
	 * The necessary delay between asserting and deasserting the dbm ep
	 * reset is based on the number of active endpoints. If there is more
	 * than one endpoint, a 1 msec delay is required. Otherwise, a shorter
	 * delay will suffice.
	 */
	if (dbm_get_num_of_eps_configured(mdwc->dbm) > 1)
		usleep_range(1000, 1200);
	else
		udelay(10);
	ret = dbm_ep_soft_reset(mdwc->dbm, dep->number, false);
	if (ret) {
		dev_err(mdwc->dev, "%s: failed to deassert dbm ep reset\n",
				__func__);
		return ret;
	}

	return 0;
}

/**
* Reset the DBM endpoint which is linked to the given USB endpoint.
*
* @usb_ep - pointer to usb_ep instance.
*
* @return int - 0 on success, negative on error.
*/

int msm_dwc3_reset_dbm_ep(struct usb_ep *ep)
{
	struct dwc3_ep *dep = to_dwc3_ep(ep);
	struct dwc3 *dwc = dep->dwc;
	struct dwc3_msm *mdwc = dev_get_drvdata(dwc->dev->parent);

	return __dwc3_msm_dbm_ep_reset(mdwc, dep);
}
EXPORT_SYMBOL(msm_dwc3_reset_dbm_ep);


/**
* Helper function.
* See the header of the dwc3_msm_ep_queue function.
*
* @dwc3_ep - pointer to dwc3_ep instance.
* @req - pointer to dwc3_request instance.
*
* @return int - 0 on success, negative on error.
*/
static int __dwc3_msm_ep_queue(struct dwc3_ep *dep, struct dwc3_request *req)
{
	struct dwc3_trb *trb;
	struct dwc3_trb *trb_link;
	struct dwc3_gadget_ep_cmd_params params;
	u32 cmd;
	int ret = 0;

	/* We push the request to the dep->req_queued list to indicate that
	 * this request is issued with start transfer. The request will be out
	 * from this list in 2 cases. The first is that the transfer will be
	 * completed (not if the transfer is endless using a circular TRBs with
	 * with link TRB). The second case is an option to do stop stransfer,
	 * this can be initiated by the function driver when calling dequeue.
	 */
	req->queued = true;
	list_add_tail(&req->list, &dep->req_queued);

	/* First, prepare a normal TRB, point to the fake buffer */
	trb = &dep->trb_pool[dep->free_slot & DWC3_TRB_MASK];
	dep->free_slot++;
	memset(trb, 0, sizeof(*trb));

	req->trb = trb;
	trb->bph = DBM_TRB_BIT | DBM_TRB_DMA | DBM_TRB_EP_NUM(dep->number);
	trb->size = DWC3_TRB_SIZE_LENGTH(req->request.length);
	trb->ctrl = DWC3_TRBCTL_NORMAL | DWC3_TRB_CTRL_HWO |
		DWC3_TRB_CTRL_CHN | (req->direction ? 0 : DWC3_TRB_CTRL_CSP);
	req->trb_dma = dwc3_trb_dma_offset(dep, trb);

	/* Second, prepare a Link TRB that points to the first TRB*/
	trb_link = &dep->trb_pool[dep->free_slot & DWC3_TRB_MASK];
	dep->free_slot++;
	memset(trb_link, 0, sizeof *trb_link);

	trb_link->bpl = lower_32_bits(req->trb_dma);
	trb_link->bph = DBM_TRB_BIT |
			DBM_TRB_DMA | DBM_TRB_EP_NUM(dep->number);
	trb_link->size = 0;
	trb_link->ctrl = DWC3_TRBCTL_LINK_TRB | DWC3_TRB_CTRL_HWO;

	/*
	 * Now start the transfer
	 */
	memset(&params, 0, sizeof(params));
	params.param0 = 0; /* TDAddr High */
	params.param1 = lower_32_bits(req->trb_dma); /* DAddr Low */

	/* DBM requires IOC to be set */
	cmd = DWC3_DEPCMD_STARTTRANSFER | DWC3_DEPCMD_CMDIOC;
	ret = dwc3_send_gadget_ep_cmd(dep->dwc, dep->number, cmd, &params);
	if (ret < 0) {
		dev_dbg(dep->dwc->dev,
			"%s: failed to send STARTTRANSFER command\n",
			__func__);

		list_del(&req->list);
		return ret;
	}
	dep->flags |= DWC3_EP_BUSY;
	dep->resource_index = dwc3_gadget_ep_get_transfer_index(dep->dwc,
		dep->number);

	return ret;
}

/**
* Queue a usb request to the DBM endpoint.
* This function should be called after the endpoint
* was enabled by the ep_enable.
*
* This function prepares special structure of TRBs which
* is familiar with the DBM HW, so it will possible to use
* this endpoint in DBM mode.
*
* The TRBs prepared by this function, is one normal TRB
* which point to a fake buffer, followed by a link TRB
* that points to the first TRB.
*
* The API of this function follow the regular API of
* usb_ep_queue (see usb_ep_ops in include/linuk/usb/gadget.h).
*
* @usb_ep - pointer to usb_ep instance.
* @request - pointer to usb_request instance.
* @gfp_flags - possible flags.
*
* @return int - 0 on success, negative on error.
*/
static int dwc3_msm_ep_queue(struct usb_ep *ep,
			     struct usb_request *request, gfp_t gfp_flags)
{
	struct dwc3_request *req = to_dwc3_request(request);
	struct dwc3_ep *dep = to_dwc3_ep(ep);
	struct dwc3 *dwc = dep->dwc;
	struct dwc3_msm *mdwc = dev_get_drvdata(dwc->dev->parent);
	struct dwc3_msm_req_complete *req_complete;
	unsigned long flags;
	int ret = 0, size;
	bool superspeed;

	/*
	 * We must obtain the lock of the dwc3 core driver,
	 * including disabling interrupts, so we will be sure
	 * that we are the only ones that configure the HW device
	 * core and ensure that we queuing the request will finish
	 * as soon as possible so we will release back the lock.
	 */
	spin_lock_irqsave(&dwc->lock, flags);
	if (!dep->endpoint.desc) {
		dev_err(mdwc->dev,
			"%s: trying to queue request %p to disabled ep %s\n",
			__func__, request, ep->name);
		spin_unlock_irqrestore(&dwc->lock, flags);
		return -EPERM;
	}

	if (!mdwc->original_ep_ops[dep->number]) {
		dev_err(mdwc->dev,
			"ep [%s,%d] was unconfigured as msm endpoint\n",
			ep->name, dep->number);
		spin_unlock_irqrestore(&dwc->lock, flags);
		return -EINVAL;
	}

	if (!request) {
		dev_err(mdwc->dev, "%s: request is NULL\n", __func__);
		spin_unlock_irqrestore(&dwc->lock, flags);
		return -EINVAL;
	}

	if (!(request->udc_priv & MSM_SPS_MODE)) {
		dev_err(mdwc->dev, "%s: sps mode is not set\n",
					__func__);

		spin_unlock_irqrestore(&dwc->lock, flags);
		return -EINVAL;
	}

	/* HW restriction regarding TRB size (8KB) */
	if (req->request.length < 0x2000) {
		dev_err(mdwc->dev, "%s: Min TRB size is 8KB\n", __func__);
		spin_unlock_irqrestore(&dwc->lock, flags);
		return -EINVAL;
	}

	if (dep->number == 0 || dep->number == 1) {
		dev_err(mdwc->dev,
			"%s: trying to queue dbm request %p to control ep %s\n",
			__func__, request, ep->name);
		spin_unlock_irqrestore(&dwc->lock, flags);
		return -EPERM;
	}

	if (dep->busy_slot != dep->free_slot || !list_empty(&dep->request_list)
					 || !list_empty(&dep->req_queued)) {
		dev_err(mdwc->dev,
			"%s: trying to queue dbm request %p tp ep %s\n",
			__func__, request, ep->name);
		spin_unlock_irqrestore(&dwc->lock, flags);
		return -EPERM;
	}
	dep->busy_slot = 0;
	dep->free_slot = 0;

	/*
	 * Override req->complete function, but before doing that,
	 * store it's original pointer in the req_complete_list.
	 */
	req_complete = kzalloc(sizeof(*req_complete), gfp_flags);
	if (!req_complete) {
		dev_err(mdwc->dev, "%s: not enough memory\n", __func__);
		spin_unlock_irqrestore(&dwc->lock, flags);
		return -ENOMEM;
	}
	req_complete->req = request;
	req_complete->orig_complete = request->complete;
	list_add_tail(&req_complete->list_item, &mdwc->req_complete_list);
	request->complete = dwc3_msm_req_complete_func;

	dev_vdbg(dwc->dev, "%s: queing request %pK to ep %s length %d\n",
			__func__, request, ep->name, request->length);
	size = dwc3_msm_read_reg(mdwc->base, DWC3_GEVNTSIZ(0));
	dbm_event_buffer_config(mdwc->dbm,
		dwc3_msm_read_reg(mdwc->base, DWC3_GEVNTADRLO(0)),
		dwc3_msm_read_reg(mdwc->base, DWC3_GEVNTADRHI(0)),
		DWC3_GEVNTSIZ_SIZE(size));

	ret = __dwc3_msm_ep_queue(dep, req);
	if (ret < 0) {
		dev_err(mdwc->dev,
			"error %d after calling __dwc3_msm_ep_queue\n", ret);
		goto err;
	}

	spin_unlock_irqrestore(&dwc->lock, flags);
	superspeed = dwc3_msm_is_dev_superspeed(mdwc);
	dbm_set_speed(mdwc->dbm, (u8)superspeed);

	return 0;

err:
	list_del(&req_complete->list_item);
	spin_unlock_irqrestore(&dwc->lock, flags);
	kfree(req_complete);
	return ret;
}

/*
* Returns XferRscIndex for the EP. This is stored at StartXfer GSI EP OP
*
* @usb_ep - pointer to usb_ep instance.
*
* @return int - XferRscIndex
*/
static inline int gsi_get_xfer_index(struct usb_ep *ep)
{
	struct dwc3_ep			*dep = to_dwc3_ep(ep);

	return dep->resource_index;
}

/*
* Fills up the GSI channel information needed in call to IPA driver
* for GSI channel creation.
*
* @usb_ep - pointer to usb_ep instance.
* @ch_info - output parameter with requested channel info
*/
static void gsi_get_channel_info(struct usb_ep *ep,
			struct gsi_channel_info *ch_info)
{
	struct dwc3_ep *dep = to_dwc3_ep(ep);
	int last_trb_index = 0;
	struct dwc3	*dwc = dep->dwc;
	struct usb_gsi_request *request = ch_info->ch_req;

	/* Provide physical USB addresses for DEPCMD and GEVENTCNT registers */
	ch_info->depcmd_low_addr = (u32)(dwc->reg_phys +
						DWC3_DEPCMD(dep->number));
	ch_info->depcmd_hi_addr = 0;

	ch_info->xfer_ring_base_addr = dwc3_trb_dma_offset(dep,
							&dep->trb_pool[0]);
	/* Convert to multipled of 1KB */
	ch_info->const_buffer_size = request->buf_len/1024;

	/* IN direction */
	if (dep->direction) {
		/*
		 * Multiply by size of each TRB for xfer_ring_len in bytes.
		 * 2n + 2 TRBs as per GSI h/w requirement. n Xfer TRBs + 1
		 * extra Xfer TRB followed by n ZLP TRBs + 1 LINK TRB.
		 */
		ch_info->xfer_ring_len = (2 * request->num_bufs + 2) * 0x10;
		last_trb_index = 2 * request->num_bufs + 2;
	} else { /* OUT direction */
		/*
		 * Multiply by size of each TRB for xfer_ring_len in bytes.
		 * n + 1 TRBs as per GSI h/w requirement. n Xfer TRBs + 1
		 * LINK TRB.
		 */
		ch_info->xfer_ring_len = (request->num_bufs + 1) * 0x10;
		last_trb_index = request->num_bufs + 1;
	}

	/* Store last 16 bits of LINK TRB address as per GSI hw requirement */
	ch_info->last_trb_addr = (dwc3_trb_dma_offset(dep,
			&dep->trb_pool[last_trb_index - 1]) & 0x0000FFFF);
	ch_info->gevntcount_low_addr = (u32)(dwc->reg_phys +
			DWC3_GEVNTCOUNT(ep->ep_intr_num));
	ch_info->gevntcount_hi_addr = 0;

	dev_dbg(dwc->dev,
	"depcmd_laddr=%x last_trb_addr=%x gevtcnt_laddr=%x gevtcnt_haddr=%x",
		ch_info->depcmd_low_addr, ch_info->last_trb_addr,
		ch_info->gevntcount_low_addr, ch_info->gevntcount_hi_addr);
}

/*
* Perform StartXfer on GSI EP. Stores XferRscIndex.
*
* @usb_ep - pointer to usb_ep instance.
*
* @return int - 0 on success
*/
static int gsi_startxfer_for_ep(struct usb_ep *ep)
{
	int ret;
	struct dwc3_gadget_ep_cmd_params params;
	u32				cmd;
	struct dwc3_ep *dep = to_dwc3_ep(ep);
	struct dwc3	*dwc = dep->dwc;

	memset(&params, 0, sizeof(params));
	params.param0 = GSI_TRB_ADDR_BIT_53_MASK | GSI_TRB_ADDR_BIT_55_MASK;
	params.param0 |= (ep->ep_intr_num << 16);
	params.param1 = lower_32_bits(dwc3_trb_dma_offset(dep,
						&dep->trb_pool[0]));
	cmd = DWC3_DEPCMD_STARTTRANSFER;
	cmd |= DWC3_DEPCMD_PARAM(0);
	ret = dwc3_send_gadget_ep_cmd(dwc, dep->number, cmd, &params);

	if (ret < 0)
		dev_dbg(dwc->dev, "Fail StrtXfr on GSI EP#%d\n", dep->number);
	dep->resource_index = dwc3_gadget_ep_get_transfer_index(dwc,
								dep->number);
	dev_dbg(dwc->dev, "XferRsc = %x", dep->resource_index);
	return ret;
}

/*
* Store Ring Base and Doorbell Address for GSI EP
* for GSI channel creation.
*
* @usb_ep - pointer to usb_ep instance.
* @dbl_addr - Doorbell address obtained from IPA driver
*/
static void gsi_store_ringbase_dbl_info(struct usb_ep *ep, u32 dbl_addr)
{
	struct dwc3_ep *dep = to_dwc3_ep(ep);
	struct dwc3	*dwc = dep->dwc;
	struct dwc3_msm *mdwc = dev_get_drvdata(dwc->dev->parent);
	int n = ep->ep_intr_num - 1;

	dwc3_msm_write_reg(mdwc->base, GSI_RING_BASE_ADDR_L(n),
			dwc3_trb_dma_offset(dep, &dep->trb_pool[0]));
	dwc3_msm_write_reg(mdwc->base, GSI_DBL_ADDR_L(n), dbl_addr);

	dev_dbg(mdwc->dev, "Ring Base Addr %d = %x", n,
			dwc3_msm_read_reg(mdwc->base, GSI_RING_BASE_ADDR_L(n)));
	dev_dbg(mdwc->dev, "GSI DB Addr %d = %x", n,
			dwc3_msm_read_reg(mdwc->base, GSI_DBL_ADDR_L(n)));
}

/*
* Rings Doorbell for IN GSI Channel
*
* @usb_ep - pointer to usb_ep instance.
* @request - pointer to GSI request. This is used to pass in the
* address of the GSI doorbell obtained from IPA driver
*/
static void gsi_ring_in_db(struct usb_ep *ep, struct usb_gsi_request *request)
{
	void __iomem *gsi_dbl_address_lsb;
	void __iomem *gsi_dbl_address_msb;
	dma_addr_t offset;
	u64 dbl_addr = *((u64 *)request->buf_base_addr);
	u32 dbl_lo_addr = (dbl_addr & 0xFFFFFFFF);
	u32 dbl_hi_addr = (dbl_addr >> 32);
	u32 num_trbs = (request->num_bufs * 2 + 2);
	struct dwc3_ep *dep = to_dwc3_ep(ep);
	struct dwc3	*dwc = dep->dwc;
	struct dwc3_msm *mdwc = dev_get_drvdata(dwc->dev->parent);

	gsi_dbl_address_lsb = devm_ioremap_nocache(mdwc->dev,
					dbl_lo_addr, sizeof(u32));
	if (!gsi_dbl_address_lsb)
		dev_dbg(mdwc->dev, "Failed to get GSI DBL address LSB\n");

	gsi_dbl_address_msb = devm_ioremap_nocache(mdwc->dev,
					dbl_hi_addr, sizeof(u32));
	if (!gsi_dbl_address_msb)
		dev_dbg(mdwc->dev, "Failed to get GSI DBL address MSB\n");

	offset = dwc3_trb_dma_offset(dep, &dep->trb_pool[num_trbs-1]);
	dev_dbg(mdwc->dev, "Writing link TRB addr: %pa to %pK (%x)\n",
	&offset, gsi_dbl_address_lsb, dbl_lo_addr);

	writel_relaxed(offset, gsi_dbl_address_lsb);
	writel_relaxed(0, gsi_dbl_address_msb);
}

/*
* Sets HWO bit for TRBs and performs UpdateXfer for OUT EP.
*
* @usb_ep - pointer to usb_ep instance.
* @request - pointer to GSI request. Used to determine num of TRBs for OUT EP.
*
* @return int - 0 on success
*/
static int gsi_updatexfer_for_ep(struct usb_ep *ep,
					struct usb_gsi_request *request)
{
	int i;
	int ret;
	u32				cmd;
	int num_trbs = request->num_bufs + 1;
	struct dwc3_trb *trb;
	struct dwc3_gadget_ep_cmd_params params;
	struct dwc3_ep *dep = to_dwc3_ep(ep);
	struct dwc3 *dwc = dep->dwc;

	for (i = 0; i < num_trbs - 1; i++) {
		trb = &dep->trb_pool[i];
		trb->ctrl |= DWC3_TRB_CTRL_HWO;
	}

	memset(&params, 0, sizeof(params));
	cmd = DWC3_DEPCMD_UPDATETRANSFER;
	cmd |= DWC3_DEPCMD_PARAM(dep->resource_index);
	ret = dwc3_send_gadget_ep_cmd(dwc, dep->number, cmd, &params);
	dep->flags |= DWC3_EP_BUSY;
	if (ret < 0)
		dev_dbg(dwc->dev, "UpdateXfr fail on GSI EP#%d\n", dep->number);
	return ret;
}

/*
* Perform EndXfer on particular GSI EP.
*
* @usb_ep - pointer to usb_ep instance.
*/
static void gsi_endxfer_for_ep(struct usb_ep *ep)
{
	struct dwc3_ep *dep = to_dwc3_ep(ep);
	struct dwc3	*dwc = dep->dwc;

	dwc3_stop_active_transfer(dwc, dep->number, true);
}

/*
* Allocates and configures TRBs for GSI EPs.
*
* @usb_ep - pointer to usb_ep instance.
* @request - pointer to GSI request.
*
* @return int - 0 on success
*/
static int gsi_prepare_trbs(struct usb_ep *ep, struct usb_gsi_request *req)
{
	int i = 0;
	dma_addr_t buffer_addr = req->dma;
	struct dwc3_ep *dep = to_dwc3_ep(ep);
	struct dwc3		*dwc = dep->dwc;
	struct dwc3_trb *trb;
	int num_trbs = (dep->direction) ? (2 * (req->num_bufs) + 2)
					: (req->num_bufs + 1);

	dep->trb_dma_pool = dma_pool_create(ep->name, dwc->dev,
					num_trbs * sizeof(struct dwc3_trb),
					num_trbs * sizeof(struct dwc3_trb), 0);
	if (!dep->trb_dma_pool) {
		dev_err(dep->dwc->dev, "failed to alloc trb dma pool for %s\n",
				dep->name);
		return -ENOMEM;
	}

	dep->num_trbs = num_trbs;

	dep->trb_pool = dma_pool_alloc(dep->trb_dma_pool,
					   GFP_KERNEL, &dep->trb_pool_dma);
	if (!dep->trb_pool) {
		dev_err(dep->dwc->dev, "failed to allocate trb pool for %s\n",
				dep->name);
		return -ENOMEM;
	}

	/* IN direction */
	if (dep->direction) {
		for (i = 0; i < num_trbs ; i++) {
			trb = &dep->trb_pool[i];
			memset(trb, 0, sizeof(*trb));
			/* Set up first n+1 TRBs for ZLPs */
			if (i < (req->num_bufs + 1)) {
				trb->bpl = 0;
				trb->bph = 0;
				trb->size = 0;
				trb->ctrl = DWC3_TRBCTL_NORMAL
						| DWC3_TRB_CTRL_IOC;
				continue;
			}

			/* Setup n TRBs pointing to valid buffers */
			trb->bpl = lower_32_bits(buffer_addr);
			trb->bph = 0;
			trb->size = 0;
			trb->ctrl = DWC3_TRBCTL_NORMAL
					| DWC3_TRB_CTRL_IOC;
			buffer_addr += req->buf_len;

			/* Set up the Link TRB at the end */
			if (i == (num_trbs - 1)) {
				trb->bpl = dwc3_trb_dma_offset(dep,
							&dep->trb_pool[0]);
				trb->bph = (1 << 23) | (1 << 21)
						| (ep->ep_intr_num << 16);
				trb->size = 0;
				trb->ctrl = DWC3_TRBCTL_LINK_TRB
						| DWC3_TRB_CTRL_HWO;
			}
		}
	} else { /* OUT direction */

		for (i = 0; i < num_trbs ; i++) {

			trb = &dep->trb_pool[i];
			memset(trb, 0, sizeof(*trb));
			trb->bpl = lower_32_bits(buffer_addr);
			trb->bph = 0;
			trb->size = req->buf_len;
			trb->ctrl = DWC3_TRBCTL_NORMAL | DWC3_TRB_CTRL_IOC
					| DWC3_TRB_CTRL_CSP
					| DWC3_TRB_CTRL_ISP_IMI;
			buffer_addr += req->buf_len;

			/* Set up the Link TRB at the end */
			if (i == (num_trbs - 1)) {
				trb->bpl = dwc3_trb_dma_offset(dep,
							&dep->trb_pool[0]);
				trb->bph = (1 << 23) | (1 << 21)
						| (ep->ep_intr_num << 16);
				trb->size = 0;
				trb->ctrl = DWC3_TRBCTL_LINK_TRB
						| DWC3_TRB_CTRL_HWO;
			}
		 }
	}
	return 0;
}

/*
* Frees TRBs for GSI EPs.
*
* @usb_ep - pointer to usb_ep instance.
*
*/
static void gsi_free_trbs(struct usb_ep *ep)
{
	struct dwc3_ep *dep = to_dwc3_ep(ep);

	if (dep->endpoint.ep_type == EP_TYPE_NORMAL)
		return;

	/*  Free TRBs and TRB pool for EP */
	if (dep->trb_dma_pool) {
		dma_pool_free(dep->trb_dma_pool, dep->trb_pool,
						dep->trb_pool_dma);
		dma_pool_destroy(dep->trb_dma_pool);
		dep->trb_pool = NULL;
		dep->trb_pool_dma = 0;
		dep->trb_dma_pool = NULL;
	}
}
/*
* Configures GSI EPs. For GSI EPs we need to set interrupter numbers.
*
* @usb_ep - pointer to usb_ep instance.
* @request - pointer to GSI request.
*/
static void gsi_configure_ep(struct usb_ep *ep, struct usb_gsi_request *request)
{
	struct dwc3_ep *dep = to_dwc3_ep(ep);
	struct dwc3		*dwc = dep->dwc;
	struct dwc3_msm *mdwc = dev_get_drvdata(dwc->dev->parent);
	struct dwc3_gadget_ep_cmd_params params;
	const struct usb_endpoint_descriptor *desc = ep->desc;
	const struct usb_ss_ep_comp_descriptor *comp_desc = ep->comp_desc;
	u32 reg;
	int ret;

	memset(&params, 0x00, sizeof(params));

	/* Configure GSI EP */
	params.param0 = DWC3_DEPCFG_EP_TYPE(usb_endpoint_type(desc))
		| DWC3_DEPCFG_MAX_PACKET_SIZE(usb_endpoint_maxp(desc));

	/* Burst size is only needed in SuperSpeed mode */
	if (dwc->gadget.speed == USB_SPEED_SUPER) {
		u32 burst = dep->endpoint.maxburst - 1;

		params.param0 |= DWC3_DEPCFG_BURST_SIZE(burst);
	}

	if (usb_ss_max_streams(comp_desc) && usb_endpoint_xfer_bulk(desc)) {
		params.param1 |= DWC3_DEPCFG_STREAM_CAPABLE
					| DWC3_DEPCFG_STREAM_EVENT_EN;
		dep->stream_capable = true;
	}

	/* Set EP number */
	params.param1 |= DWC3_DEPCFG_EP_NUMBER(dep->number);

	/* Set interrupter number for GSI endpoints */
	params.param1 |= DWC3_DEPCFG_INT_NUM(ep->ep_intr_num);

	/* Enable XferInProgress and XferComplete Interrupts */
	params.param1 |= DWC3_DEPCFG_XFER_COMPLETE_EN;
	params.param1 |= DWC3_DEPCFG_XFER_IN_PROGRESS_EN;
	params.param1 |= DWC3_DEPCFG_FIFO_ERROR_EN;
	/*
	 * We must use the lower 16 TX FIFOs even though
	 * HW might have more
	 */
	/* Remove FIFO Number for GSI EP*/
	if (dep->direction)
		params.param0 |= DWC3_DEPCFG_FIFO_NUMBER(dep->number >> 1);

	params.param0 |= DWC3_DEPCFG_ACTION_INIT;

	dev_dbg(mdwc->dev, "Set EP config to params = %x %x %x, for %s\n",
	params.param0, params.param1, params.param2, dep->name);

	dwc3_send_gadget_ep_cmd(dwc, dep->number,
				DWC3_DEPCMD_SETEPCONFIG, &params);

	/* Set XferRsc Index for GSI EP */
	if (!(dep->flags & DWC3_EP_ENABLED)) {
		ret = dwc3_gadget_resize_tx_fifos(dwc, dep);
		if (ret)
			return;

		memset(&params, 0x00, sizeof(params));
		params.param0 = DWC3_DEPXFERCFG_NUM_XFER_RES(1);
		dwc3_send_gadget_ep_cmd(dwc, dep->number,
				DWC3_DEPCMD_SETTRANSFRESOURCE, &params);

		dep->endpoint.desc = desc;
		dep->comp_desc = comp_desc;
		dep->type = usb_endpoint_type(desc);
		dep->flags |= DWC3_EP_ENABLED;
		reg = dwc3_readl(dwc->regs, DWC3_DALEPENA);
		reg |= DWC3_DALEPENA_EP(dep->number);
		dwc3_writel(dwc->regs, DWC3_DALEPENA, reg);
	}

}

/*
* Enables USB wrapper for GSI
*
* @usb_ep - pointer to usb_ep instance.
*/
static void gsi_enable(struct usb_ep *ep)
{
	struct dwc3_ep *dep = to_dwc3_ep(ep);
	struct dwc3 *dwc = dep->dwc;
	struct dwc3_msm *mdwc = dev_get_drvdata(dwc->dev->parent);

	dwc3_msm_write_reg_field(mdwc->base,
			GSI_GENERAL_CFG_REG, GSI_CLK_EN_MASK, 1);
	dwc3_msm_write_reg_field(mdwc->base,
			GSI_GENERAL_CFG_REG, GSI_RESTART_DBL_PNTR_MASK, 1);
	dwc3_msm_write_reg_field(mdwc->base,
			GSI_GENERAL_CFG_REG, GSI_RESTART_DBL_PNTR_MASK, 0);
	dev_dbg(mdwc->dev, "%s: Enable GSI\n", __func__);
	dwc3_msm_write_reg_field(mdwc->base,
			GSI_GENERAL_CFG_REG, GSI_EN_MASK, 1);
}

/*
* Block or allow doorbell towards GSI
*
* @usb_ep - pointer to usb_ep instance.
* @request - pointer to GSI request. In this case num_bufs is used as a bool
* to set or clear the doorbell bit
*/
static void gsi_set_clear_dbell(struct usb_ep *ep,
					bool block_db)
{

	struct dwc3_ep *dep = to_dwc3_ep(ep);
	struct dwc3 *dwc = dep->dwc;
	struct dwc3_msm *mdwc = dev_get_drvdata(dwc->dev->parent);

	dwc3_msm_write_reg_field(mdwc->base,
		GSI_GENERAL_CFG_REG, BLOCK_GSI_WR_GO_MASK, block_db);
}

/*
* Performs necessary checks before stopping GSI channels
*
* @usb_ep - pointer to usb_ep instance to access DWC3 regs
*/
static bool gsi_check_ready_to_suspend(struct usb_ep *ep, bool f_suspend)
{
	u32	timeout = 500;
	u32	reg = 0;
	struct dwc3_ep *dep = to_dwc3_ep(ep);
	struct dwc3 *dwc = dep->dwc;
	struct dwc3_msm *mdwc = dev_get_drvdata(dwc->dev->parent);

	while (dwc3_msm_read_reg_field(mdwc->base,
		GSI_IF_STS, GSI_WR_CTRL_STATE_MASK)) {
		if (!timeout--) {
			dev_err(mdwc->dev,
			"Unable to suspend GSI ch. WR_CTRL_STATE != 0\n");
			return false;
		}
		usleep_range(20, 22);
	}
	/* Check for U3 only if we are not handling Function Suspend */
	if (!f_suspend) {
		reg = dwc3_readl(dwc->regs, DWC3_DSTS);
		if (DWC3_DSTS_USBLNKST(reg) != DWC3_LINK_STATE_U3) {
			dev_err(mdwc->dev, "Unable to suspend GSI ch\n");
			return false;
		}
	}

	return true;
}


/**
* Performs GSI operations or GSI EP related operations.
*
* @usb_ep - pointer to usb_ep instance.
* @op_data - pointer to opcode related data.
* @op - GSI related or GSI EP related op code.
*
* @return int - 0 on success, negative on error.
* Also returns XferRscIdx for GSI_EP_OP_GET_XFER_IDX.
*/
static int dwc3_msm_gsi_ep_op(struct usb_ep *ep,
		void *op_data, enum gsi_ep_op op)
{
	u32 ret = 0;
	struct dwc3_ep *dep = to_dwc3_ep(ep);
	struct dwc3 *dwc = dep->dwc;
	struct dwc3_msm *mdwc = dev_get_drvdata(dwc->dev->parent);
	struct usb_gsi_request *request;
	struct gsi_channel_info *ch_info;
	bool block_db, f_suspend;
	unsigned long flags;

	switch (op) {
	case GSI_EP_OP_PREPARE_TRBS:
		request = (struct usb_gsi_request *)op_data;
		dev_dbg(mdwc->dev, "EP_OP_PREPARE_TRBS for %s\n", ep->name);
		ret = gsi_prepare_trbs(ep, request);
		break;
	case GSI_EP_OP_FREE_TRBS:
		dev_dbg(mdwc->dev, "EP_OP_FREE_TRBS for %s\n", ep->name);
		gsi_free_trbs(ep);
		break;
	case GSI_EP_OP_CONFIG:
		request = (struct usb_gsi_request *)op_data;
		dev_dbg(mdwc->dev, "EP_OP_CONFIG for %s\n", ep->name);
		spin_lock_irqsave(&dwc->lock, flags);
		gsi_configure_ep(ep, request);
		spin_unlock_irqrestore(&dwc->lock, flags);
		break;
	case GSI_EP_OP_STARTXFER:
		dev_dbg(mdwc->dev, "EP_OP_STARTXFER for %s\n", ep->name);
		spin_lock_irqsave(&dwc->lock, flags);
		ret = gsi_startxfer_for_ep(ep);
		spin_unlock_irqrestore(&dwc->lock, flags);
		break;
	case GSI_EP_OP_GET_XFER_IDX:
		dev_dbg(mdwc->dev, "EP_OP_GET_XFER_IDX for %s\n", ep->name);
		ret = gsi_get_xfer_index(ep);
		break;
	case GSI_EP_OP_STORE_DBL_INFO:
		dev_dbg(mdwc->dev, "EP_OP_STORE_DBL_INFO\n");
		gsi_store_ringbase_dbl_info(ep, *((u32 *)op_data));
		break;
	case GSI_EP_OP_ENABLE_GSI:
		dev_dbg(mdwc->dev, "EP_OP_ENABLE_GSI\n");
		gsi_enable(ep);
		break;
	case GSI_EP_OP_GET_CH_INFO:
		ch_info = (struct gsi_channel_info *)op_data;
		gsi_get_channel_info(ep, ch_info);
		break;
	case GSI_EP_OP_RING_IN_DB:
		request = (struct usb_gsi_request *)op_data;
		dev_dbg(mdwc->dev, "RING IN EP DB\n");
		gsi_ring_in_db(ep, request);
		break;
	case GSI_EP_OP_UPDATEXFER:
		request = (struct usb_gsi_request *)op_data;
		dev_dbg(mdwc->dev, "EP_OP_UPDATEXFER\n");
		spin_lock_irqsave(&dwc->lock, flags);
		ret = gsi_updatexfer_for_ep(ep, request);
		spin_unlock_irqrestore(&dwc->lock, flags);
		break;
	case GSI_EP_OP_ENDXFER:
		request = (struct usb_gsi_request *)op_data;
		dev_dbg(mdwc->dev, "EP_OP_ENDXFER for %s\n", ep->name);
		spin_lock_irqsave(&dwc->lock, flags);
		gsi_endxfer_for_ep(ep);
		spin_unlock_irqrestore(&dwc->lock, flags);
		break;
	case GSI_EP_OP_SET_CLR_BLOCK_DBL:
		block_db = *((bool *)op_data);
		dev_dbg(mdwc->dev, "EP_OP_SET_CLR_BLOCK_DBL %d\n",
						block_db);
		gsi_set_clear_dbell(ep, block_db);
		break;
	case GSI_EP_OP_CHECK_FOR_SUSPEND:
		dev_dbg(mdwc->dev, "EP_OP_CHECK_FOR_SUSPEND\n");
		f_suspend = *((bool *)op_data);
		ret = gsi_check_ready_to_suspend(ep, f_suspend);
		break;
	case GSI_EP_OP_DISABLE:
		dev_dbg(mdwc->dev, "EP_OP_DISABLE\n");
		ret = ep->ops->disable(ep);
		break;
	default:
		dev_err(mdwc->dev, "%s: Invalid opcode GSI EP\n", __func__);
	}

	return ret;
}

/**
 * Configure MSM endpoint.
 * This function do specific configurations
 * to an endpoint which need specific implementaion
 * in the MSM architecture.
 *
 * This function should be called by usb function/class
 * layer which need a support from the specific MSM HW
 * which wrap the USB3 core. (like GSI or DBM specific endpoints)
 *
 * @ep - a pointer to some usb_ep instance
 *
 * @return int - 0 on success, negetive on error.
 */
int msm_ep_config(struct usb_ep *ep, struct usb_request *request)
{
	struct dwc3_ep *dep = to_dwc3_ep(ep);
	struct dwc3 *dwc = dep->dwc;
	struct dwc3_msm *mdwc = dev_get_drvdata(dwc->dev->parent);
	struct usb_ep_ops *new_ep_ops;
	int ret = 0;
	u8 bam_pipe;
	bool producer;
	bool disable_wb;
	bool internal_mem;
	bool ioc;
	unsigned long flags;


	spin_lock_irqsave(&dwc->lock, flags);
	/* Save original ep ops for future restore*/
	if (mdwc->original_ep_ops[dep->number]) {
		dev_err(mdwc->dev,
			"ep [%s,%d] already configured as msm endpoint\n",
			ep->name, dep->number);
		spin_unlock_irqrestore(&dwc->lock, flags);
		return -EPERM;
	}
	mdwc->original_ep_ops[dep->number] = ep->ops;

	/* Set new usb ops as we like */
	new_ep_ops = kzalloc(sizeof(struct usb_ep_ops), GFP_ATOMIC);
	if (!new_ep_ops) {
		dev_err(mdwc->dev,
			"%s: unable to allocate mem for new usb ep ops\n",
			__func__);
		spin_unlock_irqrestore(&dwc->lock, flags);
		return -ENOMEM;
	}
	(*new_ep_ops) = (*ep->ops);
	new_ep_ops->queue = dwc3_msm_ep_queue;
	new_ep_ops->gsi_ep_op = dwc3_msm_gsi_ep_op;
	ep->ops = new_ep_ops;

	if (!mdwc->dbm || !request || (dep->endpoint.ep_type == EP_TYPE_GSI)) {
		spin_unlock_irqrestore(&dwc->lock, flags);
		return 0;
	}

	/*
	 * Configure the DBM endpoint if required.
	 */
	bam_pipe = request->udc_priv & MSM_PIPE_ID_MASK;
	producer = ((request->udc_priv & MSM_PRODUCER) ? true : false);
	disable_wb = ((request->udc_priv & MSM_DISABLE_WB) ? true : false);
	internal_mem = ((request->udc_priv & MSM_INTERNAL_MEM) ? true : false);
	ioc = ((request->udc_priv & MSM_ETD_IOC) ? true : false);

	ret = dbm_ep_config(mdwc->dbm, dep->number, bam_pipe, producer,
					disable_wb, internal_mem, ioc);
	if (ret < 0) {
		dev_err(mdwc->dev,
			"error %d after calling dbm_ep_config\n", ret);
		spin_unlock_irqrestore(&dwc->lock, flags);
		return ret;
	}

	spin_unlock_irqrestore(&dwc->lock, flags);

	return 0;
}
EXPORT_SYMBOL(msm_ep_config);

/**
 * Un-configure MSM endpoint.
 * Tear down configurations done in the
 * dwc3_msm_ep_config function.
 *
 * @ep - a pointer to some usb_ep instance
 *
 * @return int - 0 on success, negative on error.
 */
int msm_ep_unconfig(struct usb_ep *ep)
{
	struct dwc3_ep *dep = to_dwc3_ep(ep);
	struct dwc3 *dwc = dep->dwc;
	struct dwc3_msm *mdwc = dev_get_drvdata(dwc->dev->parent);
	struct usb_ep_ops *old_ep_ops;
	unsigned long flags;

	spin_lock_irqsave(&dwc->lock, flags);
	/* Restore original ep ops */
	if (!mdwc->original_ep_ops[dep->number]) {
		dev_err(mdwc->dev,
			"ep [%s,%d] was not configured as msm endpoint\n",
			ep->name, dep->number);
		spin_unlock_irqrestore(&dwc->lock, flags);
		return -EINVAL;
	}
	old_ep_ops = (struct usb_ep_ops	*)ep->ops;
	ep->ops = mdwc->original_ep_ops[dep->number];
	mdwc->original_ep_ops[dep->number] = NULL;
	kfree(old_ep_ops);

	/*
	 * Do HERE more usb endpoint un-configurations
	 * which are specific to MSM.
	 */
	if (!mdwc->dbm || (dep->endpoint.ep_type == EP_TYPE_GSI)) {
		spin_unlock_irqrestore(&dwc->lock, flags);
		return 0;
	}

	if (dep->busy_slot == dep->free_slot && list_empty(&dep->request_list)
					 && list_empty(&dep->req_queued)) {
		dev_dbg(mdwc->dev,
			"%s: request is not queued, disable DBM ep for ep %s\n",
			__func__, ep->name);
		/* Unconfigure dbm ep */
		dbm_ep_unconfig(mdwc->dbm, dep->number);

		/*
		 * If this is the last endpoint we unconfigured, than reset also
		 * the event buffers; unless unconfiguring the ep due to lpm,
		 * in which case the event buffer only gets reset during the
		 * block reset.
		 */
		if (dbm_get_num_of_eps_configured(mdwc->dbm) == 0 &&
				!dbm_reset_ep_after_lpm(mdwc->dbm))
			dbm_event_buffer_config(mdwc->dbm, 0, 0, 0);
	}

	spin_unlock_irqrestore(&dwc->lock, flags);

	return 0;
}
EXPORT_SYMBOL(msm_ep_unconfig);
#endif /* (CONFIG_USB_DWC3_GADGET) || (CONFIG_USB_DWC3_DUAL_ROLE) */

static void dwc3_resume_work(struct work_struct *w);

static void dwc3_restart_usb_work(struct work_struct *w)
{
	struct dwc3_msm *mdwc = container_of(w, struct dwc3_msm,
						restart_usb_work);
	struct dwc3 *dwc = platform_get_drvdata(mdwc->dwc3);
	unsigned timeout = 50;

	dev_dbg(mdwc->dev, "%s\n", __func__);

	if (atomic_read(&dwc->in_lpm) || !dwc->is_drd) {
		dev_dbg(mdwc->dev, "%s failed!!!\n", __func__);
		return;
	}

	/* guard against concurrent VBUS handling */
	mdwc->in_restart = true;

	if (!mdwc->vbus_active) {
		dev_dbg(mdwc->dev, "%s bailing out in disconnect\n", __func__);
		dwc->err_evt_seen = false;
		mdwc->in_restart = false;
		return;
	}

	dbg_event(0xFF, "RestartUSB", 0);

	/* Reset active USB connection */
	dwc3_resume_work(&mdwc->resume_work);

	/* Make sure disconnect is processed before sending connect */
	while (--timeout && !pm_runtime_suspended(mdwc->dev))
		msleep(20);

	if (!timeout) {
		dev_dbg(mdwc->dev,
			"Not in LPM after disconnect, forcing suspend...\n");
		dbg_event(0xFF, "ReStart:RT SUSP",
			atomic_read(&mdwc->dev->power.usage_count));
		pm_runtime_suspend(mdwc->dev);
	}

	mdwc->in_restart = false;
	/* Force reconnect only if cable is still connected */
	if (mdwc->vbus_active) {
		if (mdwc->override_usb_speed) {
			dwc->maximum_speed = mdwc->override_usb_speed;
			dwc->gadget.max_speed = dwc->maximum_speed;
			dbg_event(0xFF, "override_usb_speed",
					mdwc->override_usb_speed);
			mdwc->override_usb_speed = 0;
		}

		dwc3_resume_work(&mdwc->resume_work);
	}

	dwc->err_evt_seen = false;
	flush_delayed_work(&mdwc->sm_work);
}

static int msm_dwc3_usbdev_notify(struct notifier_block *self,
			unsigned long action, void *priv)
{
	struct dwc3_msm *mdwc = container_of(self, struct dwc3_msm, usbdev_nb);
	struct dwc3 *dwc = platform_get_drvdata(mdwc->dwc3);
	struct usb_bus *bus = priv;

	/* Interested only in recovery when HC dies */
	if (action != USB_BUS_DIED)
		return 0;

	dev_dbg(mdwc->dev, "%s initiate recovery from hc_died\n", __func__);
	/* Recovery already under process */
	if (mdwc->hc_died)
		return 0;

	if (bus->controller != &dwc->xhci->dev) {
		dev_dbg(mdwc->dev, "%s event for diff HCD\n", __func__);
		return 0;
	}

	mdwc->hc_died = true;
	queue_delayed_work(mdwc->sm_usb_wq, &mdwc->sm_work, 0);
	return 0;
}


/*
 * Check whether the DWC3 requires resetting the ep
 * after going to Low Power Mode (lpm)
 */
bool msm_dwc3_reset_ep_after_lpm(struct usb_gadget *gadget)
{
	struct dwc3 *dwc = container_of(gadget, struct dwc3, gadget);
	struct dwc3_msm *mdwc = dev_get_drvdata(dwc->dev->parent);

	return dbm_reset_ep_after_lpm(mdwc->dbm);
}
EXPORT_SYMBOL(msm_dwc3_reset_ep_after_lpm);

/*
 * Config Global Distributed Switch Controller (GDSC)
 * to support controller power collapse
 */
static int dwc3_msm_config_gdsc(struct dwc3_msm *mdwc, int on)
{
	int ret;

	if (IS_ERR_OR_NULL(mdwc->dwc3_gdsc))
		return -EPERM;

	if (on) {
		ret = regulator_enable(mdwc->dwc3_gdsc);
		if (ret) {
			dev_err(mdwc->dev, "unable to enable usb3 gdsc\n");
			return ret;
		}
	} else {
		ret = regulator_disable(mdwc->dwc3_gdsc);
		if (ret) {
			dev_err(mdwc->dev, "unable to disable usb3 gdsc\n");
			return ret;
		}
	}

	return ret;
}

static int dwc3_msm_link_clk_reset(struct dwc3_msm *mdwc, bool assert)
{
	int ret = 0;

	if (assert) {
		disable_irq(mdwc->pwr_event_irq);
		/* Using asynchronous block reset to the hardware */
		dev_dbg(mdwc->dev, "block_reset ASSERT\n");
		clk_disable_unprepare(mdwc->utmi_clk);
		clk_disable_unprepare(mdwc->sleep_clk);
		clk_disable_unprepare(mdwc->core_clk);
		clk_disable_unprepare(mdwc->iface_clk);
		ret = reset_control_assert(mdwc->core_reset);
		if (ret)
			dev_err(mdwc->dev, "dwc3 core_reset assert failed\n");
	} else {
		dev_dbg(mdwc->dev, "block_reset DEASSERT\n");
		ret = reset_control_deassert(mdwc->core_reset);
		if (ret)
			dev_err(mdwc->dev, "dwc3 core_reset deassert failed\n");
		ndelay(200);
		clk_prepare_enable(mdwc->iface_clk);
		clk_prepare_enable(mdwc->core_clk);
		clk_prepare_enable(mdwc->sleep_clk);
		clk_prepare_enable(mdwc->utmi_clk);
		enable_irq(mdwc->pwr_event_irq);
	}

	return ret;
}

static void dwc3_msm_update_ref_clk(struct dwc3_msm *mdwc)
{
	u32 guctl, gfladj = 0;

	guctl = dwc3_msm_read_reg(mdwc->base, DWC3_GUCTL);
	guctl &= ~DWC3_GUCTL_REFCLKPER;

	/* GFLADJ register is used starting with revision 2.50a */
	if (dwc3_msm_read_reg(mdwc->base, DWC3_GSNPSID) >= DWC3_REVISION_250A) {
		gfladj = dwc3_msm_read_reg(mdwc->base, DWC3_GFLADJ);
		gfladj &= ~DWC3_GFLADJ_REFCLK_240MHZDECR_PLS1;
		gfladj &= ~DWC3_GFLADJ_REFCLK_240MHZ_DECR;
		gfladj &= ~DWC3_GFLADJ_REFCLK_LPM_SEL;
		gfladj &= ~DWC3_GFLADJ_REFCLK_FLADJ;
	}

	/* Refer to SNPS Databook Table 6-55 for calculations used */
	switch (mdwc->utmi_clk_rate) {
	case 19200000:
		guctl |= 52 << __ffs(DWC3_GUCTL_REFCLKPER);
		gfladj |= 12 << __ffs(DWC3_GFLADJ_REFCLK_240MHZ_DECR);
		gfladj |= DWC3_GFLADJ_REFCLK_240MHZDECR_PLS1;
		gfladj |= DWC3_GFLADJ_REFCLK_LPM_SEL;
		gfladj |= 200 << __ffs(DWC3_GFLADJ_REFCLK_FLADJ);
		break;
	case 24000000:
		guctl |= 41 << __ffs(DWC3_GUCTL_REFCLKPER);
		gfladj |= 10 << __ffs(DWC3_GFLADJ_REFCLK_240MHZ_DECR);
		gfladj |= DWC3_GFLADJ_REFCLK_LPM_SEL;
		gfladj |= 2032 << __ffs(DWC3_GFLADJ_REFCLK_FLADJ);
		break;
	default:
		dev_warn(mdwc->dev, "Unsupported utmi_clk_rate: %u\n",
				mdwc->utmi_clk_rate);
		break;
	}

	dwc3_msm_write_reg(mdwc->base, DWC3_GUCTL, guctl);
	if (gfladj)
		dwc3_msm_write_reg(mdwc->base, DWC3_GFLADJ, gfladj);
}

/* Initialize QSCRATCH registers for HSPHY and SSPHY operation */
static void dwc3_msm_qscratch_reg_init(struct dwc3_msm *mdwc)
{
	if (dwc3_msm_read_reg(mdwc->base, DWC3_GSNPSID) < DWC3_REVISION_250A)
		/* On older cores set XHCI_REV bit to specify revision 1.0 */
		dwc3_msm_write_reg_field(mdwc->base, QSCRATCH_GENERAL_CFG,
					 BIT(2), 1);

	/*
	 * Enable master clock for RAMs to allow BAM to access RAMs when
	 * RAM clock gating is enabled via DWC3's GCTL. Otherwise issues
	 * are seen where RAM clocks get turned OFF in SS mode
	 */
	dwc3_msm_write_reg(mdwc->base, CGCTL_REG,
		dwc3_msm_read_reg(mdwc->base, CGCTL_REG) | 0x18);

}

static void dwc3_msm_vbus_draw_work(struct work_struct *w)
{
	struct dwc3_msm *mdwc = container_of(w, struct dwc3_msm,
			vbus_draw_work);
	struct dwc3 *dwc = platform_get_drvdata(mdwc->dwc3);

	dwc3_msm_gadget_vbus_draw(mdwc, dwc->vbus_draw);
}

static void dwc3_msm_notify_event(struct dwc3 *dwc, unsigned event,
							unsigned value)
{
	struct dwc3_msm *mdwc = dev_get_drvdata(dwc->dev->parent);
	u32 reg;

	if (dwc->revision < DWC3_REVISION_230A)
		return;

	switch (event) {
	case DWC3_CONTROLLER_ERROR_EVENT:
		dev_info(mdwc->dev,
			"DWC3_CONTROLLER_ERROR_EVENT received, irq cnt %lu\n",
			dwc->irq_cnt);

		dwc3_gadget_disable_irq(dwc);

		/* prevent core from generating interrupts until recovery */
		reg = dwc3_msm_read_reg(mdwc->base, DWC3_GCTL);
		reg |= DWC3_GCTL_CORESOFTRESET;
		dwc3_msm_write_reg(mdwc->base, DWC3_GCTL, reg);

		/* restart USB which performs full reset and reconnect */
		schedule_work(&mdwc->restart_usb_work);
		break;
	case DWC3_CONTROLLER_RESET_EVENT:
		dev_dbg(mdwc->dev, "DWC3_CONTROLLER_RESET_EVENT received\n");
		/* HS & SSPHYs get reset as part of core soft reset */
		dwc3_msm_qscratch_reg_init(mdwc);
		break;
	case DWC3_CONTROLLER_POST_RESET_EVENT:
		dev_dbg(mdwc->dev,
				"DWC3_CONTROLLER_POST_RESET_EVENT received\n");

		/*
		 * Below sequence is used when controller is working without
		 * having ssphy and only USB high/full speed is supported.
		 */
		if (dwc->maximum_speed == USB_SPEED_HIGH ||
					dwc->maximum_speed == USB_SPEED_FULL) {
			dwc3_msm_write_reg(mdwc->base, QSCRATCH_GENERAL_CFG,
				dwc3_msm_read_reg(mdwc->base,
				QSCRATCH_GENERAL_CFG)
				| PIPE_UTMI_CLK_DIS);

			usleep_range(2, 5);


			dwc3_msm_write_reg(mdwc->base, QSCRATCH_GENERAL_CFG,
				dwc3_msm_read_reg(mdwc->base,
				QSCRATCH_GENERAL_CFG)
				| PIPE_UTMI_CLK_SEL
				| PIPE3_PHYSTATUS_SW);

			usleep_range(2, 5);

			dwc3_msm_write_reg(mdwc->base, QSCRATCH_GENERAL_CFG,
				dwc3_msm_read_reg(mdwc->base,
				QSCRATCH_GENERAL_CFG)
				& ~PIPE_UTMI_CLK_DIS);
		}

		dwc3_msm_update_ref_clk(mdwc);
		dwc->tx_fifo_size = mdwc->tx_fifo_size;
		break;
	case DWC3_CONTROLLER_CONNDONE_EVENT:
		dev_dbg(mdwc->dev, "DWC3_CONTROLLER_CONNDONE_EVENT received\n");
		/*
		 * Add power event if the dbm indicates coming out of L1 by
		 * interrupt
		 */
		if (mdwc->dbm && dbm_l1_lpm_interrupt(mdwc->dbm))
			dwc3_msm_write_reg_field(mdwc->base,
					PWR_EVNT_IRQ_MASK_REG,
					PWR_EVNT_LPM_OUT_L1_MASK, 1);

		atomic_set(&dwc->in_lpm, 0);
		break;
	case DWC3_CONTROLLER_NOTIFY_OTG_EVENT:
		dev_dbg(mdwc->dev, "DWC3_CONTROLLER_NOTIFY_OTG_EVENT received\n");
		if (dwc->enable_bus_suspend) {
			mdwc->suspend = dwc->b_suspend;
			queue_work(mdwc->dwc3_wq, &mdwc->resume_work);
		}
		break;
	case DWC3_CONTROLLER_SET_CURRENT_DRAW_EVENT:
		dev_dbg(mdwc->dev, "DWC3_CONTROLLER_SET_CURRENT_DRAW_EVENT received\n");
		schedule_work(&mdwc->vbus_draw_work);
		break;
	case DWC3_CONTROLLER_RESTART_USB_SESSION:
		dev_dbg(mdwc->dev, "DWC3_CONTROLLER_RESTART_USB_SESSION received\n");
		schedule_work(&mdwc->restart_usb_work);
		break;
	case DWC3_CONTROLLER_NOTIFY_DISABLE_UPDXFER:
		dwc3_msm_dbm_disable_updxfer(dwc, value);
		break;
	default:
		dev_dbg(mdwc->dev, "unknown dwc3 event\n");
		break;
	}
}

static void dwc3_msm_block_reset(struct dwc3_msm *mdwc, bool core_reset)
{
	int ret  = 0;

	if (core_reset) {
		ret = dwc3_msm_link_clk_reset(mdwc, 1);
		if (ret)
			return;

		usleep_range(1000, 1200);
		ret = dwc3_msm_link_clk_reset(mdwc, 0);
		if (ret)
			return;

		usleep_range(10000, 12000);
	}

	if (mdwc->dbm) {
		/* Reset the DBM */
		dbm_soft_reset(mdwc->dbm, 1);
		usleep_range(1000, 1200);
		dbm_soft_reset(mdwc->dbm, 0);

		/*enable DBM*/
		dwc3_msm_write_reg_field(mdwc->base, QSCRATCH_GENERAL_CFG,
			DBM_EN_MASK, 0x1);
		dbm_enable(mdwc->dbm);
	}
}

static void dwc3_msm_power_collapse_por(struct dwc3_msm *mdwc)
{
	struct dwc3 *dwc = platform_get_drvdata(mdwc->dwc3);
	u32 val;
	int ret;

	/* Configure AHB2PHY for one wait state read/write */
	if (mdwc->ahb2phy_base) {
		clk_prepare_enable(mdwc->cfg_ahb_clk);
		val = readl_relaxed(mdwc->ahb2phy_base +
				PERIPH_SS_AHB2PHY_TOP_CFG);
		if (val != ONE_READ_WRITE_WAIT) {
			writel_relaxed(ONE_READ_WRITE_WAIT,
				mdwc->ahb2phy_base + PERIPH_SS_AHB2PHY_TOP_CFG);
			/* complete above write before configuring USB PHY. */
			mb();
		}
		clk_disable_unprepare(mdwc->cfg_ahb_clk);
	}

	if (!mdwc->init) {
		dbg_event(0xFF, "dwc3 init",
				atomic_read(&mdwc->dev->power.usage_count));
		ret = dwc3_core_pre_init(dwc);
		if (ret) {
			dev_err(mdwc->dev, "dwc3_core_pre_init failed\n");
			return;
		}
		mdwc->init = true;
	}

	dwc3_core_init(dwc);
	/* Re-configure event buffers */
	dwc3_event_buffers_setup(dwc);

	/* Get initial P3 status and enable IN_P3 event */
	val = dwc3_msm_read_reg_field(mdwc->base,
		DWC3_GDBGLTSSM, DWC3_GDBGLTSSM_LINKSTATE_MASK);
	atomic_set(&mdwc->in_p3, val == DWC3_LINK_STATE_U3);
	dwc3_msm_write_reg_field(mdwc->base, PWR_EVNT_IRQ_MASK_REG,
				PWR_EVNT_POWERDOWN_IN_P3_MASK, 1);
	if (mdwc->drd_state == DRD_STATE_HOST) {
		dev_dbg(mdwc->dev, "%s: set the core in host mode\n",
							__func__);
		dwc3_set_mode(dwc, DWC3_GCTL_PRTCAP_HOST);
	}
}

static int dwc3_msm_prepare_suspend(struct dwc3_msm *mdwc)
{
	unsigned long timeout;
	u32 reg = 0;

	if ((mdwc->in_host_mode || mdwc->in_device_mode)
			&& dwc3_msm_is_superspeed(mdwc) && !mdwc->in_restart) {
		if (!atomic_read(&mdwc->in_p3)) {
			dev_err(mdwc->dev, "Not in P3,aborting LPM sequence\n");
			return -EBUSY;
		}
	}

	/* Clear previous L2 events */
	dwc3_msm_write_reg(mdwc->base, PWR_EVNT_IRQ_STAT_REG,
		PWR_EVNT_LPM_IN_L2_MASK | PWR_EVNT_LPM_OUT_L2_MASK);

	/* Prepare HSPHY for suspend */
	reg = dwc3_msm_read_reg(mdwc->base, DWC3_GUSB2PHYCFG(0));
	dwc3_msm_write_reg(mdwc->base, DWC3_GUSB2PHYCFG(0),
		reg | DWC3_GUSB2PHYCFG_ENBLSLPM | DWC3_GUSB2PHYCFG_SUSPHY);

	/* Wait for PHY to go into L2 */
	timeout = jiffies + msecs_to_jiffies(5);
	while (!time_after(jiffies, timeout)) {
		reg = dwc3_msm_read_reg(mdwc->base, PWR_EVNT_IRQ_STAT_REG);
		if (reg & PWR_EVNT_LPM_IN_L2_MASK)
			break;
		usleep_range(20, 30);
	}
	if (!(reg & PWR_EVNT_LPM_IN_L2_MASK))
		dev_err(mdwc->dev, "could not transition HS PHY to L2\n");

	/* Clear L2 event bit */
	dwc3_msm_write_reg(mdwc->base, PWR_EVNT_IRQ_STAT_REG,
		PWR_EVNT_LPM_IN_L2_MASK);

	return 0;
}

static void dwc3_msm_bus_vote_w(struct work_struct *w)
{
	struct dwc3_msm *mdwc = container_of(w, struct dwc3_msm, bus_vote_w);
	int ret;

	ret = msm_bus_scale_client_update_request(mdwc->bus_perf_client,
			mdwc->bus_vote);
	if (ret)
		dev_err(mdwc->dev, "Failed to reset bus bw vote %d\n", ret);
}

static void dwc3_set_phy_speed_flags(struct dwc3_msm *mdwc)
{
	struct dwc3 *dwc = platform_get_drvdata(mdwc->dwc3);
	int i, num_ports;
	u32 reg;

	mdwc->hs_phy->flags &= ~(PHY_HSFS_MODE | PHY_LS_MODE);
	if (mdwc->in_host_mode) {
		reg = dwc3_msm_read_reg(mdwc->base, USB3_HCSPARAMS1);
		num_ports = HCS_MAX_PORTS(reg);
		for (i = 0; i < num_ports; i++) {
			reg = dwc3_msm_read_reg(mdwc->base,
					USB3_PORTSC + i*0x10);
			if (reg & PORT_PE) {
				if (DEV_HIGHSPEED(reg) || DEV_FULLSPEED(reg))
					mdwc->hs_phy->flags |= PHY_HSFS_MODE;
				else if (DEV_LOWSPEED(reg))
					mdwc->hs_phy->flags |= PHY_LS_MODE;
			}
		}
	} else {
		if (dwc->gadget.speed == USB_SPEED_HIGH ||
			dwc->gadget.speed == USB_SPEED_FULL)
			mdwc->hs_phy->flags |= PHY_HSFS_MODE;
		else if (dwc->gadget.speed == USB_SPEED_LOW)
			mdwc->hs_phy->flags |= PHY_LS_MODE;
	}
}

static void msm_dwc3_perf_vote_update(struct dwc3_msm *mdwc,
						bool perf_mode);

static int dwc3_msm_suspend(struct dwc3_msm *mdwc, bool hibernation)
{
	int ret, i;
	struct dwc3 *dwc = platform_get_drvdata(mdwc->dwc3);

	mutex_lock(&mdwc->suspend_resume_mutex);
	if (atomic_read(&dwc->in_lpm)) {
		dev_dbg(mdwc->dev, "%s: Already suspended\n", __func__);
		mutex_unlock(&mdwc->suspend_resume_mutex);
		return 0;
	}

	cancel_delayed_work_sync(&mdwc->perf_vote_work);
	msm_dwc3_perf_vote_update(mdwc, false);

	if (!mdwc->in_host_mode) {
		/* pending device events unprocessed */
		for (i = 0; i < dwc->num_event_buffers; i++) {
			struct dwc3_event_buffer *evt = dwc->ev_buffs[i];
			if ((evt->flags & DWC3_EVENT_PENDING)) {
				dev_dbg(mdwc->dev,
				"%s: %d device events pending, abort suspend\n",
				__func__, evt->count / 4);
				dbg_print_reg("PENDING DEVICE EVENT",
						*(u32 *)(evt->buf + evt->lpos));
				mutex_unlock(&mdwc->suspend_resume_mutex);
				return -EBUSY;
			}
		}
	}

	if (!mdwc->vbus_active && dwc->is_drd &&
		mdwc->drd_state == DRD_STATE_PERIPHERAL) {
		/*
		 * In some cases, the pm_runtime_suspend may be called by
		 * usb_bam when there is pending lpm flag. However, if this is
		 * done when cable was disconnected and otg state has not
		 * yet changed to IDLE, then it means OTG state machine
		 * is running and we race against it. So cancel LPM for now,
		 * and OTG state machine will go for LPM later, after completing
		 * transition to IDLE state.
		*/
		dev_dbg(mdwc->dev,
			"%s: cable disconnected while not in idle otg state\n",
			__func__);
		mutex_unlock(&mdwc->suspend_resume_mutex);
		return -EBUSY;
	}

	/*
	 * Check if device is not in CONFIGURED state
	 * then check controller state of L2 and break
	 * LPM sequence. Check this for device bus suspend case.
	 */
	if ((dwc->is_drd && mdwc->drd_state == DRD_STATE_PERIPHERAL_SUSPEND) &&
		(dwc->gadget.state != USB_STATE_CONFIGURED)) {
		pr_err("%s(): Trying to go in LPM with state:%d\n",
					__func__, dwc->gadget.state);
		pr_err("%s(): LPM is not performed.\n", __func__);
		mutex_unlock(&mdwc->suspend_resume_mutex);
		return -EBUSY;
	}

	ret = dwc3_msm_prepare_suspend(mdwc);
	if (ret) {
		mutex_unlock(&mdwc->suspend_resume_mutex);
		return ret;
	}

	/* Disable core irq */
	if (dwc->irq)
		disable_irq(dwc->irq);

	if (work_busy(&dwc->bh_work))
		dbg_event(0xFF, "pend evt", 0);

	/* disable power event irq, hs and ss phy irq is used as wake up src */
	disable_irq(mdwc->pwr_event_irq);

	dwc3_set_phy_speed_flags(mdwc);
	/* Suspend HS PHY */
	usb_phy_set_suspend(mdwc->hs_phy, 1);

	/* Suspend SS PHY */
	if (dwc->maximum_speed == USB_SPEED_SUPER) {
		/* indicate phy about SS mode */
		if (dwc3_msm_is_superspeed(mdwc))
			mdwc->ss_phy->flags |= DEVICE_IN_SS_MODE;
		usb_phy_set_suspend(mdwc->ss_phy, 1);
		mdwc->lpm_flags |= MDWC3_SS_PHY_SUSPEND;
	}

	/* make sure above writes are completed before turning off clocks */
	wmb();

	/* Disable clocks */
	if (mdwc->bus_aggr_clk)
		clk_disable_unprepare(mdwc->bus_aggr_clk);
	clk_disable_unprepare(mdwc->utmi_clk);

	/* Memory core: OFF, Memory periphery: OFF */
	if (!mdwc->in_host_mode && !mdwc->vbus_active) {
		clk_set_flags(mdwc->core_clk, CLKFLAG_NORETAIN_MEM);
		clk_set_flags(mdwc->core_clk, CLKFLAG_NORETAIN_PERIPH);
	}

	clk_set_rate(mdwc->core_clk, 19200000);
	clk_disable_unprepare(mdwc->core_clk);
	if (mdwc->noc_aggr_clk)
		clk_disable_unprepare(mdwc->noc_aggr_clk);
	/*
	 * Disable iface_clk only after core_clk as core_clk has FSM
	 * depedency on iface_clk. Hence iface_clk should be turned off
	 * after core_clk is turned off.
	 */
	clk_disable_unprepare(mdwc->iface_clk);
	/* USB PHY no more requires TCXO */
	clk_disable_unprepare(mdwc->xo_clk);

	/* Perform controller power collapse */
	if ((!mdwc->in_host_mode && (!mdwc->in_device_mode || mdwc->in_restart))
							|| hibernation) {
		mdwc->lpm_flags |= MDWC3_POWER_COLLAPSE;
		dev_dbg(mdwc->dev, "%s: power collapse\n", __func__);
		dwc3_msm_config_gdsc(mdwc, 0);
		clk_disable_unprepare(mdwc->sleep_clk);
	}

	/* Remove bus voting */
	if (mdwc->bus_perf_client) {
		mdwc->bus_vote = 0;
		schedule_work(&mdwc->bus_vote_w);
	}

	/*
	 * release wakeup source with timeout to defer system suspend to
	 * handle case where on USB cable disconnect, SUSPEND and DISCONNECT
	 * event is received.
	 */
	if (mdwc->lpm_to_suspend_delay) {
		dev_dbg(mdwc->dev, "defer suspend with %d(msecs)\n",
					mdwc->lpm_to_suspend_delay);
		pm_wakeup_event(mdwc->dev, mdwc->lpm_to_suspend_delay);
	} else {
		pm_relax(mdwc->dev);
	}

	atomic_set(&dwc->in_lpm, 1);

	/*
	 * with DCP or during cable disconnect, we dont require wakeup
	 * using HS_PHY_IRQ or SS_PHY_IRQ. Hence enable wakeup only in
	 * case of host bus suspend and device bus suspend.
	 */
	if (mdwc->in_device_mode || mdwc->in_host_mode) {
		if (!mdwc->no_wakeup_src_in_hostmode)
			enable_irq_wake(mdwc->hs_phy_irq);
		enable_irq(mdwc->hs_phy_irq);
		if (mdwc->ss_phy_irq) {
			if (!mdwc->no_wakeup_src_in_hostmode)
				enable_irq_wake(mdwc->ss_phy_irq);
			enable_irq(mdwc->ss_phy_irq);
		}
		mdwc->lpm_flags |= MDWC3_ASYNC_IRQ_WAKE_CAPABILITY;
	}

	dev_info(mdwc->dev, "DWC3 in low power mode\n");
<<<<<<< HEAD

	/* kick_sm if it is waiting for lpm sequence to finish */
	if (test_and_clear_bit(WAIT_FOR_LPM, &mdwc->inputs))
		schedule_delayed_work(&mdwc->sm_work, 0);

=======
	dbg_event(0xFF, "Ctl Sus", atomic_read(&dwc->in_lpm));
>>>>>>> bcf67150
	mutex_unlock(&mdwc->suspend_resume_mutex);

	return 0;
}

static int dwc3_msm_resume(struct dwc3_msm *mdwc)
{
	int ret;
	long core_clk_rate;
	struct dwc3 *dwc = platform_get_drvdata(mdwc->dwc3);

	dev_dbg(mdwc->dev, "%s: exiting lpm\n", __func__);

	mutex_lock(&mdwc->suspend_resume_mutex);
	if (!atomic_read(&dwc->in_lpm)) {
		dev_dbg(mdwc->dev, "%s: Already resumed\n", __func__);
		mutex_unlock(&mdwc->suspend_resume_mutex);
		return 0;
	}

	pm_stay_awake(mdwc->dev);

	/* Enable bus voting */
	if (mdwc->bus_perf_client) {
		mdwc->bus_vote = 1;
		schedule_work(&mdwc->bus_vote_w);
	}

	/* Vote for TCXO while waking up USB HSPHY */
	ret = clk_prepare_enable(mdwc->xo_clk);
	if (ret)
		dev_err(mdwc->dev, "%s failed to vote TCXO buffer%d\n",
						__func__, ret);

	/* Restore controller power collapse */
	if (mdwc->lpm_flags & MDWC3_POWER_COLLAPSE) {
		dev_dbg(mdwc->dev, "%s: exit power collapse\n", __func__);
		dwc3_msm_config_gdsc(mdwc, 1);
		ret = reset_control_assert(mdwc->core_reset);
		if (ret)
			dev_err(mdwc->dev, "%s:core_reset assert failed\n",
					__func__);
		/* HW requires a short delay for reset to take place properly */
		usleep_range(1000, 1200);
		ret = reset_control_deassert(mdwc->core_reset);
		if (ret)
			dev_err(mdwc->dev, "%s:core_reset deassert failed\n",
					__func__);
		clk_prepare_enable(mdwc->sleep_clk);
	}

	/*
	 * Enable clocks
	 * Turned ON iface_clk before core_clk due to FSM depedency.
	 */
	clk_prepare_enable(mdwc->iface_clk);
	if (mdwc->noc_aggr_clk)
		clk_prepare_enable(mdwc->noc_aggr_clk);

	core_clk_rate = mdwc->core_clk_rate;
	if (mdwc->in_host_mode && mdwc->max_rh_port_speed == USB_SPEED_HIGH) {
		core_clk_rate = mdwc->core_clk_rate_hs;
		dev_dbg(mdwc->dev, "%s: set hs core clk rate %ld\n", __func__,
			core_clk_rate);
	}

	clk_set_rate(mdwc->core_clk, core_clk_rate);
	clk_prepare_enable(mdwc->core_clk);

	/* set Memory core: ON, Memory periphery: ON */
	clk_set_flags(mdwc->core_clk, CLKFLAG_RETAIN_MEM);
	clk_set_flags(mdwc->core_clk, CLKFLAG_RETAIN_PERIPH);

	clk_prepare_enable(mdwc->utmi_clk);
	if (mdwc->bus_aggr_clk)
		clk_prepare_enable(mdwc->bus_aggr_clk);

	/* Resume SS PHY */
	if (dwc->maximum_speed == USB_SPEED_SUPER &&
			mdwc->lpm_flags & MDWC3_SS_PHY_SUSPEND) {
		mdwc->ss_phy->flags &= ~(PHY_LANE_A | PHY_LANE_B);
		if (mdwc->typec_orientation == ORIENTATION_CC1)
			mdwc->ss_phy->flags |= PHY_LANE_A;
		if (mdwc->typec_orientation == ORIENTATION_CC2)
			mdwc->ss_phy->flags |= PHY_LANE_B;
		usb_phy_set_suspend(mdwc->ss_phy, 0);
		mdwc->ss_phy->flags &= ~DEVICE_IN_SS_MODE;
		mdwc->lpm_flags &= ~MDWC3_SS_PHY_SUSPEND;
	}

	mdwc->hs_phy->flags &= ~(PHY_HSFS_MODE | PHY_LS_MODE);
	/* Resume HS PHY */
	usb_phy_set_suspend(mdwc->hs_phy, 0);

	/* Recover from controller power collapse */
	if (mdwc->lpm_flags & MDWC3_POWER_COLLAPSE) {
		dev_dbg(mdwc->dev, "%s: exit power collapse\n", __func__);

		dwc3_msm_power_collapse_por(mdwc);

		mdwc->lpm_flags &= ~MDWC3_POWER_COLLAPSE;
	}

	atomic_set(&dwc->in_lpm, 0);

	/* enable power evt irq for IN P3 detection */
	enable_irq(mdwc->pwr_event_irq);

	/* Disable HSPHY auto suspend */
	dwc3_msm_write_reg(mdwc->base, DWC3_GUSB2PHYCFG(0),
		dwc3_msm_read_reg(mdwc->base, DWC3_GUSB2PHYCFG(0)) &
				~(DWC3_GUSB2PHYCFG_ENBLSLPM |
					DWC3_GUSB2PHYCFG_SUSPHY));

	/* Disable wakeup capable for HS_PHY IRQ & SS_PHY_IRQ if enabled */
	if (mdwc->lpm_flags & MDWC3_ASYNC_IRQ_WAKE_CAPABILITY) {
		if (!mdwc->no_wakeup_src_in_hostmode)
			disable_irq_wake(mdwc->hs_phy_irq);
		disable_irq_nosync(mdwc->hs_phy_irq);
		if (mdwc->ss_phy_irq) {
			if (!mdwc->no_wakeup_src_in_hostmode)
				disable_irq_wake(mdwc->ss_phy_irq);
			disable_irq_nosync(mdwc->ss_phy_irq);
		}
		mdwc->lpm_flags &= ~MDWC3_ASYNC_IRQ_WAKE_CAPABILITY;
	}

	dev_info(mdwc->dev, "DWC3 exited from low power mode\n");

	/* Enable core irq */
	if (dwc->irq)
		enable_irq(dwc->irq);

	/*
	 * Handle other power events that could not have been handled during
	 * Low Power Mode
	 */
	dwc3_pwr_event_handler(mdwc);

	if (pm_qos_request_active(&mdwc->pm_qos_req_dma))
		schedule_delayed_work(&mdwc->perf_vote_work,
			msecs_to_jiffies(1000 * PM_QOS_SAMPLE_SEC));

	dbg_event(0xFF, "Ctl Res", atomic_read(&dwc->in_lpm));
	mutex_unlock(&mdwc->suspend_resume_mutex);

	return 0;
}

/**
 * dwc3_ext_event_notify - callback to handle events from external transceiver
 *
 * Returns 0 on success
 */
static void dwc3_ext_event_notify(struct dwc3_msm *mdwc)
{
	/* Flush processing any pending events before handling new ones */
	flush_delayed_work(&mdwc->sm_work);

	if (mdwc->id_state == DWC3_ID_FLOAT) {
		dev_dbg(mdwc->dev, "XCVR: ID set\n");
		set_bit(ID, &mdwc->inputs);
	} else {
		dev_dbg(mdwc->dev, "XCVR: ID clear\n");
		clear_bit(ID, &mdwc->inputs);
	}

	if (mdwc->vbus_active && !mdwc->in_restart) {
		dev_dbg(mdwc->dev, "XCVR: BSV set\n");
		set_bit(B_SESS_VLD, &mdwc->inputs);
	} else {
		dev_dbg(mdwc->dev, "XCVR: BSV clear\n");
		clear_bit(B_SESS_VLD, &mdwc->inputs);
	}

	if (mdwc->suspend) {
		dev_dbg(mdwc->dev, "XCVR: SUSP set\n");
		set_bit(B_SUSPEND, &mdwc->inputs);
	} else {
		dev_dbg(mdwc->dev, "XCVR: SUSP clear\n");
		clear_bit(B_SUSPEND, &mdwc->inputs);
	}

	pm_stay_awake(mdwc->dev);
	queue_delayed_work(mdwc->sm_usb_wq, &mdwc->sm_work, 0);
}

static void dwc3_resume_work(struct work_struct *w)
{
	struct dwc3_msm *mdwc = container_of(w, struct dwc3_msm, resume_work);
	struct dwc3 *dwc = platform_get_drvdata(mdwc->dwc3);

	dev_dbg(mdwc->dev, "%s: dwc3 resume work\n", __func__);

	/*
	 * exit LPM first to meet resume timeline from device side.
	 * resume_pending flag would prevent calling
	 * dwc3_msm_resume() in case we are here due to system
	 * wide resume without usb cable connected. This flag is set
	 * only in case of power event irq in lpm.
	 */
	if (mdwc->resume_pending) {
		dwc3_msm_resume(mdwc);
		mdwc->resume_pending = false;
	}

	if (atomic_read(&mdwc->pm_suspended)) {
		dbg_event(0xFF, "RWrk PMSus", 0);
		/* let pm resume kick in resume work later */
		return;
	}

	dbg_event(0xFF, "RWrk", dwc->is_drd);
	dwc3_ext_event_notify(mdwc);
}

static void dwc3_pwr_event_handler(struct dwc3_msm *mdwc)
{
	struct dwc3 *dwc = platform_get_drvdata(mdwc->dwc3);
	u32 irq_stat, irq_clear = 0;

	irq_stat = dwc3_msm_read_reg(mdwc->base, PWR_EVNT_IRQ_STAT_REG);
	dev_dbg(mdwc->dev, "%s irq_stat=%X\n", __func__, irq_stat);

	/* Check for P3 events */
	if ((irq_stat & PWR_EVNT_POWERDOWN_OUT_P3_MASK) &&
			(irq_stat & PWR_EVNT_POWERDOWN_IN_P3_MASK)) {
		/* Can't tell if entered or exit P3, so check LINKSTATE */
		u32 ls = dwc3_msm_read_reg_field(mdwc->base,
				DWC3_GDBGLTSSM, DWC3_GDBGLTSSM_LINKSTATE_MASK);
		dev_dbg(mdwc->dev, "%s link state = 0x%04x\n", __func__, ls);
		atomic_set(&mdwc->in_p3, ls == DWC3_LINK_STATE_U3);

		irq_stat &= ~(PWR_EVNT_POWERDOWN_OUT_P3_MASK |
				PWR_EVNT_POWERDOWN_IN_P3_MASK);
		irq_clear |= (PWR_EVNT_POWERDOWN_OUT_P3_MASK |
				PWR_EVNT_POWERDOWN_IN_P3_MASK);
	} else if (irq_stat & PWR_EVNT_POWERDOWN_OUT_P3_MASK) {
		atomic_set(&mdwc->in_p3, 0);
		irq_stat &= ~PWR_EVNT_POWERDOWN_OUT_P3_MASK;
		irq_clear |= PWR_EVNT_POWERDOWN_OUT_P3_MASK;
	} else if (irq_stat & PWR_EVNT_POWERDOWN_IN_P3_MASK) {
		atomic_set(&mdwc->in_p3, 1);
		irq_stat &= ~PWR_EVNT_POWERDOWN_IN_P3_MASK;
		irq_clear |= PWR_EVNT_POWERDOWN_IN_P3_MASK;
	}

	/* Clear L2 exit */
	if (irq_stat & PWR_EVNT_LPM_OUT_L2_MASK) {
		irq_stat &= ~PWR_EVNT_LPM_OUT_L2_MASK;
		irq_stat |= PWR_EVNT_LPM_OUT_L2_MASK;
	}

	/* Handle exit from L1 events */
	if (irq_stat & PWR_EVNT_LPM_OUT_L1_MASK) {
		dev_dbg(mdwc->dev, "%s: handling PWR_EVNT_LPM_OUT_L1_MASK\n",
				__func__);
		if (usb_gadget_wakeup(&dwc->gadget))
			dev_err(mdwc->dev, "%s failed to take dwc out of L1\n",
					__func__);
		irq_stat &= ~PWR_EVNT_LPM_OUT_L1_MASK;
		irq_clear |= PWR_EVNT_LPM_OUT_L1_MASK;
	}

	/* Unhandled events */
	if (irq_stat)
		dev_dbg(mdwc->dev, "%s: unexpected PWR_EVNT, irq_stat=%X\n",
			__func__, irq_stat);

	dwc3_msm_write_reg(mdwc->base, PWR_EVNT_IRQ_STAT_REG, irq_clear);
}

static irqreturn_t msm_dwc3_pwr_irq_thread(int irq, void *_mdwc)
{
	struct dwc3_msm *mdwc = _mdwc;
	struct dwc3 *dwc = platform_get_drvdata(mdwc->dwc3);

	dev_dbg(mdwc->dev, "%s\n", __func__);

	if (atomic_read(&dwc->in_lpm))
		dwc3_resume_work(&mdwc->resume_work);
	else
		dwc3_pwr_event_handler(mdwc);

	dbg_event(0xFF, "PWR IRQ", atomic_read(&dwc->in_lpm));

	return IRQ_HANDLED;
}

static irqreturn_t msm_dwc3_pwr_irq(int irq, void *data)
{
	struct dwc3_msm *mdwc = data;
	struct dwc3 *dwc = platform_get_drvdata(mdwc->dwc3);

	dwc->t_pwr_evt_irq = ktime_get();
	dev_dbg(mdwc->dev, "%s received\n", __func__);
	/*
	 * When in Low Power Mode, can't read PWR_EVNT_IRQ_STAT_REG to acertain
	 * which interrupts have been triggered, as the clocks are disabled.
	 * Resume controller by waking up pwr event irq thread.After re-enabling
	 * clocks, dwc3_msm_resume will call dwc3_pwr_event_handler to handle
	 * all other power events.
	 */
	if (atomic_read(&dwc->in_lpm)) {
		/* set this to call dwc3_msm_resume() */
		mdwc->resume_pending = true;
		return IRQ_WAKE_THREAD;
	}

	dwc3_pwr_event_handler(mdwc);
	return IRQ_HANDLED;
}

static int dwc3_cpu_notifier_cb(struct notifier_block *nfb,
		unsigned long action, void *hcpu)
{
	uint32_t cpu = (uintptr_t)hcpu;
	struct dwc3_msm *mdwc =
			container_of(nfb, struct dwc3_msm, dwc3_cpu_notifier);

	if (cpu == cpu_to_affin && action == CPU_ONLINE) {
		pr_debug("%s: cpu online:%u irq:%d\n", __func__,
				cpu_to_affin, mdwc->irq_to_affin);
		irq_set_affinity(mdwc->irq_to_affin, get_cpu_mask(cpu));
	}

	return NOTIFY_OK;
}

static void dwc3_otg_sm_work(struct work_struct *w);

static int dwc3_msm_get_clk_gdsc(struct dwc3_msm *mdwc)
{
	int ret;

	mdwc->dwc3_gdsc = devm_regulator_get(mdwc->dev, "USB3_GDSC");
	if (IS_ERR(mdwc->dwc3_gdsc))
		mdwc->dwc3_gdsc = NULL;

	mdwc->xo_clk = devm_clk_get(mdwc->dev, "xo");
	if (IS_ERR(mdwc->xo_clk)) {
		dev_err(mdwc->dev, "%s unable to get TCXO buffer handle\n",
								__func__);
		ret = PTR_ERR(mdwc->xo_clk);
		return ret;
	}
	clk_set_rate(mdwc->xo_clk, 19200000);

	mdwc->iface_clk = devm_clk_get(mdwc->dev, "iface_clk");
	if (IS_ERR(mdwc->iface_clk)) {
		dev_err(mdwc->dev, "failed to get iface_clk\n");
		ret = PTR_ERR(mdwc->iface_clk);
		return ret;
	}

	/*
	 * DWC3 Core requires its CORE CLK (aka master / bus clk) to
	 * run at 125Mhz in SSUSB mode and >60MHZ for HSUSB mode.
	 * On newer platform it can run at 150MHz as well.
	 */
	mdwc->core_clk = devm_clk_get(mdwc->dev, "core_clk");
	if (IS_ERR(mdwc->core_clk)) {
		dev_err(mdwc->dev, "failed to get core_clk\n");
		ret = PTR_ERR(mdwc->core_clk);
		return ret;
	}

	if (of_property_read_u32(mdwc->dev->of_node, "qcom,core-clk-rate",
				(u32 *)&mdwc->core_clk_rate)) {
		dev_err(mdwc->dev, "USB core-clk-rate is not present\n");
		return -EINVAL;
	}

	mdwc->core_clk_rate = clk_round_rate(mdwc->core_clk,
							mdwc->core_clk_rate);

	dev_dbg(mdwc->dev, "USB core frequency = %ld\n",
						mdwc->core_clk_rate);
	ret = clk_set_rate(mdwc->core_clk, mdwc->core_clk_rate);
	if (ret)
		dev_err(mdwc->dev, "fail to set core_clk freq:%d\n", ret);

	if (of_property_read_u32(mdwc->dev->of_node, "qcom,core-clk-rate-hs",
				(u32 *)&mdwc->core_clk_rate_hs)) {
		dev_dbg(mdwc->dev, "USB core-clk-rate-hs is not present\n");
		mdwc->core_clk_rate_hs = mdwc->core_clk_rate;
	}

	mdwc->core_reset = devm_reset_control_get(mdwc->dev, "core_reset");
	if (IS_ERR(mdwc->core_reset)) {
		dev_err(mdwc->dev, "failed to get core_reset\n");
		return PTR_ERR(mdwc->core_reset);
	}

	mdwc->sleep_clk = devm_clk_get(mdwc->dev, "sleep_clk");
	if (IS_ERR(mdwc->sleep_clk)) {
		dev_err(mdwc->dev, "failed to get sleep_clk\n");
		ret = PTR_ERR(mdwc->sleep_clk);
		return ret;
	}

	clk_set_rate(mdwc->sleep_clk, 32000);
	mdwc->utmi_clk_rate = 19200000;
	mdwc->utmi_clk = devm_clk_get(mdwc->dev, "utmi_clk");
	if (IS_ERR(mdwc->utmi_clk)) {
		dev_err(mdwc->dev, "failed to get utmi_clk\n");
		ret = PTR_ERR(mdwc->utmi_clk);
		return ret;
	}

	clk_set_rate(mdwc->utmi_clk, mdwc->utmi_clk_rate);
	mdwc->bus_aggr_clk = devm_clk_get(mdwc->dev, "bus_aggr_clk");
	if (IS_ERR(mdwc->bus_aggr_clk))
		mdwc->bus_aggr_clk = NULL;

	mdwc->noc_aggr_clk = devm_clk_get(mdwc->dev, "noc_aggr_clk");
	if (IS_ERR(mdwc->noc_aggr_clk))
		mdwc->noc_aggr_clk = NULL;

	if (of_property_match_string(mdwc->dev->of_node,
				"clock-names", "cfg_ahb_clk") >= 0) {
		mdwc->cfg_ahb_clk = devm_clk_get(mdwc->dev, "cfg_ahb_clk");
		if (IS_ERR(mdwc->cfg_ahb_clk)) {
			ret = PTR_ERR(mdwc->cfg_ahb_clk);
			mdwc->cfg_ahb_clk = NULL;
			if (ret != -EPROBE_DEFER)
				dev_err(mdwc->dev,
					"failed to get cfg_ahb_clk ret %d\n",
					ret);
			return ret;
		}
	}

	return 0;
}

static int dwc3_msm_id_notifier(struct notifier_block *nb,
	unsigned long event, void *ptr)
{
	struct dwc3_msm *mdwc = container_of(nb, struct dwc3_msm, id_nb);
	struct dwc3 *dwc = platform_get_drvdata(mdwc->dwc3);
	struct extcon_dev *edev = ptr;
	enum dwc3_id_state id;
	int cc_state;
	int speed;

	if (!edev) {
		dev_err(mdwc->dev, "%s: edev null\n", __func__);
		goto done;
	}

	id = event ? DWC3_ID_GROUND : DWC3_ID_FLOAT;

	dev_dbg(mdwc->dev, "host:%ld (id:%d) event received\n", event, id);

	cc_state = extcon_get_cable_state_(edev, EXTCON_USB_CC);
	if (cc_state < 0)
		mdwc->typec_orientation = ORIENTATION_NONE;
	else
		mdwc->typec_orientation =
			cc_state ? ORIENTATION_CC2 : ORIENTATION_CC1;

	dbg_event(0xFF, "cc_state", mdwc->typec_orientation);

	speed = extcon_get_cable_state_(edev, EXTCON_USB_SPEED);
	dwc->maximum_speed = (speed <= 0) ? USB_SPEED_HIGH : USB_SPEED_SUPER;
	if (dwc->maximum_speed > dwc->max_hw_supp_speed)
		dwc->maximum_speed = dwc->max_hw_supp_speed;

	if (!id && mdwc->override_usb_speed) {
		dwc->maximum_speed = mdwc->override_usb_speed;
		dbg_event(0xFF, "override_usb_speed",
				mdwc->override_usb_speed);
		mdwc->override_usb_speed = 0;
	}

	if (mdwc->id_state != id) {
		mdwc->id_state = id;
		dbg_event(0xFF, "id_state", mdwc->id_state);
		pm_stay_awake(mdwc->dev);
		queue_work(mdwc->dwc3_wq, &mdwc->resume_work);
	}

done:
	return NOTIFY_DONE;
}


static void check_for_sdp_connection(struct work_struct *w)
{
	struct dwc3_msm *mdwc =
		container_of(w, struct dwc3_msm, sdp_check.work);
	struct dwc3 *dwc = platform_get_drvdata(mdwc->dwc3);

	if (!mdwc->vbus_active)
		return;

	/* USB 3.1 compliance equipment usually repoted as floating
	 * charger as HS dp/dm lines are never connected. Do not
	 * tear down USB stack if compliance parameter is set
	 */
	if (mdwc->usb_compliance_mode)
		return;

	/* floating D+/D- lines detected */
	if (dwc->gadget.state < USB_STATE_DEFAULT &&
		dwc3_gadget_get_link_state(dwc) != DWC3_LINK_STATE_CMPLY) {
		mdwc->vbus_active = 0;
		dbg_event(0xFF, "Q RW SPD CHK", mdwc->vbus_active);
		queue_work(mdwc->dwc3_wq, &mdwc->resume_work);
	}
}

static int dwc3_msm_vbus_notifier(struct notifier_block *nb,
	unsigned long event, void *ptr)
{
	struct dwc3_msm *mdwc = container_of(nb, struct dwc3_msm, vbus_nb);
	struct dwc3 *dwc = platform_get_drvdata(mdwc->dwc3);
	struct extcon_dev *edev = ptr;
	int cc_state;
	int speed;
	int self_powered;

	if (!edev) {
		dev_err(mdwc->dev, "%s: edev null\n", __func__);
		goto done;
	}

	dev_dbg(mdwc->dev, "vbus:%ld event received\n", event);

	if (mdwc->vbus_active == event)
		return NOTIFY_DONE;

	mdwc->float_detected = false;
	cc_state = extcon_get_cable_state_(edev, EXTCON_USB_CC);
	if (cc_state < 0)
		mdwc->typec_orientation = ORIENTATION_NONE;
	else
		mdwc->typec_orientation =
			cc_state ? ORIENTATION_CC2 : ORIENTATION_CC1;

	dbg_event(0xFF, "cc_state", mdwc->typec_orientation);

	speed = extcon_get_cable_state_(edev, EXTCON_USB_SPEED);
	dwc->maximum_speed = (speed <= 0) ? USB_SPEED_HIGH : USB_SPEED_SUPER;
	if (dwc->maximum_speed > dwc->max_hw_supp_speed)
		dwc->maximum_speed = dwc->max_hw_supp_speed;

	self_powered = extcon_get_cable_state_(edev,
					EXTCON_USB_TYPEC_MED_HIGH_CURRENT);
	if (self_powered < 0)
		dwc->gadget.is_selfpowered = 0;
	else
		dwc->gadget.is_selfpowered = self_powered;

	mdwc->vbus_active = event;
	if (dwc->is_drd && !mdwc->in_restart) {
		dbg_event(0xFF, "Q RW (vbus)", mdwc->vbus_active);
		pm_stay_awake(mdwc->dev);
		queue_work(mdwc->dwc3_wq, &mdwc->resume_work);
	}
done:
	return NOTIFY_DONE;
}

static int dwc3_msm_extcon_register(struct dwc3_msm *mdwc)
{
	struct device_node *node = mdwc->dev->of_node;
	struct extcon_dev *edev;
	struct dwc3 *dwc;
	int ret = 0;

	dwc = platform_get_drvdata(mdwc->dwc3);
	if (!of_property_read_bool(node, "extcon")) {
		dev_dbg(mdwc->dev, "extcon property doesn't exist\n");
		if (usb_get_dr_mode(&mdwc->dwc3->dev) == USB_DR_MODE_HOST
							|| dwc->is_drd)
			return 0;
		dev_err(mdwc->dev, "Neither host nor DRD, fail probe\n");
		return -EINVAL;
	}

	edev = extcon_get_edev_by_phandle(mdwc->dev, 0);
	if (IS_ERR(edev) && PTR_ERR(edev) != -ENODEV)
		return PTR_ERR(edev);

	if (!IS_ERR(edev)) {
		mdwc->extcon_vbus = edev;
		mdwc->vbus_nb.notifier_call = dwc3_msm_vbus_notifier;
		ret = extcon_register_notifier(edev, EXTCON_USB,
				&mdwc->vbus_nb);
		if (ret < 0) {
			dev_err(mdwc->dev, "failed to register notifier for USB\n");
			return ret;
		}
	}

	/* if a second phandle was provided, use it to get a separate edev */
	if (of_count_phandle_with_args(node, "extcon", NULL) > 1) {
		edev = extcon_get_edev_by_phandle(mdwc->dev, 1);
		if (IS_ERR(edev) && PTR_ERR(edev) != -ENODEV) {
			ret = PTR_ERR(edev);
			goto err;
		}
	}

	if (!IS_ERR(edev)) {
		mdwc->extcon_id = edev;
		mdwc->id_nb.notifier_call = dwc3_msm_id_notifier;
		ret = extcon_register_notifier(edev, EXTCON_USB_HOST,
				&mdwc->id_nb);
		if (ret < 0) {
			dev_err(mdwc->dev, "failed to register notifier for USB-HOST\n");
			goto err;
		}
	}

	return 0;
err:
	if (mdwc->extcon_vbus)
		extcon_unregister_notifier(mdwc->extcon_vbus, EXTCON_USB,
				&mdwc->vbus_nb);
	return ret;
}

static ssize_t mode_show(struct device *dev, struct device_attribute *attr,
		char *buf)
{
	struct dwc3_msm *mdwc = dev_get_drvdata(dev);

	if (mdwc->vbus_active)
		return snprintf(buf, PAGE_SIZE, "peripheral\n");
	if (mdwc->id_state == DWC3_ID_GROUND)
		return snprintf(buf, PAGE_SIZE, "host\n");

	return snprintf(buf, PAGE_SIZE, "none\n");
}

static ssize_t mode_store(struct device *dev, struct device_attribute *attr,
		const char *buf, size_t count)
{
	struct dwc3_msm *mdwc = dev_get_drvdata(dev);

	if (sysfs_streq(buf, "peripheral")) {
		mdwc->vbus_active = true;
		mdwc->id_state = DWC3_ID_FLOAT;
	} else if (sysfs_streq(buf, "host")) {
		mdwc->vbus_active = false;
		mdwc->id_state = DWC3_ID_GROUND;
	} else {
		mdwc->vbus_active = false;
		mdwc->id_state = DWC3_ID_FLOAT;
	}

	dwc3_ext_event_notify(mdwc);

	return count;
}

static DEVICE_ATTR_RW(mode);

/* This node only shows max speed supported dwc3 and it should be
 * same as what is reported in udc/core.c max_speed node. For current
 * operating gadget speed, query current_speed node which is implemented
 * by udc/core.c
 */
static ssize_t speed_show(struct device *dev, struct device_attribute *attr,
		char *buf)
{
	struct dwc3_msm *mdwc = dev_get_drvdata(dev);
	struct dwc3 *dwc = platform_get_drvdata(mdwc->dwc3);

	return snprintf(buf, PAGE_SIZE, "%s\n",
			usb_speed_string(dwc->maximum_speed));
}

static ssize_t speed_store(struct device *dev, struct device_attribute *attr,
		const char *buf, size_t count)
{
	struct dwc3_msm *mdwc = dev_get_drvdata(dev);
	struct dwc3 *dwc = platform_get_drvdata(mdwc->dwc3);
	enum usb_device_speed req_speed = USB_SPEED_UNKNOWN;

	/* DEVSPD can only have values SS(0x4), HS(0x0) and FS(0x1).
	 * per 3.20a data book. Allow only these settings. Note that,
	 * xhci does not support full-speed only mode.
	 */
	if (sysfs_streq(buf, "full"))
		req_speed = USB_SPEED_FULL;
	else if (sysfs_streq(buf, "high"))
		req_speed = USB_SPEED_HIGH;
	else if (sysfs_streq(buf, "super"))
		req_speed = USB_SPEED_SUPER;
	else
		return -EINVAL;

	/* restart usb only works for device mode. Perform manual cable
	 * plug in/out for host mode restart.
	 */
	if (req_speed != dwc->maximum_speed &&
			req_speed <= dwc->max_hw_supp_speed) {
		mdwc->override_usb_speed = req_speed;
		schedule_work(&mdwc->restart_usb_work);
	}

	return count;
}
static DEVICE_ATTR_RW(speed);

static void msm_dwc3_perf_vote_work(struct work_struct *w);
static ssize_t xhci_link_compliance_show(struct device *dev,
		struct device_attribute *attr, char *buf)
{
	struct dwc3_msm *mdwc = dev_get_drvdata(dev);

	if (mdwc->xhci_ss_compliance_enable)
		return snprintf(buf, PAGE_SIZE, "y\n");
	else
		return snprintf(buf, PAGE_SIZE, "n\n");
}

static ssize_t xhci_link_compliance_store(struct device *dev,
		struct device_attribute *attr, const char *buf, size_t count)
{
	struct dwc3_msm *mdwc = dev_get_drvdata(dev);
	bool value;
	int ret;

	ret = strtobool(buf, &value);
	if (!ret) {
		mdwc->xhci_ss_compliance_enable = value;
		return count;
	}

	return ret;
}

static DEVICE_ATTR_RW(xhci_link_compliance);

static ssize_t usb_compliance_mode_show(struct device *dev,
		struct device_attribute *attr, char *buf)
{
	struct dwc3_msm *mdwc = dev_get_drvdata(dev);

	return snprintf(buf, PAGE_SIZE, "%c\n",
			mdwc->usb_compliance_mode ? 'Y' : 'N');
}

static ssize_t usb_compliance_mode_store(struct device *dev,
		struct device_attribute *attr, const char *buf, size_t count)
{
	int ret = 0;
	struct dwc3_msm *mdwc = dev_get_drvdata(dev);

	ret = strtobool(buf, &mdwc->usb_compliance_mode);

	if (ret)
		return ret;

	return count;
}
static DEVICE_ATTR_RW(usb_compliance_mode);

static int dwc3_msm_probe(struct platform_device *pdev)
{
	struct device_node *node = pdev->dev.of_node, *dwc3_node;
	struct device	*dev = &pdev->dev;
	union power_supply_propval pval = {0};
	struct dwc3_msm *mdwc;
	struct dwc3	*dwc;
	struct resource *res;
	void __iomem *tcsr;
	bool host_mode;
	int ret = 0;
	int ext_hub_reset_gpio;
	u32 val;
	char boot_marker[40];

	mdwc = devm_kzalloc(&pdev->dev, sizeof(*mdwc), GFP_KERNEL);
	if (!mdwc)
		return -ENOMEM;

	if (dma_set_mask_and_coherent(dev, DMA_BIT_MASK(64))) {
		dev_err(&pdev->dev, "setting DMA mask to 64 failed.\n");
		if (dma_set_mask_and_coherent(dev, DMA_BIT_MASK(32))) {
			dev_err(&pdev->dev, "setting DMA mask to 32 failed.\n");
			return -EOPNOTSUPP;
		}
	}

	platform_set_drvdata(pdev, mdwc);
	mdwc->dev = &pdev->dev;

	INIT_LIST_HEAD(&mdwc->req_complete_list);
	INIT_WORK(&mdwc->resume_work, dwc3_resume_work);
	INIT_WORK(&mdwc->restart_usb_work, dwc3_restart_usb_work);
	INIT_WORK(&mdwc->bus_vote_w, dwc3_msm_bus_vote_w);
	INIT_WORK(&mdwc->vbus_draw_work, dwc3_msm_vbus_draw_work);
	INIT_DELAYED_WORK(&mdwc->sm_work, dwc3_otg_sm_work);
	INIT_DELAYED_WORK(&mdwc->perf_vote_work, msm_dwc3_perf_vote_work);
	INIT_DELAYED_WORK(&mdwc->sdp_check, check_for_sdp_connection);

	mdwc->sm_usb_wq = create_freezable_workqueue("k_sm_usb");
	if (!mdwc->sm_usb_wq) {
		pr_err("%s: Failed to create workqueue for sm_usb\n", __func__);
		return -ENOMEM;
	}

	mdwc->dwc3_wq = alloc_ordered_workqueue("dwc3_wq", 0);
	if (!mdwc->dwc3_wq) {
		pr_err("%s: Unable to create workqueue dwc3_wq\n", __func__);
		return -ENOMEM;
	}

	/* Get all clks and gdsc reference */
	ret = dwc3_msm_get_clk_gdsc(mdwc);
	if (ret) {
		dev_err(&pdev->dev, "error getting clock or gdsc.\n");
		goto err;
	}

	mdwc->id_state = DWC3_ID_FLOAT;
	set_bit(ID, &mdwc->inputs);

	mdwc->charging_disabled = of_property_read_bool(node,
				"qcom,charging-disabled");

	ret = of_property_read_u32(node, "qcom,lpm-to-suspend-delay-ms",
				&mdwc->lpm_to_suspend_delay);
	if (ret) {
		dev_dbg(&pdev->dev, "setting lpm_to_suspend_delay to zero.\n");
		mdwc->lpm_to_suspend_delay = 0;
	}

	/*
	 * DWC3 has separate IRQ line for OTG events (ID/BSV) and for
	 * DP and DM linestate transitions during low power mode.
	 */
	mdwc->hs_phy_irq = platform_get_irq_byname(pdev, "hs_phy_irq");
	if (mdwc->hs_phy_irq < 0) {
		dev_err(&pdev->dev, "pget_irq for hs_phy_irq failed\n");
		ret = -EINVAL;
		goto err;
	} else {
		irq_set_status_flags(mdwc->hs_phy_irq, IRQ_NOAUTOEN);
		ret = devm_request_threaded_irq(&pdev->dev, mdwc->hs_phy_irq,
					msm_dwc3_pwr_irq,
					msm_dwc3_pwr_irq_thread,
					IRQF_TRIGGER_RISING | IRQF_EARLY_RESUME
					| IRQF_ONESHOT, "hs_phy_irq", mdwc);
		if (ret) {
			dev_err(&pdev->dev, "irqreq hs_phy_irq failed: %d\n",
					ret);
			goto err;
		}
	}

	mdwc->ss_phy_irq = platform_get_irq_byname(pdev, "ss_phy_irq");
	if (mdwc->ss_phy_irq < 0) {
		dev_dbg(&pdev->dev, "pget_irq for ss_phy_irq failed\n");
	} else {
		irq_set_status_flags(mdwc->ss_phy_irq, IRQ_NOAUTOEN);
		ret = devm_request_threaded_irq(&pdev->dev, mdwc->ss_phy_irq,
					msm_dwc3_pwr_irq,
					msm_dwc3_pwr_irq_thread,
					IRQF_TRIGGER_HIGH | IRQ_TYPE_LEVEL_HIGH
					| IRQF_EARLY_RESUME | IRQF_ONESHOT,
					"ss_phy_irq", mdwc);
		if (ret) {
			dev_err(&pdev->dev, "irqreq ss_phy_irq failed: %d\n",
					ret);
			goto err;
		}
	}

	mdwc->pwr_event_irq = platform_get_irq_byname(pdev, "pwr_event_irq");
	if (mdwc->pwr_event_irq < 0) {
		dev_err(&pdev->dev, "pget_irq for pwr_event_irq failed\n");
		ret = -EINVAL;
		goto err;
	} else {
		/* will be enabled in dwc3_msm_resume() */
		irq_set_status_flags(mdwc->pwr_event_irq, IRQ_NOAUTOEN);
		ret = devm_request_threaded_irq(&pdev->dev, mdwc->pwr_event_irq,
					msm_dwc3_pwr_irq,
					msm_dwc3_pwr_irq_thread,
					IRQF_TRIGGER_RISING | IRQF_EARLY_RESUME,
					"msm_dwc3", mdwc);
		if (ret) {
			dev_err(&pdev->dev, "irqreq pwr_event_irq failed: %d\n",
					ret);
			goto err;
		}
	}

	res = platform_get_resource_byname(pdev, IORESOURCE_MEM, "tcsr_base");
	if (!res) {
		dev_dbg(&pdev->dev, "missing TCSR memory resource\n");
	} else {
		tcsr = devm_ioremap_nocache(&pdev->dev, res->start,
			resource_size(res));
		if (IS_ERR_OR_NULL(tcsr)) {
			dev_dbg(&pdev->dev, "tcsr ioremap failed\n");
		} else {
			/* Enable USB3 on the primary USB port. */
			writel_relaxed(0x1, tcsr);
			/*
			 * Ensure that TCSR write is completed before
			 * USB registers initialization.
			 */
			mb();
		}
	}

	res = platform_get_resource_byname(pdev, IORESOURCE_MEM, "core_base");
	if (!res) {
		dev_err(&pdev->dev, "missing memory base resource\n");
		ret = -ENODEV;
		goto err;
	}

	mdwc->base = devm_ioremap_nocache(&pdev->dev, res->start,
			resource_size(res));
	if (!mdwc->base) {
		dev_err(&pdev->dev, "ioremap failed\n");
		ret = -ENODEV;
		goto err;
	}

	res = platform_get_resource_byname(pdev, IORESOURCE_MEM,
							"ahb2phy_base");
	if (res) {
		mdwc->ahb2phy_base = devm_ioremap_nocache(&pdev->dev,
					res->start, resource_size(res));
		if (IS_ERR_OR_NULL(mdwc->ahb2phy_base)) {
			dev_err(dev, "couldn't find ahb2phy_base addr.\n");
			mdwc->ahb2phy_base = NULL;
		} else {
			/*
			 * On some targets cfg_ahb_clk depends upon usb gdsc
			 * regulator. If cfg_ahb_clk is enabled without
			 * turning on usb gdsc regulator clk is stuck off.
			 */
			dwc3_msm_config_gdsc(mdwc, 1);
			clk_prepare_enable(mdwc->cfg_ahb_clk);
			/* Configure AHB2PHY for one wait state read/write*/
			val = readl_relaxed(mdwc->ahb2phy_base +
					PERIPH_SS_AHB2PHY_TOP_CFG);
			if (val != ONE_READ_WRITE_WAIT) {
				writel_relaxed(ONE_READ_WRITE_WAIT,
					mdwc->ahb2phy_base +
					PERIPH_SS_AHB2PHY_TOP_CFG);
				/* complete above write before using USB PHY */
				mb();
			}
			clk_disable_unprepare(mdwc->cfg_ahb_clk);
			dwc3_msm_config_gdsc(mdwc, 0);
		}
	}

	if (of_get_property(pdev->dev.of_node, "qcom,usb-dbm", NULL)) {
		mdwc->dbm = usb_get_dbm_by_phandle(&pdev->dev, "qcom,usb-dbm");
		if (IS_ERR(mdwc->dbm)) {
			dev_err(&pdev->dev, "unable to get dbm device\n");
			ret = -EPROBE_DEFER;
			goto err;
		}
		/*
		 * Add power event if the dbm indicates coming out of L1
		 * by interrupt
		 */
		if (dbm_l1_lpm_interrupt(mdwc->dbm)) {
			if (!mdwc->pwr_event_irq) {
				dev_err(&pdev->dev,
					"need pwr_event_irq exiting L1\n");
				ret = -EINVAL;
				goto err;
			}
		}
	}

	ext_hub_reset_gpio = of_get_named_gpio(node,
					"qcom,ext-hub-reset-gpio", 0);

	if (gpio_is_valid(ext_hub_reset_gpio)
		&& (!devm_gpio_request(&pdev->dev, ext_hub_reset_gpio,
			"qcom,ext-hub-reset-gpio"))) {
		/* reset external hub */
		gpio_direction_output(ext_hub_reset_gpio, 1);
		/*
		 * Hub reset should be asserted for minimum 5microsec
		 * before deasserting.
		 */
		usleep_range(5, 1000);
		gpio_direction_output(ext_hub_reset_gpio, 0);
	}

	if (of_property_read_u32(node, "qcom,dwc-usb3-msm-tx-fifo-size",
				 &mdwc->tx_fifo_size))
		dev_err(&pdev->dev,
			"unable to read platform data tx fifo size\n");

	mdwc->disable_host_mode_pm = of_property_read_bool(node,
				"qcom,disable-host-mode-pm");

	mdwc->no_wakeup_src_in_hostmode = of_property_read_bool(node,
				"qcom,no-wakeup-src-in-hostmode");
	if (mdwc->no_wakeup_src_in_hostmode)
		dev_dbg(&pdev->dev, "dwc3 host not using wakeup source\n");

	dwc3_set_notifier(&dwc3_msm_notify_event);

	/* Assumes dwc3 is the first DT child of dwc3-msm */
	dwc3_node = of_get_next_available_child(node, NULL);
	if (!dwc3_node) {
		dev_err(&pdev->dev, "failed to find dwc3 child\n");
		ret = -ENODEV;
		goto err;
	}

	ret = of_platform_populate(node, NULL, NULL, &pdev->dev);
	if (ret) {
		dev_err(&pdev->dev,
				"failed to add create dwc3 core\n");
		of_node_put(dwc3_node);
		goto err;
	}

	mdwc->dwc3 = of_find_device_by_node(dwc3_node);
	of_node_put(dwc3_node);
	if (!mdwc->dwc3) {
		dev_err(&pdev->dev, "failed to get dwc3 platform device\n");
		goto put_dwc3;
	}

	mdwc->hs_phy = devm_usb_get_phy_by_phandle(&mdwc->dwc3->dev,
							"usb-phy", 0);
	if (IS_ERR(mdwc->hs_phy)) {
		dev_err(&pdev->dev, "unable to get hsphy device\n");
		ret = PTR_ERR(mdwc->hs_phy);
		goto put_dwc3;
	}
	mdwc->ss_phy = devm_usb_get_phy_by_phandle(&mdwc->dwc3->dev,
							"usb-phy", 1);
	if (IS_ERR(mdwc->ss_phy)) {
		dev_err(&pdev->dev, "unable to get ssphy device\n");
		ret = PTR_ERR(mdwc->ss_phy);
		goto put_dwc3;
	}

	mdwc->bus_scale_table = msm_bus_cl_get_pdata(pdev);
	if (mdwc->bus_scale_table) {
		mdwc->bus_perf_client =
			msm_bus_scale_register_client(mdwc->bus_scale_table);
	}

	dwc = platform_get_drvdata(mdwc->dwc3);
	if (!dwc) {
		dev_err(&pdev->dev, "Failed to get dwc3 device\n");
		goto put_dwc3;
	}

	mdwc->irq_to_affin = platform_get_irq(mdwc->dwc3, 0);
	mdwc->dwc3_cpu_notifier.notifier_call = dwc3_cpu_notifier_cb;

	if (cpu_to_affin)
		register_cpu_notifier(&mdwc->dwc3_cpu_notifier);

	/*
	 * Clocks and regulators will not be turned on until the first time
	 * runtime PM resume is called. This is to allow for booting up with
	 * charger already connected so as not to disturb PHY line states.
	 */
	mdwc->lpm_flags = MDWC3_POWER_COLLAPSE | MDWC3_SS_PHY_SUSPEND;
	atomic_set(&dwc->in_lpm, 1);
	pm_runtime_set_autosuspend_delay(mdwc->dev, 1000);
	pm_runtime_use_autosuspend(mdwc->dev);
	device_init_wakeup(mdwc->dev, 1);

	if (of_property_read_bool(node, "qcom,disable-dev-mode-pm"))
		pm_runtime_get_noresume(mdwc->dev);

	mdwc->check_for_float = of_property_read_bool(node,
					"qcom,check-for-float");
	ret = dwc3_msm_extcon_register(mdwc);
	if (ret)
		goto put_dwc3;

	ret = of_property_read_u32(node, "qcom,pm-qos-latency",
				&mdwc->pm_qos_latency);
	if (ret) {
		dev_dbg(&pdev->dev, "setting pm-qos-latency to zero.\n");
		mdwc->pm_qos_latency = 0;
	}

	mdwc->usb_psy = power_supply_get_by_name("usb");
	if (!mdwc->usb_psy) {
		dev_warn(mdwc->dev, "Could not get usb power_supply\n");
		pval.intval = -EINVAL;
	} else {
		power_supply_get_property(mdwc->usb_psy,
			POWER_SUPPLY_PROP_PRESENT, &pval);
	}

	mutex_init(&mdwc->suspend_resume_mutex);
	/* Update initial VBUS/ID state from extcon */
	if (mdwc->extcon_vbus && extcon_get_cable_state_(mdwc->extcon_vbus,
							EXTCON_USB))
		dwc3_msm_vbus_notifier(&mdwc->vbus_nb, true, mdwc->extcon_vbus);
	else if (mdwc->extcon_id && extcon_get_cable_state_(mdwc->extcon_id,
							EXTCON_USB_HOST))
		dwc3_msm_id_notifier(&mdwc->id_nb, true, mdwc->extcon_id);
	else if (!pval.intval) {
		/* USB cable is not connected */
		queue_delayed_work(mdwc->sm_usb_wq, &mdwc->sm_work, 0);
	} else {
		if (pval.intval > 0)
			dev_info(mdwc->dev, "charger detection in progress\n");
	}

	device_create_file(&pdev->dev, &dev_attr_mode);
	device_create_file(&pdev->dev, &dev_attr_speed);
	device_create_file(&pdev->dev, &dev_attr_xhci_link_compliance);
	device_create_file(&pdev->dev, &dev_attr_usb_compliance_mode);

	host_mode = usb_get_dr_mode(&mdwc->dwc3->dev) == USB_DR_MODE_HOST;
	if (host_mode ||
		(dwc->is_drd && !of_property_read_bool(node, "extcon"))) {
		dev_dbg(&pdev->dev, "DWC3 in default host mode\n");
		mdwc->host_only_mode = true;
		mdwc->id_state = DWC3_ID_GROUND;
		dwc3_ext_event_notify(mdwc);
		snprintf(boot_marker, sizeof(boot_marker),
			"M - DRIVER %s Host Ready", dev_name(&pdev->dev));
	} else {
		snprintf(boot_marker, sizeof(boot_marker),
			"M - DRIVER %s Device Ready", dev_name(&pdev->dev));
	}

	place_marker(boot_marker);

	return 0;

put_dwc3:
	if (mdwc->bus_perf_client)
		msm_bus_scale_unregister_client(mdwc->bus_perf_client);
	of_platform_depopulate(&pdev->dev);
err:
	destroy_workqueue(mdwc->dwc3_wq);
	return ret;
}

static int dwc3_msm_remove(struct platform_device *pdev)
{
	struct dwc3_msm	*mdwc = platform_get_drvdata(pdev);
	int ret_pm;

	device_remove_file(&pdev->dev, &dev_attr_mode);
	device_remove_file(&pdev->dev, &dev_attr_xhci_link_compliance);

	if (cpu_to_affin)
		unregister_cpu_notifier(&mdwc->dwc3_cpu_notifier);

	/*
	 * In case of system suspend, pm_runtime_get_sync fails.
	 * Hence turn ON the clocks manually.
	 */
	ret_pm = pm_runtime_get_sync(mdwc->dev);
	dbg_event(0xFF, "Remov gsyn", ret_pm);
	if (ret_pm < 0) {
		dev_err(mdwc->dev,
			"pm_runtime_get_sync failed with %d\n", ret_pm);
		if (mdwc->noc_aggr_clk)
			clk_prepare_enable(mdwc->noc_aggr_clk);
		clk_prepare_enable(mdwc->utmi_clk);
		clk_prepare_enable(mdwc->core_clk);
		clk_prepare_enable(mdwc->iface_clk);
		clk_prepare_enable(mdwc->sleep_clk);
		if (mdwc->bus_aggr_clk)
			clk_prepare_enable(mdwc->bus_aggr_clk);
		clk_prepare_enable(mdwc->xo_clk);
	}

	cancel_delayed_work_sync(&mdwc->perf_vote_work);
	cancel_delayed_work_sync(&mdwc->sm_work);

	if (mdwc->hs_phy)
		mdwc->hs_phy->flags &= ~PHY_HOST_MODE;
	of_platform_depopulate(&pdev->dev);

	dbg_event(0xFF, "Remov put", 0);
	pm_runtime_disable(mdwc->dev);
	pm_runtime_barrier(mdwc->dev);
	pm_runtime_put_sync(mdwc->dev);
	pm_runtime_set_suspended(mdwc->dev);
	device_wakeup_disable(mdwc->dev);

	if (mdwc->bus_perf_client)
		msm_bus_scale_unregister_client(mdwc->bus_perf_client);

	if (!IS_ERR_OR_NULL(mdwc->vbus_reg))
		regulator_disable(mdwc->vbus_reg);

	disable_irq(mdwc->hs_phy_irq);
	if (mdwc->ss_phy_irq)
		disable_irq(mdwc->ss_phy_irq);
	disable_irq(mdwc->pwr_event_irq);

	clk_disable_unprepare(mdwc->utmi_clk);
	clk_set_rate(mdwc->core_clk, 19200000);
	clk_disable_unprepare(mdwc->core_clk);
	clk_disable_unprepare(mdwc->iface_clk);
	clk_disable_unprepare(mdwc->sleep_clk);
	clk_disable_unprepare(mdwc->xo_clk);
	clk_put(mdwc->xo_clk);

	dwc3_msm_config_gdsc(mdwc, 0);

	return 0;
}

static int dwc3_msm_host_notifier(struct notifier_block *nb,
	unsigned long event, void *ptr)
{
	struct dwc3_msm *mdwc = container_of(nb, struct dwc3_msm, host_nb);
	struct dwc3 *dwc = platform_get_drvdata(mdwc->dwc3);
	struct usb_device *udev = ptr;
	union power_supply_propval pval;
	unsigned max_power;

	if (event != USB_DEVICE_ADD && event != USB_DEVICE_REMOVE)
		return NOTIFY_DONE;

	if (!mdwc->usb_psy) {
		mdwc->usb_psy = power_supply_get_by_name("usb");
		if (!mdwc->usb_psy)
			return NOTIFY_DONE;
	}

	/*
	 * For direct-attach devices, new udev is direct child of root hub
	 * i.e. dwc -> xhci -> root_hub -> udev
	 * root_hub's udev->parent==NULL, so traverse struct device hierarchy
	 */
	if (udev->parent && !udev->parent->parent &&
			udev->dev.parent->parent == &dwc->xhci->dev) {
		if (event == USB_DEVICE_ADD && udev->actconfig) {
			if (!dwc3_msm_is_ss_rhport_connected(mdwc)) {
				/*
				 * Core clock rate can be reduced only if root
				 * hub SS port is not enabled/connected.
				 */
				clk_set_rate(mdwc->core_clk,
				mdwc->core_clk_rate_hs);
				dev_dbg(mdwc->dev,
					"set hs core clk rate %ld\n",
					mdwc->core_clk_rate_hs);
				mdwc->max_rh_port_speed = USB_SPEED_HIGH;
			} else {
				mdwc->max_rh_port_speed = USB_SPEED_SUPER;
			}

			if (udev->speed >= USB_SPEED_SUPER)
				max_power = udev->actconfig->desc.bMaxPower * 8;
			else
				max_power = udev->actconfig->desc.bMaxPower * 2;

			dev_dbg(mdwc->dev, "%s configured bMaxPower:%d (mA)\n",
					dev_name(&udev->dev), max_power);

			/* inform PMIC of max power so it can optimize boost */
			pval.intval = max_power * 1000;
			power_supply_set_property(mdwc->usb_psy,
					POWER_SUPPLY_PROP_BOOST_CURRENT, &pval);
		} else {
			pval.intval = 0;
			power_supply_set_property(mdwc->usb_psy,
					POWER_SUPPLY_PROP_BOOST_CURRENT, &pval);

			/* set rate back to default core clk rate */
			clk_set_rate(mdwc->core_clk, mdwc->core_clk_rate);
			dev_dbg(mdwc->dev, "set core clk rate %ld\n",
				mdwc->core_clk_rate);
			mdwc->max_rh_port_speed = USB_SPEED_UNKNOWN;
		}
	}

	return NOTIFY_DONE;
}

static void msm_dwc3_perf_vote_update(struct dwc3_msm *mdwc, bool perf_mode)
{
	static bool curr_perf_mode;
	int latency = mdwc->pm_qos_latency;

	if ((curr_perf_mode == perf_mode) || !latency)
		return;

	if (perf_mode)
		pm_qos_update_request(&mdwc->pm_qos_req_dma, latency);
	else
		pm_qos_update_request(&mdwc->pm_qos_req_dma,
						PM_QOS_DEFAULT_VALUE);

	curr_perf_mode = perf_mode;
	pr_debug("%s: latency updated to: %d\n", __func__,
			perf_mode ? latency : PM_QOS_DEFAULT_VALUE);
}

static void msm_dwc3_perf_vote_work(struct work_struct *w)
{
	struct dwc3_msm *mdwc = container_of(w, struct dwc3_msm,
						perf_vote_work.work);
	struct dwc3 *dwc = platform_get_drvdata(mdwc->dwc3);
	bool in_perf_mode = false;
	int latency = mdwc->pm_qos_latency;

	if (!latency)
		return;

	if (dwc->irq_cnt - dwc->last_irq_cnt >= PM_QOS_THRESHOLD)
		in_perf_mode = true;

	pr_debug("%s: in_perf_mode:%u, interrupts in last sample:%lu\n",
		 __func__, in_perf_mode, (dwc->irq_cnt - dwc->last_irq_cnt));

	dwc->last_irq_cnt = dwc->irq_cnt;
	msm_dwc3_perf_vote_update(mdwc, in_perf_mode);
	schedule_delayed_work(&mdwc->perf_vote_work,
			msecs_to_jiffies(1000 * PM_QOS_SAMPLE_SEC));
}

#define VBUS_REG_CHECK_DELAY	(msecs_to_jiffies(1000))

/**
 * dwc3_otg_start_host -  helper function for starting/stoping the host controller driver.
 *
 * @mdwc: Pointer to the dwc3_msm structure.
 * @on: start / stop the host controller driver.
 *
 * Returns 0 on success otherwise negative errno.
 */
static int dwc3_otg_start_host(struct dwc3_msm *mdwc, int on)
{
	struct dwc3 *dwc = platform_get_drvdata(mdwc->dwc3);
	int ret = 0;

	if (!dwc->xhci)
		return -EINVAL;

	/*
	 * The vbus_reg pointer could have multiple values
	 * NULL: regulator_get() hasn't been called, or was previously deferred
	 * IS_ERR: regulator could not be obtained, so skip using it
	 * Valid pointer otherwise
	 */
	if (!mdwc->vbus_reg) {
		mdwc->vbus_reg = devm_regulator_get_optional(mdwc->dev,
					"vbus_dwc3");
		if (IS_ERR(mdwc->vbus_reg) &&
				PTR_ERR(mdwc->vbus_reg) == -EPROBE_DEFER) {
			/* regulators may not be ready, so retry again later */
			mdwc->vbus_reg = NULL;
			return -EPROBE_DEFER;
		}
	}

	if (on) {
		dev_dbg(mdwc->dev, "%s: turn on host\n", __func__);

		pm_runtime_get_sync(mdwc->dev);
		mdwc->hs_phy->flags |= PHY_HOST_MODE;
		if (dwc->maximum_speed == USB_SPEED_SUPER) {
			mdwc->ss_phy->flags |= PHY_HOST_MODE;
			usb_phy_notify_connect(mdwc->ss_phy,
						USB_SPEED_SUPER);
		}

		usb_phy_notify_connect(mdwc->hs_phy, USB_SPEED_HIGH);
		dbg_event(0xFF, "StrtHost gync",
			atomic_read(&mdwc->dev->power.usage_count));
		if (!IS_ERR(mdwc->vbus_reg))
			ret = regulator_enable(mdwc->vbus_reg);
		if (ret) {
			dev_err(mdwc->dev, "unable to enable vbus_reg\n");
			mdwc->hs_phy->flags &= ~PHY_HOST_MODE;
			mdwc->ss_phy->flags &= ~PHY_HOST_MODE;
			pm_runtime_put_sync(mdwc->dev);
			dbg_event(0xFF, "vregerr psync",
				atomic_read(&mdwc->dev->power.usage_count));
			return ret;
		}

		dwc3_set_mode(dwc, DWC3_GCTL_PRTCAP_HOST);

		mdwc->host_nb.notifier_call = dwc3_msm_host_notifier;
		usb_register_notify(&mdwc->host_nb);

		mdwc->usbdev_nb.notifier_call = msm_dwc3_usbdev_notify;
		usb_register_atomic_notify(&mdwc->usbdev_nb);
		/*
		 * FIXME If micro A cable is disconnected during system suspend,
		 * xhci platform device will be removed before runtime pm is
		 * enabled for xhci device. Due to this, disable_depth becomes
		 * greater than one and runtimepm is not enabled for next microA
		 * connect. Fix this by calling pm_runtime_init for xhci device.
		 */
		pm_runtime_init(&dwc->xhci->dev);
		ret = platform_device_add(dwc->xhci);
		if (ret) {
			dev_err(mdwc->dev,
				"%s: failed to add XHCI pdev ret=%d\n",
				__func__, ret);
			if (!IS_ERR(mdwc->vbus_reg))
				regulator_disable(mdwc->vbus_reg);
			mdwc->hs_phy->flags &= ~PHY_HOST_MODE;
			mdwc->ss_phy->flags &= ~PHY_HOST_MODE;
			pm_runtime_put_sync(mdwc->dev);
			dbg_event(0xFF, "pdeverr psync",
				atomic_read(&mdwc->dev->power.usage_count));
			usb_unregister_notify(&mdwc->host_nb);
			return ret;
		}

		/*
		 * If the Compliance Transition Capability(CTC) flag of
		 * HCCPARAMS2 register is set and xhci_link_compliance sysfs
		 * param has been enabled by the user for the SuperSpeed host
		 * controller, then write 10 (Link in Compliance Mode State)
		 * onto the Port Link State(PLS) field of the PORTSC register
		 * for 3.0 host controller which is at an offset of USB3_PORTSC
		 * + 0x10 from the DWC3 base address. Also, disable the runtime
		 * PM of 3.0 root hub (root hub of shared_hcd of xhci device)
		 */
		if (HCC_CTC(dwc3_msm_read_reg(mdwc->base, USB3_HCCPARAMS2))
				&& mdwc->xhci_ss_compliance_enable
				&& dwc->maximum_speed == USB_SPEED_SUPER) {
			dwc3_msm_write_reg(mdwc->base, USB3_PORTSC + 0x10,
					0x10340);
			pm_runtime_disable(&hcd_to_xhci(platform_get_drvdata(
				dwc->xhci))->shared_hcd->self.root_hub->dev);
		}

		/*
		 * In some cases it is observed that USB PHY is not going into
		 * suspend with host mode suspend functionality. Hence disable
		 * XHCI's runtime PM here if disable_host_mode_pm is set.
		 */
		if (mdwc->disable_host_mode_pm)
			pm_runtime_disable(&dwc->xhci->dev);

		mdwc->in_host_mode = true;
		dwc3_usb3_phy_suspend(dwc, true);

		/* xHCI should have incremented child count as necessary */
		dbg_event(0xFF, "StrtHost psync",
			atomic_read(&mdwc->dev->power.usage_count));
		pm_runtime_mark_last_busy(mdwc->dev);
		pm_runtime_put_sync_autosuspend(mdwc->dev);
#ifdef CONFIG_SMP
		mdwc->pm_qos_req_dma.type = PM_QOS_REQ_AFFINE_IRQ;
		mdwc->pm_qos_req_dma.irq = dwc->irq;
#endif
		pm_qos_add_request(&mdwc->pm_qos_req_dma,
				PM_QOS_CPU_DMA_LATENCY, PM_QOS_DEFAULT_VALUE);
		/* start in perf mode for better performance initially */
		msm_dwc3_perf_vote_update(mdwc, true);
		schedule_delayed_work(&mdwc->perf_vote_work,
				msecs_to_jiffies(1000 * PM_QOS_SAMPLE_SEC));
	} else {
		dev_dbg(mdwc->dev, "%s: turn off host\n", __func__);

		usb_unregister_atomic_notify(&mdwc->usbdev_nb);
		if (!IS_ERR(mdwc->vbus_reg))
			ret = regulator_disable(mdwc->vbus_reg);
		if (ret) {
			dev_err(mdwc->dev, "unable to disable vbus_reg\n");
			return ret;
		}

		cancel_delayed_work_sync(&mdwc->perf_vote_work);
		msm_dwc3_perf_vote_update(mdwc, false);
		pm_qos_remove_request(&mdwc->pm_qos_req_dma);

		pm_runtime_get_sync(mdwc->dev);
		dbg_event(0xFF, "StopHost gsync",
			atomic_read(&mdwc->dev->power.usage_count));
		usb_phy_notify_disconnect(mdwc->hs_phy, USB_SPEED_HIGH);
		if (mdwc->ss_phy->flags & PHY_HOST_MODE) {
			usb_phy_notify_disconnect(mdwc->ss_phy,
					USB_SPEED_SUPER);
			mdwc->ss_phy->flags &= ~PHY_HOST_MODE;
		}

		mdwc->hs_phy->flags &= ~PHY_HOST_MODE;
		platform_device_del(dwc->xhci);
		usb_unregister_notify(&mdwc->host_nb);

		/*
		 * Perform USB hardware RESET (both core reset and DBM reset)
		 * when moving from host to peripheral. This is required for
		 * peripheral mode to work.
		 */
		dwc3_msm_block_reset(mdwc, true);

		dwc3_usb3_phy_suspend(dwc, false);
		dwc3_set_mode(dwc, DWC3_GCTL_PRTCAP_DEVICE);

		mdwc->in_host_mode = false;

		/* re-init core and OTG registers as block reset clears these */
		if (!mdwc->host_only_mode)
			dwc3_post_host_reset_core_init(dwc);

		/* wait for LPM, to ensure h/w is reset after stop_host */
		set_bit(WAIT_FOR_LPM, &mdwc->inputs);

		pm_runtime_mark_last_busy(mdwc->dev);
		pm_runtime_put_sync_autosuspend(mdwc->dev);
		dbg_event(0xFF, "StopHost psync",
			atomic_read(&mdwc->dev->power.usage_count));
	}

	return 0;
}

static void dwc3_override_vbus_status(struct dwc3_msm *mdwc, bool vbus_present)
{
	struct dwc3 *dwc = platform_get_drvdata(mdwc->dwc3);

	/* Update OTG VBUS Valid from HSPHY to controller */
	dwc3_msm_write_readback(mdwc->base, HS_PHY_CTRL_REG,
		vbus_present ? UTMI_OTG_VBUS_VALID | SW_SESSVLD_SEL :
		UTMI_OTG_VBUS_VALID,
		vbus_present ? UTMI_OTG_VBUS_VALID | SW_SESSVLD_SEL : 0);

	/* Update only if Super Speed is supported */
	if (dwc->maximum_speed == USB_SPEED_SUPER) {
		/* Update VBUS Valid from SSPHY to controller */
		dwc3_msm_write_readback(mdwc->base, SS_PHY_CTRL_REG,
			LANE0_PWR_PRESENT,
			vbus_present ? LANE0_PWR_PRESENT : 0);
	}
}

/**
 * dwc3_otg_start_peripheral -  bind/unbind the peripheral controller.
 *
 * @mdwc: Pointer to the dwc3_msm structure.
 * @on:   Turn ON/OFF the gadget.
 *
 * Returns 0 on success otherwise negative errno.
 */
static int dwc3_otg_start_peripheral(struct dwc3_msm *mdwc, int on)
{
	struct dwc3 *dwc = platform_get_drvdata(mdwc->dwc3);

	pm_runtime_get_sync(mdwc->dev);
	dbg_event(0xFF, "StrtGdgt gsync",
		atomic_read(&mdwc->dev->power.usage_count));

	if (on) {
		dev_dbg(mdwc->dev, "%s: turn on gadget %s\n",
					__func__, dwc->gadget.name);

		dwc3_override_vbus_status(mdwc, true);
		usb_phy_notify_connect(mdwc->hs_phy, USB_SPEED_HIGH);
		usb_phy_notify_connect(mdwc->ss_phy, USB_SPEED_SUPER);

		/* Core reset is not required during start peripheral. Only
		 * DBM reset is required, hence perform only DBM reset here */
		dwc3_msm_block_reset(mdwc, false);

		dwc3_set_mode(dwc, DWC3_GCTL_PRTCAP_DEVICE);
		mdwc->in_device_mode = true;
		usb_gadget_vbus_connect(&dwc->gadget);
#ifdef CONFIG_SMP
		mdwc->pm_qos_req_dma.type = PM_QOS_REQ_AFFINE_IRQ;
		mdwc->pm_qos_req_dma.irq = dwc->irq;
#endif
		pm_qos_add_request(&mdwc->pm_qos_req_dma,
				PM_QOS_CPU_DMA_LATENCY, PM_QOS_DEFAULT_VALUE);
		/* start in perf mode for better performance initially */
		msm_dwc3_perf_vote_update(mdwc, true);
		schedule_delayed_work(&mdwc->perf_vote_work,
				msecs_to_jiffies(1000 * PM_QOS_SAMPLE_SEC));
	} else {
		dev_dbg(mdwc->dev, "%s: turn off gadget %s\n",
					__func__, dwc->gadget.name);
		cancel_delayed_work_sync(&mdwc->perf_vote_work);
		msm_dwc3_perf_vote_update(mdwc, false);
		pm_qos_remove_request(&mdwc->pm_qos_req_dma);

		mdwc->in_device_mode = false;
		usb_gadget_vbus_disconnect(&dwc->gadget);
		usb_phy_notify_disconnect(mdwc->hs_phy, USB_SPEED_HIGH);
		usb_phy_notify_disconnect(mdwc->ss_phy, USB_SPEED_SUPER);
		dwc3_override_vbus_status(mdwc, false);
		dwc3_usb3_phy_suspend(dwc, false);

		/* wait for LPM, to ensure h/w is reset after stop_peripheral */
		set_bit(WAIT_FOR_LPM, &mdwc->inputs);
	}

	pm_runtime_put_sync(mdwc->dev);
	dbg_event(0xFF, "StopGdgt psync",
		atomic_read(&mdwc->dev->power.usage_count));

	return 0;
}

int get_psy_type(struct dwc3_msm *mdwc)
{
	union power_supply_propval pval = {0};

	if (mdwc->charging_disabled)
		return -EINVAL;

	if (!mdwc->usb_psy) {
		mdwc->usb_psy = power_supply_get_by_name("usb");
		if (!mdwc->usb_psy) {
			dev_err(mdwc->dev, "Could not get usb psy\n");
			return -ENODEV;
		}
	}

	power_supply_get_property(mdwc->usb_psy, POWER_SUPPLY_PROP_REAL_TYPE,
			&pval);

	return pval.intval;
}

static int dwc3_msm_gadget_vbus_draw(struct dwc3_msm *mdwc, unsigned mA)
{
	union power_supply_propval pval = {0};
	int ret, psy_type;

	psy_type = get_psy_type(mdwc);
	if (psy_type == POWER_SUPPLY_TYPE_USB_FLOAT
		|| (mdwc->check_for_float && mdwc->float_detected)) {
		if (!mA)
			pval.intval = -ETIMEDOUT;
		else
			pval.intval = 1000 * mA;
		goto set_prop;
	}

	if (mdwc->max_power == mA || psy_type != POWER_SUPPLY_TYPE_USB)
		return 0;

	dev_info(mdwc->dev, "Avail curr from USB = %u\n", mA);
	/* Set max current limit in uA */
	pval.intval = 1000 * mA;

set_prop:
	ret = power_supply_set_property(mdwc->usb_psy,
				POWER_SUPPLY_PROP_SDP_CURRENT_MAX, &pval);
	if (ret) {
		dev_dbg(mdwc->dev, "power supply error when setting property\n");
		return ret;
	}

	mdwc->max_power = mA;
	return 0;
}


/**
 * dwc3_otg_sm_work - workqueue function.
 *
 * @w: Pointer to the dwc3 otg workqueue
 *
 * NOTE: After any change in drd_state, we must reschdule the state machine.
 */
static void dwc3_otg_sm_work(struct work_struct *w)
{
	struct dwc3_msm *mdwc = container_of(w, struct dwc3_msm, sm_work.work);
	struct dwc3 *dwc = NULL;
	bool work = 0;
	int ret = 0;
	unsigned long delay = 0;
	const char *state;

	if (mdwc->dwc3)
		dwc = platform_get_drvdata(mdwc->dwc3);

	if (!dwc) {
		dev_err(mdwc->dev, "dwc is NULL.\n");
		return;
	}

	state = dwc3_drd_state_string(mdwc->drd_state);
	dev_dbg(mdwc->dev, "%s state\n", state);
	dbg_event(0xFF, state, 0);

	/* Check OTG state */
	switch (mdwc->drd_state) {
	case DRD_STATE_UNDEFINED:
		/* put controller and phy in suspend if no cable connected */
		if (test_bit(ID, &mdwc->inputs) &&
				!test_bit(B_SESS_VLD, &mdwc->inputs)) {
			dbg_event(0xFF, "undef_id_!bsv", 0);
			pm_runtime_set_active(mdwc->dev);
			pm_runtime_enable(mdwc->dev);
			pm_runtime_get_noresume(mdwc->dev);
			dwc3_msm_resume(mdwc);
			pm_runtime_put_sync(mdwc->dev);
			dbg_event(0xFF, "Undef NoUSB",
				atomic_read(&mdwc->dev->power.usage_count));
			mdwc->drd_state = DRD_STATE_IDLE;
			break;
		}

		dbg_event(0xFF, "Exit UNDEF", 0);
		mdwc->drd_state = DRD_STATE_IDLE;
		pm_runtime_set_suspended(mdwc->dev);
		pm_runtime_enable(mdwc->dev);
		/* fall-through */
	case DRD_STATE_IDLE:
		if (test_bit(WAIT_FOR_LPM, &mdwc->inputs)) {
			dev_dbg(mdwc->dev, "still not in lpm, wait.\n");
			break;
		}

		if (!test_bit(ID, &mdwc->inputs)) {
			dev_dbg(mdwc->dev, "!id\n");
			mdwc->drd_state = DRD_STATE_HOST_IDLE;
			work = 1;
		} else if (test_bit(B_SESS_VLD, &mdwc->inputs)) {
			dev_dbg(mdwc->dev, "b_sess_vld\n");
			mdwc->float_detected = false;
			if (get_psy_type(mdwc) == POWER_SUPPLY_TYPE_USB_FLOAT)
				queue_delayed_work(mdwc->dwc3_wq,
						&mdwc->sdp_check,
				msecs_to_jiffies(SDP_CONNETION_CHECK_TIME));
			/*
			 * Increment pm usage count upon cable connect. Count
			 * is decremented in DRD_STATE_PERIPHERAL state on
			 * cable disconnect or in bus suspend.
			 */
			pm_runtime_get_sync(mdwc->dev);
			dbg_event(0xFF, "BIDLE gsync",
				atomic_read(&mdwc->dev->power.usage_count));
			if (mdwc->check_for_float) {
				/*
				 * If DP_DM are found to be floating, do not
				 * start the peripheral mode.
				 */
				if (usb_phy_dpdm_with_idp_src(mdwc->hs_phy) ==
							DP_DM_STATE_FLOAT) {
					mdwc->float_detected = true;
					dwc3_msm_gadget_vbus_draw(mdwc, 0);
					pm_runtime_put_sync(mdwc->dev);
					dbg_event(0xFF, "FLT sync", atomic_read(
						&mdwc->dev->power.usage_count));
					break;
				}
			}
			dwc3_otg_start_peripheral(mdwc, 1);
			mdwc->drd_state = DRD_STATE_PERIPHERAL;
			work = 1;
			break;
		} else {
			dwc3_msm_gadget_vbus_draw(mdwc, 0);
			pm_relax(mdwc->dev);
			dev_dbg(mdwc->dev, "Cable disconnected\n");
		}
		break;

	case DRD_STATE_PERIPHERAL:
		if (!test_bit(B_SESS_VLD, &mdwc->inputs) ||
				!test_bit(ID, &mdwc->inputs)) {
			dev_dbg(mdwc->dev, "!id || !bsv\n");
			mdwc->drd_state = DRD_STATE_IDLE;
			cancel_delayed_work_sync(&mdwc->sdp_check);
			dwc3_otg_start_peripheral(mdwc, 0);
			/*
			 * Decrement pm usage count upon cable disconnect
			 * which was incremented upon cable connect in
			 * DRD_STATE_IDLE state
			 */
			pm_runtime_put_sync(mdwc->dev);
			dbg_event(0xFF, "!BSV psync",
				atomic_read(&mdwc->dev->power.usage_count));
			work = 1;
		} else if (test_bit(B_SUSPEND, &mdwc->inputs) &&
			test_bit(B_SESS_VLD, &mdwc->inputs)) {
			dev_dbg(mdwc->dev, "BPER bsv && susp\n");
			mdwc->drd_state = DRD_STATE_PERIPHERAL_SUSPEND;
			/*
			 * Decrement pm usage count upon bus suspend.
			 * Count was incremented either upon cable
			 * connect in DRD_STATE_IDLE or host
			 * initiated resume after bus suspend in
			 * DRD_STATE_PERIPHERAL_SUSPEND state
			 */
			pm_runtime_mark_last_busy(mdwc->dev);
			pm_runtime_put_autosuspend(mdwc->dev);
			dbg_event(0xFF, "SUSP put",
				atomic_read(&mdwc->dev->power.usage_count));
		}
		break;

	case DRD_STATE_PERIPHERAL_SUSPEND:
		if (!test_bit(B_SESS_VLD, &mdwc->inputs)) {
			dev_dbg(mdwc->dev, "BSUSP: !bsv\n");
			mdwc->drd_state = DRD_STATE_IDLE;
			cancel_delayed_work_sync(&mdwc->sdp_check);
			dwc3_otg_start_peripheral(mdwc, 0);
		} else if (!test_bit(B_SUSPEND, &mdwc->inputs)) {
			dev_dbg(mdwc->dev, "BSUSP !susp\n");
			mdwc->drd_state = DRD_STATE_PERIPHERAL;
			/*
			 * Increment pm usage count upon host
			 * initiated resume. Count was decremented
			 * upon bus suspend in
			 * DRD_STATE_PERIPHERAL state.
			 */
			pm_runtime_get_sync(mdwc->dev);
			dbg_event(0xFF, "!SUSP gsync",
				atomic_read(&mdwc->dev->power.usage_count));
		}
		break;

	case DRD_STATE_HOST_IDLE:
		/* Switch to A-Device*/
		if (test_bit(ID, &mdwc->inputs)) {
			dev_dbg(mdwc->dev, "id\n");
			mdwc->drd_state = DRD_STATE_IDLE;
			mdwc->vbus_retry_count = 0;
			work = 1;
		} else {
			mdwc->drd_state = DRD_STATE_HOST;
			ret = dwc3_otg_start_host(mdwc, 1);
			if ((ret == -EPROBE_DEFER) &&
						mdwc->vbus_retry_count < 3) {
				/*
				 * Get regulator failed as regulator driver is
				 * not up yet. Will try to start host after 1sec
				 */
				mdwc->drd_state = DRD_STATE_HOST_IDLE;
				dev_dbg(mdwc->dev, "Unable to get vbus regulator. Retrying...\n");
				delay = VBUS_REG_CHECK_DELAY;
				work = 1;
				mdwc->vbus_retry_count++;
			} else if (ret) {
				dev_err(mdwc->dev, "unable to start host\n");
				mdwc->drd_state = DRD_STATE_HOST_IDLE;
				goto ret;
			}
			if (mdwc->no_wakeup_src_in_hostmode) {
				pm_wakeup_event(mdwc->dev,
					DWC3_WAKEUP_SRC_TIMEOUT);
			}
		}
		break;

	case DRD_STATE_HOST:
		if (test_bit(ID, &mdwc->inputs) || mdwc->hc_died) {
			dbg_event(0xFF, "id || hc_died", 0);
			dev_dbg(mdwc->dev, "%s state id || hc_died\n", state);
			dwc3_otg_start_host(mdwc, 0);
			mdwc->drd_state = DRD_STATE_IDLE;
			mdwc->vbus_retry_count = 0;
			mdwc->hc_died = false;
			work = 1;
		} else {
			dev_dbg(mdwc->dev, "still in a_host state. Resuming root hub.\n");
			dbg_event(0xFF, "XHCIResume", 0);
			if (dwc)
				pm_runtime_resume(&dwc->xhci->dev);
			if (mdwc->no_wakeup_src_in_hostmode) {
				pm_wakeup_event(mdwc->dev,
					DWC3_WAKEUP_SRC_TIMEOUT);
			}
		}
		break;

	default:
		dev_err(mdwc->dev, "%s: invalid otg-state\n", __func__);

	}

	if (work)
		queue_delayed_work(mdwc->sm_usb_wq, &mdwc->sm_work, delay);

ret:
	return;
}

static int dwc3_msm_pm_prepare(struct device *dev)
{
	struct dwc3_msm *mdwc = dev_get_drvdata(dev);
	struct dwc3 *dwc = platform_get_drvdata(mdwc->dwc3);
	struct usb_hcd		*hcd;
	struct xhci_hcd		*xhci;

	dev_dbg(dev, "dwc3-msm PM prepare,lpm:%u\n", atomic_read(&dwc->in_lpm));
	dbg_event(0xFF, "PM Prep", 0);
	if (!mdwc->in_host_mode || !mdwc->no_wakeup_src_in_hostmode)
		return 0;

	hcd = dev_get_drvdata(&dwc->xhci->dev);
	xhci = hcd_to_xhci(hcd);
	flush_delayed_work(&mdwc->sm_work);

	/* If in lpm then prevent usb core to runtime_resume from pm_suspend */
	if (atomic_read(&dwc->in_lpm)) {
		hcd_to_bus(hcd)->skip_resume = true;
		hcd_to_bus(xhci->shared_hcd)->skip_resume = true;
	} else {
		hcd_to_bus(hcd)->skip_resume = false;
		hcd_to_bus(xhci->shared_hcd)->skip_resume = false;
	}

	return 0;
}

#ifdef CONFIG_PM_SLEEP
static int dwc3_msm_pm_suspend(struct device *dev)
{
	int ret = 0;
	struct dwc3_msm *mdwc = dev_get_drvdata(dev);
	struct dwc3 *dwc = platform_get_drvdata(mdwc->dwc3);

	dev_dbg(dev, "dwc3-msm PM suspend\n");
	dbg_event(0xFF, "PM Sus", 0);

	flush_workqueue(mdwc->dwc3_wq);
	if (!atomic_read(&dwc->in_lpm) && !mdwc->no_wakeup_src_in_hostmode) {
		dev_err(mdwc->dev, "Abort PM suspend!! (USB is outside LPM)\n");
		return -EBUSY;
	}

	ret = dwc3_msm_suspend(mdwc, false);
	if (ret)
		return ret;

	flush_work(&mdwc->bus_vote_w);
	atomic_set(&mdwc->pm_suspended, 1);

	return 0;
}

static int dwc3_msm_pm_freeze(struct device *dev)
{
	int ret = 0;
	struct dwc3_msm *mdwc = dev_get_drvdata(dev);

	dev_dbg(dev, "dwc3-msm PM freeze\n");
	dbg_event(0xFF, "PM Freeze", 0);

	flush_workqueue(mdwc->dwc3_wq);

	/* Resume the core to make sure we can power collapse it */
	ret = dwc3_msm_resume(mdwc);

	/*
	 * PHYs also need to be power collapsed, so call the notify_disconnect
	 * before suspend to ensure it.
	 */
	usb_phy_notify_disconnect(mdwc->hs_phy, USB_SPEED_HIGH);
	if (mdwc->ss_phy->flags & PHY_HOST_MODE) {
		usb_phy_notify_disconnect(mdwc->ss_phy, USB_SPEED_SUPER);
		mdwc->ss_phy->flags &= ~PHY_HOST_MODE;
	}

	mdwc->hs_phy->flags &= ~PHY_HOST_MODE;

	ret = dwc3_msm_suspend(mdwc, true);
	if (ret)
		return ret;

	flush_work(&mdwc->bus_vote_w);
	atomic_set(&mdwc->pm_suspended, 1);

	return 0;
}

static int dwc3_msm_pm_resume(struct device *dev)
{
	struct dwc3_msm *mdwc = dev_get_drvdata(dev);

	dev_dbg(dev, "dwc3-msm PM resume\n");

	dbg_event(0xFF, "PM Res", 0);

	/* flush to avoid race in read/write of pm_suspended */
	flush_workqueue(mdwc->dwc3_wq);
	atomic_set(&mdwc->pm_suspended, 0);

	/* Resume h/w in host mode as it may not be runtime suspended */
	if (mdwc->no_wakeup_src_in_hostmode && !test_bit(ID, &mdwc->inputs))
		dwc3_msm_resume(mdwc);

	queue_work(mdwc->dwc3_wq, &mdwc->resume_work);

	return 0;
}

static int dwc3_msm_pm_restore(struct device *dev)
{
	struct dwc3_msm *mdwc = dev_get_drvdata(dev);

	dev_dbg(dev, "dwc3-msm PM restore\n");
	dbg_event(0xFF, "PM Restore", 0);

	atomic_set(&mdwc->pm_suspended, 0);

	dwc3_msm_resume(mdwc);
	pm_runtime_disable(dev);
	pm_runtime_set_active(dev);
	pm_runtime_enable(dev);

	/* Restore PHY flags if hibernated in host mode */
	if (mdwc->drd_state == DRD_STATE_HOST) {
		mdwc->hs_phy->flags |= PHY_HOST_MODE;
		if (mdwc->ss_phy) {
			mdwc->ss_phy->flags |= PHY_HOST_MODE;
			usb_phy_notify_connect(mdwc->ss_phy,
						USB_SPEED_SUPER);
		}

		usb_phy_notify_connect(mdwc->hs_phy, USB_SPEED_HIGH);
	}

	return 0;
}
#endif

#ifdef CONFIG_PM
static int dwc3_msm_runtime_idle(struct device *dev)
{
	dev_dbg(dev, "DWC3-msm runtime idle\n");
	dbg_event(0xFF, "RT Idle", 0);

	return 0;
}

static int dwc3_msm_runtime_suspend(struct device *dev)
{
	struct dwc3_msm *mdwc = dev_get_drvdata(dev);

	dev_dbg(dev, "DWC3-msm runtime suspend\n");
	dbg_event(0xFF, "RT Sus", 0);

	return dwc3_msm_suspend(mdwc, false);
}

static int dwc3_msm_runtime_resume(struct device *dev)
{
	struct dwc3_msm *mdwc = dev_get_drvdata(dev);

	dev_dbg(dev, "DWC3-msm runtime resume\n");
	dbg_event(0xFF, "RT Res", 0);

	return dwc3_msm_resume(mdwc);
}
#endif

static const struct dev_pm_ops dwc3_msm_dev_pm_ops = {
	.prepare	= dwc3_msm_pm_prepare,
	.suspend	= dwc3_msm_pm_suspend,
	.resume		= dwc3_msm_pm_resume,
	.freeze		= dwc3_msm_pm_freeze,
	.thaw		= dwc3_msm_pm_restore,
	.poweroff	= dwc3_msm_pm_suspend,
	.restore	= dwc3_msm_pm_restore,
	SET_RUNTIME_PM_OPS(dwc3_msm_runtime_suspend, dwc3_msm_runtime_resume,
				dwc3_msm_runtime_idle)
};

static const struct of_device_id of_dwc3_matach[] = {
	{
		.compatible = "qcom,dwc-usb3-msm",
	},
	{ },
};
MODULE_DEVICE_TABLE(of, of_dwc3_matach);

static struct platform_driver dwc3_msm_driver = {
	.probe		= dwc3_msm_probe,
	.remove		= dwc3_msm_remove,
	.driver		= {
		.name	= "msm-dwc3",
		.pm	= &dwc3_msm_dev_pm_ops,
		.of_match_table	= of_dwc3_matach,
	},
};

MODULE_LICENSE("GPL v2");
MODULE_DESCRIPTION("DesignWare USB3 MSM Glue Layer");

static int dwc3_msm_init(void)
{
	return platform_driver_register(&dwc3_msm_driver);
}
module_init(dwc3_msm_init);

static void __exit dwc3_msm_exit(void)
{
	platform_driver_unregister(&dwc3_msm_driver);
}
module_exit(dwc3_msm_exit);<|MERGE_RESOLUTION|>--- conflicted
+++ resolved
@@ -2225,15 +2225,12 @@
 	}
 
 	dev_info(mdwc->dev, "DWC3 in low power mode\n");
-<<<<<<< HEAD
 
 	/* kick_sm if it is waiting for lpm sequence to finish */
 	if (test_and_clear_bit(WAIT_FOR_LPM, &mdwc->inputs))
 		schedule_delayed_work(&mdwc->sm_work, 0);
 
-=======
 	dbg_event(0xFF, "Ctl Sus", atomic_read(&dwc->in_lpm));
->>>>>>> bcf67150
 	mutex_unlock(&mdwc->suspend_resume_mutex);
 
 	return 0;
