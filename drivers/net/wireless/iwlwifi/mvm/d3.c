/******************************************************************************
 *
 * This file is provided under a dual BSD/GPLv2 license.  When using or
 * redistributing this file, you may do so under either license.
 *
 * GPL LICENSE SUMMARY
 *
 * Copyright(c) 2012 - 2014 Intel Corporation. All rights reserved.
 * Copyright(c) 2013 - 2014 Intel Mobile Communications GmbH
 *
 * This program is free software; you can redistribute it and/or modify
 * it under the terms of version 2 of the GNU General Public License as
 * published by the Free Software Foundation.
 *
 * This program is distributed in the hope that it will be useful, but
 * WITHOUT ANY WARRANTY; without even the implied warranty of
 * MERCHANTABILITY or FITNESS FOR A PARTICULAR PURPOSE.  See the GNU
 * General Public License for more details.
 *
 * You should have received a copy of the GNU General Public License
 * along with this program; if not, write to the Free Software
 * Foundation, Inc., 51 Franklin Street, Fifth Floor, Boston, MA 02110,
 * USA
 *
 * The full GNU General Public License is included in this distribution
 * in the file called COPYING.
 *
 * Contact Information:
 *  Intel Linux Wireless <ilw@linux.intel.com>
 * Intel Corporation, 5200 N.E. Elam Young Parkway, Hillsboro, OR 97124-6497
 *
 * BSD LICENSE
 *
 * Copyright(c) 2012 - 2014 Intel Corporation. All rights reserved.
 * Copyright(c) 2013 - 2014 Intel Mobile Communications GmbH
 * All rights reserved.
 *
 * Redistribution and use in source and binary forms, with or without
 * modification, are permitted provided that the following conditions
 * are met:
 *
 *  * Redistributions of source code must retain the above copyright
 *    notice, this list of conditions and the following disclaimer.
 *  * Redistributions in binary form must reproduce the above copyright
 *    notice, this list of conditions and the following disclaimer in
 *    the documentation and/or other materials provided with the
 *    distribution.
 *  * Neither the name Intel Corporation nor the names of its
 *    contributors may be used to endorse or promote products derived
 *    from this software without specific prior written permission.
 *
 * THIS SOFTWARE IS PROVIDED BY THE COPYRIGHT HOLDERS AND CONTRIBUTORS
 * "AS IS" AND ANY EXPRESS OR IMPLIED WARRANTIES, INCLUDING, BUT NOT
 * LIMITED TO, THE IMPLIED WARRANTIES OF MERCHANTABILITY AND FITNESS FOR
 * A PARTICULAR PURPOSE ARE DISCLAIMED. IN NO EVENT SHALL THE COPYRIGHT
 * OWNER OR CONTRIBUTORS BE LIABLE FOR ANY DIRECT, INDIRECT, INCIDENTAL,
 * SPECIAL, EXEMPLARY, OR CONSEQUENTIAL DAMAGES (INCLUDING, BUT NOT
 * LIMITED TO, PROCUREMENT OF SUBSTITUTE GOODS OR SERVICES; LOSS OF USE,
 * DATA, OR PROFITS; OR BUSINESS INTERRUPTION) HOWEVER CAUSED AND ON ANY
 * THEORY OF LIABILITY, WHETHER IN CONTRACT, STRICT LIABILITY, OR TORT
 * (INCLUDING NEGLIGENCE OR OTHERWISE) ARISING IN ANY WAY OUT OF THE USE
 * OF THIS SOFTWARE, EVEN IF ADVISED OF THE POSSIBILITY OF SUCH DAMAGE.
 *
 *****************************************************************************/

#include <linux/etherdevice.h>
#include <linux/ip.h>
#include <linux/fs.h>
#include <net/cfg80211.h>
#include <net/ipv6.h>
#include <net/tcp.h>
#include <net/addrconf.h>
#include "iwl-modparams.h"
#include "fw-api.h"
#include "mvm.h"

void iwl_mvm_set_rekey_data(struct ieee80211_hw *hw,
			    struct ieee80211_vif *vif,
			    struct cfg80211_gtk_rekey_data *data)
{
	struct iwl_mvm *mvm = IWL_MAC80211_GET_MVM(hw);
	struct iwl_mvm_vif *mvmvif = iwl_mvm_vif_from_mac80211(vif);

	if (iwlwifi_mod_params.sw_crypto)
		return;

	mutex_lock(&mvm->mutex);

	memcpy(mvmvif->rekey_data.kek, data->kek, NL80211_KEK_LEN);
	memcpy(mvmvif->rekey_data.kck, data->kck, NL80211_KCK_LEN);
	mvmvif->rekey_data.replay_ctr =
		cpu_to_le64(be64_to_cpup((__be64 *)&data->replay_ctr));
	mvmvif->rekey_data.valid = true;

	mutex_unlock(&mvm->mutex);
}

#if IS_ENABLED(CONFIG_IPV6)
void iwl_mvm_ipv6_addr_change(struct ieee80211_hw *hw,
			      struct ieee80211_vif *vif,
			      struct inet6_dev *idev)
{
	struct iwl_mvm_vif *mvmvif = iwl_mvm_vif_from_mac80211(vif);
	struct inet6_ifaddr *ifa;
	int idx = 0;

	read_lock_bh(&idev->lock);
	list_for_each_entry(ifa, &idev->addr_list, if_list) {
		mvmvif->target_ipv6_addrs[idx] = ifa->addr;
		idx++;
		if (idx >= IWL_PROTO_OFFLOAD_NUM_IPV6_ADDRS_MAX)
			break;
	}
	read_unlock_bh(&idev->lock);

	mvmvif->num_target_ipv6_addrs = idx;
}
#endif

void iwl_mvm_set_default_unicast_key(struct ieee80211_hw *hw,
				     struct ieee80211_vif *vif, int idx)
{
	struct iwl_mvm_vif *mvmvif = iwl_mvm_vif_from_mac80211(vif);

	mvmvif->tx_key_idx = idx;
}

static void iwl_mvm_convert_p1k(u16 *p1k, __le16 *out)
{
	int i;

	for (i = 0; i < IWL_P1K_SIZE; i++)
		out[i] = cpu_to_le16(p1k[i]);
}

struct wowlan_key_data {
	struct iwl_wowlan_rsc_tsc_params_cmd *rsc_tsc;
	struct iwl_wowlan_tkip_params_cmd *tkip;
	bool error, use_rsc_tsc, use_tkip;
	int wep_key_idx;
};

static void iwl_mvm_wowlan_program_keys(struct ieee80211_hw *hw,
					struct ieee80211_vif *vif,
					struct ieee80211_sta *sta,
					struct ieee80211_key_conf *key,
					void *_data)
{
	struct iwl_mvm *mvm = IWL_MAC80211_GET_MVM(hw);
	struct iwl_mvm_vif *mvmvif = iwl_mvm_vif_from_mac80211(vif);
	struct wowlan_key_data *data = _data;
	struct aes_sc *aes_sc, *aes_tx_sc = NULL;
	struct tkip_sc *tkip_sc, *tkip_tx_sc = NULL;
	struct iwl_p1k_cache *rx_p1ks;
	u8 *rx_mic_key;
	struct ieee80211_key_seq seq;
	u32 cur_rx_iv32 = 0;
	u16 p1k[IWL_P1K_SIZE];
	int ret, i;

	mutex_lock(&mvm->mutex);

	switch (key->cipher) {
	case WLAN_CIPHER_SUITE_WEP40:
	case WLAN_CIPHER_SUITE_WEP104: { /* hack it for now */
		struct {
			struct iwl_mvm_wep_key_cmd wep_key_cmd;
			struct iwl_mvm_wep_key wep_key;
		} __packed wkc = {
			.wep_key_cmd.mac_id_n_color =
				cpu_to_le32(FW_CMD_ID_AND_COLOR(mvmvif->id,
								mvmvif->color)),
			.wep_key_cmd.num_keys = 1,
			/* firmware sets STA_KEY_FLG_WEP_13BYTES */
			.wep_key_cmd.decryption_type = STA_KEY_FLG_WEP,
			.wep_key.key_index = key->keyidx,
			.wep_key.key_size = key->keylen,
		};

		/*
		 * This will fail -- the key functions don't set support
		 * pairwise WEP keys. However, that's better than silently
		 * failing WoWLAN. Or maybe not?
		 */
		if (key->flags & IEEE80211_KEY_FLAG_PAIRWISE)
			break;

		memcpy(&wkc.wep_key.key[3], key->key, key->keylen);
		if (key->keyidx == mvmvif->tx_key_idx) {
			/* TX key must be at offset 0 */
			wkc.wep_key.key_offset = 0;
		} else {
			/* others start at 1 */
			data->wep_key_idx++;
			wkc.wep_key.key_offset = data->wep_key_idx;
		}

		ret = iwl_mvm_send_cmd_pdu(mvm, WEP_KEY, 0, sizeof(wkc), &wkc);
		data->error = ret != 0;

		mvm->ptk_ivlen = key->iv_len;
		mvm->ptk_icvlen = key->icv_len;
		mvm->gtk_ivlen = key->iv_len;
		mvm->gtk_icvlen = key->icv_len;

		/* don't upload key again */
		goto out_unlock;
	}
	default:
		data->error = true;
		goto out_unlock;
	case WLAN_CIPHER_SUITE_AES_CMAC:
		/*
		 * Ignore CMAC keys -- the WoWLAN firmware doesn't support them
		 * but we also shouldn't abort suspend due to that. It does have
		 * support for the IGTK key renewal, but doesn't really use the
		 * IGTK for anything. This means we could spuriously wake up or
		 * be deauthenticated, but that was considered acceptable.
		 */
		goto out_unlock;
	case WLAN_CIPHER_SUITE_TKIP:
		if (sta) {
			tkip_sc = data->rsc_tsc->all_tsc_rsc.tkip.unicast_rsc;
			tkip_tx_sc = &data->rsc_tsc->all_tsc_rsc.tkip.tsc;

			rx_p1ks = data->tkip->rx_uni;

			ieee80211_get_key_tx_seq(key, &seq);
			tkip_tx_sc->iv16 = cpu_to_le16(seq.tkip.iv16);
			tkip_tx_sc->iv32 = cpu_to_le32(seq.tkip.iv32);

			ieee80211_get_tkip_p1k_iv(key, seq.tkip.iv32, p1k);
			iwl_mvm_convert_p1k(p1k, data->tkip->tx.p1k);

			memcpy(data->tkip->mic_keys.tx,
			       &key->key[NL80211_TKIP_DATA_OFFSET_TX_MIC_KEY],
			       IWL_MIC_KEY_SIZE);

			rx_mic_key = data->tkip->mic_keys.rx_unicast;
		} else {
			tkip_sc =
				data->rsc_tsc->all_tsc_rsc.tkip.multicast_rsc;
			rx_p1ks = data->tkip->rx_multi;
			rx_mic_key = data->tkip->mic_keys.rx_mcast;
		}

		/*
		 * For non-QoS this relies on the fact that both the uCode and
		 * mac80211 use TID 0 (as they need to to avoid replay attacks)
		 * for checking the IV in the frames.
		 */
		for (i = 0; i < IWL_NUM_RSC; i++) {
			ieee80211_get_key_rx_seq(key, i, &seq);
			tkip_sc[i].iv16 = cpu_to_le16(seq.tkip.iv16);
			tkip_sc[i].iv32 = cpu_to_le32(seq.tkip.iv32);
			/* wrapping isn't allowed, AP must rekey */
			if (seq.tkip.iv32 > cur_rx_iv32)
				cur_rx_iv32 = seq.tkip.iv32;
		}

		ieee80211_get_tkip_rx_p1k(key, vif->bss_conf.bssid,
					  cur_rx_iv32, p1k);
		iwl_mvm_convert_p1k(p1k, rx_p1ks[0].p1k);
		ieee80211_get_tkip_rx_p1k(key, vif->bss_conf.bssid,
					  cur_rx_iv32 + 1, p1k);
		iwl_mvm_convert_p1k(p1k, rx_p1ks[1].p1k);

		memcpy(rx_mic_key,
		       &key->key[NL80211_TKIP_DATA_OFFSET_RX_MIC_KEY],
		       IWL_MIC_KEY_SIZE);

		data->use_tkip = true;
		data->use_rsc_tsc = true;
		break;
	case WLAN_CIPHER_SUITE_CCMP:
		if (sta) {
			u8 *pn = seq.ccmp.pn;

			aes_sc = data->rsc_tsc->all_tsc_rsc.aes.unicast_rsc;
			aes_tx_sc = &data->rsc_tsc->all_tsc_rsc.aes.tsc;

			ieee80211_get_key_tx_seq(key, &seq);
			aes_tx_sc->pn = cpu_to_le64((u64)pn[5] |
						    ((u64)pn[4] << 8) |
						    ((u64)pn[3] << 16) |
						    ((u64)pn[2] << 24) |
						    ((u64)pn[1] << 32) |
						    ((u64)pn[0] << 40));
		} else {
			aes_sc = data->rsc_tsc->all_tsc_rsc.aes.multicast_rsc;
		}

		/*
		 * For non-QoS this relies on the fact that both the uCode and
		 * mac80211 use TID 0 for checking the IV in the frames.
		 */
		for (i = 0; i < IWL_NUM_RSC; i++) {
			u8 *pn = seq.ccmp.pn;

			ieee80211_get_key_rx_seq(key, i, &seq);
			aes_sc->pn = cpu_to_le64((u64)pn[5] |
						 ((u64)pn[4] << 8) |
						 ((u64)pn[3] << 16) |
						 ((u64)pn[2] << 24) |
						 ((u64)pn[1] << 32) |
						 ((u64)pn[0] << 40));
		}
		data->use_rsc_tsc = true;
		break;
	}

	/*
	 * The D3 firmware hardcodes the key offset 0 as the key it uses
	 * to transmit packets to the AP, i.e. the PTK.
	 */
	if (key->flags & IEEE80211_KEY_FLAG_PAIRWISE) {
		key->hw_key_idx = 0;
		mvm->ptk_ivlen = key->iv_len;
		mvm->ptk_icvlen = key->icv_len;
	} else {
		/*
		 * firmware only supports TSC/RSC for a single key,
		 * so if there are multiple keep overwriting them
		 * with new ones -- this relies on mac80211 doing
		 * list_add_tail().
		 */
		key->hw_key_idx = 1;
		mvm->gtk_ivlen = key->iv_len;
		mvm->gtk_icvlen = key->icv_len;
	}

	ret = iwl_mvm_set_sta_key(mvm, vif, sta, key, true);
	data->error = ret != 0;
out_unlock:
	mutex_unlock(&mvm->mutex);
}

static int iwl_mvm_send_patterns(struct iwl_mvm *mvm,
				 struct cfg80211_wowlan *wowlan)
{
	struct iwl_wowlan_patterns_cmd *pattern_cmd;
	struct iwl_host_cmd cmd = {
		.id = WOWLAN_PATTERNS,
		.dataflags[0] = IWL_HCMD_DFL_NOCOPY,
	};
	int i, err;

	if (!wowlan->n_patterns)
		return 0;

	cmd.len[0] = sizeof(*pattern_cmd) +
		wowlan->n_patterns * sizeof(struct iwl_wowlan_pattern);

	pattern_cmd = kmalloc(cmd.len[0], GFP_KERNEL);
	if (!pattern_cmd)
		return -ENOMEM;

	pattern_cmd->n_patterns = cpu_to_le32(wowlan->n_patterns);

	for (i = 0; i < wowlan->n_patterns; i++) {
		int mask_len = DIV_ROUND_UP(wowlan->patterns[i].pattern_len, 8);

		memcpy(&pattern_cmd->patterns[i].mask,
		       wowlan->patterns[i].mask, mask_len);
		memcpy(&pattern_cmd->patterns[i].pattern,
		       wowlan->patterns[i].pattern,
		       wowlan->patterns[i].pattern_len);
		pattern_cmd->patterns[i].mask_size = mask_len;
		pattern_cmd->patterns[i].pattern_size =
			wowlan->patterns[i].pattern_len;
	}

	cmd.data[0] = pattern_cmd;
	err = iwl_mvm_send_cmd(mvm, &cmd);
	kfree(pattern_cmd);
	return err;
}

enum iwl_mvm_tcp_packet_type {
	MVM_TCP_TX_SYN,
	MVM_TCP_RX_SYNACK,
	MVM_TCP_TX_DATA,
	MVM_TCP_RX_ACK,
	MVM_TCP_RX_WAKE,
	MVM_TCP_TX_FIN,
};

static __le16 pseudo_hdr_check(int len, __be32 saddr, __be32 daddr)
{
	__sum16 check = tcp_v4_check(len, saddr, daddr, 0);
	return cpu_to_le16(be16_to_cpu((__force __be16)check));
}

static void iwl_mvm_build_tcp_packet(struct ieee80211_vif *vif,
				     struct cfg80211_wowlan_tcp *tcp,
				     void *_pkt, u8 *mask,
				     __le16 *pseudo_hdr_csum,
				     enum iwl_mvm_tcp_packet_type ptype)
{
	struct {
		struct ethhdr eth;
		struct iphdr ip;
		struct tcphdr tcp;
		u8 data[];
	} __packed *pkt = _pkt;
	u16 ip_tot_len = sizeof(struct iphdr) + sizeof(struct tcphdr);
	int i;

	pkt->eth.h_proto = cpu_to_be16(ETH_P_IP),
	pkt->ip.version = 4;
	pkt->ip.ihl = 5;
	pkt->ip.protocol = IPPROTO_TCP;

	switch (ptype) {
	case MVM_TCP_TX_SYN:
	case MVM_TCP_TX_DATA:
	case MVM_TCP_TX_FIN:
		memcpy(pkt->eth.h_dest, tcp->dst_mac, ETH_ALEN);
		memcpy(pkt->eth.h_source, vif->addr, ETH_ALEN);
		pkt->ip.ttl = 128;
		pkt->ip.saddr = tcp->src;
		pkt->ip.daddr = tcp->dst;
		pkt->tcp.source = cpu_to_be16(tcp->src_port);
		pkt->tcp.dest = cpu_to_be16(tcp->dst_port);
		/* overwritten for TX SYN later */
		pkt->tcp.doff = sizeof(struct tcphdr) / 4;
		pkt->tcp.window = cpu_to_be16(65000);
		break;
	case MVM_TCP_RX_SYNACK:
	case MVM_TCP_RX_ACK:
	case MVM_TCP_RX_WAKE:
		memcpy(pkt->eth.h_dest, vif->addr, ETH_ALEN);
		memcpy(pkt->eth.h_source, tcp->dst_mac, ETH_ALEN);
		pkt->ip.saddr = tcp->dst;
		pkt->ip.daddr = tcp->src;
		pkt->tcp.source = cpu_to_be16(tcp->dst_port);
		pkt->tcp.dest = cpu_to_be16(tcp->src_port);
		break;
	default:
		WARN_ON(1);
		return;
	}

	switch (ptype) {
	case MVM_TCP_TX_SYN:
		/* firmware assumes 8 option bytes - 8 NOPs for now */
		memset(pkt->data, 0x01, 8);
		ip_tot_len += 8;
		pkt->tcp.doff = (sizeof(struct tcphdr) + 8) / 4;
		pkt->tcp.syn = 1;
		break;
	case MVM_TCP_TX_DATA:
		ip_tot_len += tcp->payload_len;
		memcpy(pkt->data, tcp->payload, tcp->payload_len);
		pkt->tcp.psh = 1;
		pkt->tcp.ack = 1;
		break;
	case MVM_TCP_TX_FIN:
		pkt->tcp.fin = 1;
		pkt->tcp.ack = 1;
		break;
	case MVM_TCP_RX_SYNACK:
		pkt->tcp.syn = 1;
		pkt->tcp.ack = 1;
		break;
	case MVM_TCP_RX_ACK:
		pkt->tcp.ack = 1;
		break;
	case MVM_TCP_RX_WAKE:
		ip_tot_len += tcp->wake_len;
		pkt->tcp.psh = 1;
		pkt->tcp.ack = 1;
		memcpy(pkt->data, tcp->wake_data, tcp->wake_len);
		break;
	}

	switch (ptype) {
	case MVM_TCP_TX_SYN:
	case MVM_TCP_TX_DATA:
	case MVM_TCP_TX_FIN:
		pkt->ip.tot_len = cpu_to_be16(ip_tot_len);
		pkt->ip.check = ip_fast_csum(&pkt->ip, pkt->ip.ihl);
		break;
	case MVM_TCP_RX_WAKE:
		for (i = 0; i < DIV_ROUND_UP(tcp->wake_len, 8); i++) {
			u8 tmp = tcp->wake_mask[i];
			mask[i + 6] |= tmp << 6;
			if (i + 1 < DIV_ROUND_UP(tcp->wake_len, 8))
				mask[i + 7] = tmp >> 2;
		}
		/* fall through for ethernet/IP/TCP headers mask */
	case MVM_TCP_RX_SYNACK:
	case MVM_TCP_RX_ACK:
		mask[0] = 0xff; /* match ethernet */
		/*
		 * match ethernet, ip.version, ip.ihl
		 * the ip.ihl half byte is really masked out by firmware
		 */
		mask[1] = 0x7f;
		mask[2] = 0x80; /* match ip.protocol */
		mask[3] = 0xfc; /* match ip.saddr, ip.daddr */
		mask[4] = 0x3f; /* match ip.daddr, tcp.source, tcp.dest */
		mask[5] = 0x80; /* match tcp flags */
		/* leave rest (0 or set for MVM_TCP_RX_WAKE) */
		break;
	};

	*pseudo_hdr_csum = pseudo_hdr_check(ip_tot_len - sizeof(struct iphdr),
					    pkt->ip.saddr, pkt->ip.daddr);
}

static int iwl_mvm_send_remote_wake_cfg(struct iwl_mvm *mvm,
					struct ieee80211_vif *vif,
					struct cfg80211_wowlan_tcp *tcp)
{
	struct iwl_wowlan_remote_wake_config *cfg;
	struct iwl_host_cmd cmd = {
		.id = REMOTE_WAKE_CONFIG_CMD,
		.len = { sizeof(*cfg), },
		.dataflags = { IWL_HCMD_DFL_NOCOPY, },
	};
	int ret;

	if (!tcp)
		return 0;

	cfg = kzalloc(sizeof(*cfg), GFP_KERNEL);
	if (!cfg)
		return -ENOMEM;
	cmd.data[0] = cfg;

	cfg->max_syn_retries = 10;
	cfg->max_data_retries = 10;
	cfg->tcp_syn_ack_timeout = 1; /* seconds */
	cfg->tcp_ack_timeout = 1; /* seconds */

	/* SYN (TX) */
	iwl_mvm_build_tcp_packet(
		vif, tcp, cfg->syn_tx.data, NULL,
		&cfg->syn_tx.info.tcp_pseudo_header_checksum,
		MVM_TCP_TX_SYN);
	cfg->syn_tx.info.tcp_payload_length = 0;

	/* SYN/ACK (RX) */
	iwl_mvm_build_tcp_packet(
		vif, tcp, cfg->synack_rx.data, cfg->synack_rx.rx_mask,
		&cfg->synack_rx.info.tcp_pseudo_header_checksum,
		MVM_TCP_RX_SYNACK);
	cfg->synack_rx.info.tcp_payload_length = 0;

	/* KEEPALIVE/ACK (TX) */
	iwl_mvm_build_tcp_packet(
		vif, tcp, cfg->keepalive_tx.data, NULL,
		&cfg->keepalive_tx.info.tcp_pseudo_header_checksum,
		MVM_TCP_TX_DATA);
	cfg->keepalive_tx.info.tcp_payload_length =
		cpu_to_le16(tcp->payload_len);
	cfg->sequence_number_offset = tcp->payload_seq.offset;
	/* length must be 0..4, the field is little endian */
	cfg->sequence_number_length = tcp->payload_seq.len;
	cfg->initial_sequence_number = cpu_to_le32(tcp->payload_seq.start);
	cfg->keepalive_interval = cpu_to_le16(tcp->data_interval);
	if (tcp->payload_tok.len) {
		cfg->token_offset = tcp->payload_tok.offset;
		cfg->token_length = tcp->payload_tok.len;
		cfg->num_tokens =
			cpu_to_le16(tcp->tokens_size % tcp->payload_tok.len);
		memcpy(cfg->tokens, tcp->payload_tok.token_stream,
		       tcp->tokens_size);
	} else {
		/* set tokens to max value to almost never run out */
		cfg->num_tokens = cpu_to_le16(65535);
	}

	/* ACK (RX) */
	iwl_mvm_build_tcp_packet(
		vif, tcp, cfg->keepalive_ack_rx.data,
		cfg->keepalive_ack_rx.rx_mask,
		&cfg->keepalive_ack_rx.info.tcp_pseudo_header_checksum,
		MVM_TCP_RX_ACK);
	cfg->keepalive_ack_rx.info.tcp_payload_length = 0;

	/* WAKEUP (RX) */
	iwl_mvm_build_tcp_packet(
		vif, tcp, cfg->wake_rx.data, cfg->wake_rx.rx_mask,
		&cfg->wake_rx.info.tcp_pseudo_header_checksum,
		MVM_TCP_RX_WAKE);
	cfg->wake_rx.info.tcp_payload_length =
		cpu_to_le16(tcp->wake_len);

	/* FIN */
	iwl_mvm_build_tcp_packet(
		vif, tcp, cfg->fin_tx.data, NULL,
		&cfg->fin_tx.info.tcp_pseudo_header_checksum,
		MVM_TCP_TX_FIN);
	cfg->fin_tx.info.tcp_payload_length = 0;

	ret = iwl_mvm_send_cmd(mvm, &cmd);
	kfree(cfg);

	return ret;
}

static int iwl_mvm_d3_reprogram(struct iwl_mvm *mvm, struct ieee80211_vif *vif,
				struct ieee80211_sta *ap_sta)
{
	struct iwl_mvm_vif *mvmvif = iwl_mvm_vif_from_mac80211(vif);
	struct ieee80211_chanctx_conf *ctx;
	u8 chains_static, chains_dynamic;
	struct cfg80211_chan_def chandef;
	int ret, i;
	struct iwl_binding_cmd binding_cmd = {};
	struct iwl_time_quota_cmd quota_cmd = {};
	u32 status;

	/* add back the PHY */
	if (WARN_ON(!mvmvif->phy_ctxt))
		return -EINVAL;

	rcu_read_lock();
	ctx = rcu_dereference(vif->chanctx_conf);
	if (WARN_ON(!ctx)) {
		rcu_read_unlock();
		return -EINVAL;
	}
	chandef = ctx->def;
	chains_static = ctx->rx_chains_static;
	chains_dynamic = ctx->rx_chains_dynamic;
	rcu_read_unlock();

	ret = iwl_mvm_phy_ctxt_add(mvm, mvmvif->phy_ctxt, &chandef,
				   chains_static, chains_dynamic);
	if (ret)
		return ret;

	/* add back the MAC */
	mvmvif->uploaded = false;

	if (WARN_ON(!vif->bss_conf.assoc))
		return -EINVAL;

	ret = iwl_mvm_mac_ctxt_add(mvm, vif);
	if (ret)
		return ret;

	/* add back binding - XXX refactor? */
	binding_cmd.id_and_color =
		cpu_to_le32(FW_CMD_ID_AND_COLOR(mvmvif->phy_ctxt->id,
						mvmvif->phy_ctxt->color));
	binding_cmd.action = cpu_to_le32(FW_CTXT_ACTION_ADD);
	binding_cmd.phy =
		cpu_to_le32(FW_CMD_ID_AND_COLOR(mvmvif->phy_ctxt->id,
						mvmvif->phy_ctxt->color));
	binding_cmd.macs[0] = cpu_to_le32(FW_CMD_ID_AND_COLOR(mvmvif->id,
							      mvmvif->color));
	for (i = 1; i < MAX_MACS_IN_BINDING; i++)
		binding_cmd.macs[i] = cpu_to_le32(FW_CTXT_INVALID);

	status = 0;
	ret = iwl_mvm_send_cmd_pdu_status(mvm, BINDING_CONTEXT_CMD,
					  sizeof(binding_cmd), &binding_cmd,
					  &status);
	if (ret) {
		IWL_ERR(mvm, "Failed to add binding: %d\n", ret);
		return ret;
	}

	if (status) {
		IWL_ERR(mvm, "Binding command failed: %u\n", status);
		return -EIO;
	}

	ret = iwl_mvm_sta_send_to_fw(mvm, ap_sta, false);
	if (ret)
		return ret;
	rcu_assign_pointer(mvm->fw_id_to_mac_id[mvmvif->ap_sta_id], ap_sta);

	ret = iwl_mvm_mac_ctxt_changed(mvm, vif, false, NULL);
	if (ret)
		return ret;

	/* and some quota */
	quota_cmd.quotas[0].id_and_color =
		cpu_to_le32(FW_CMD_ID_AND_COLOR(mvmvif->phy_ctxt->id,
						mvmvif->phy_ctxt->color));
	quota_cmd.quotas[0].quota = cpu_to_le32(IWL_MVM_MAX_QUOTA);
	quota_cmd.quotas[0].max_duration = cpu_to_le32(IWL_MVM_MAX_QUOTA);

	for (i = 1; i < MAX_BINDINGS; i++)
		quota_cmd.quotas[i].id_and_color = cpu_to_le32(FW_CTXT_INVALID);

	ret = iwl_mvm_send_cmd_pdu(mvm, TIME_QUOTA_CMD, 0,
				   sizeof(quota_cmd), &quota_cmd);
	if (ret)
		IWL_ERR(mvm, "Failed to send quota: %d\n", ret);

	return 0;
}

static int iwl_mvm_get_last_nonqos_seq(struct iwl_mvm *mvm,
				       struct ieee80211_vif *vif)
{
	struct iwl_mvm_vif *mvmvif = iwl_mvm_vif_from_mac80211(vif);
	struct iwl_nonqos_seq_query_cmd query_cmd = {
		.get_set_flag = cpu_to_le32(IWL_NONQOS_SEQ_GET),
		.mac_id_n_color =
			cpu_to_le32(FW_CMD_ID_AND_COLOR(mvmvif->id,
							mvmvif->color)),
	};
	struct iwl_host_cmd cmd = {
		.id = NON_QOS_TX_COUNTER_CMD,
		.flags = CMD_WANT_SKB,
	};
	int err;
	u32 size;

	cmd.data[0] = &query_cmd;
	cmd.len[0] = sizeof(query_cmd);

	err = iwl_mvm_send_cmd(mvm, &cmd);
	if (err)
		return err;

	size = iwl_rx_packet_payload_len(cmd.resp_pkt);
	if (size < sizeof(__le16)) {
		err = -EINVAL;
	} else {
		err = le16_to_cpup((__le16 *)cmd.resp_pkt->data);
		/* firmware returns next, not last-used seqno */
		err = (u16) (err - 0x10);
	}

	iwl_free_resp(&cmd);
	return err;
}

void iwl_mvm_set_last_nonqos_seq(struct iwl_mvm *mvm, struct ieee80211_vif *vif)
{
	struct iwl_mvm_vif *mvmvif = iwl_mvm_vif_from_mac80211(vif);
	struct iwl_nonqos_seq_query_cmd query_cmd = {
		.get_set_flag = cpu_to_le32(IWL_NONQOS_SEQ_SET),
		.mac_id_n_color =
			cpu_to_le32(FW_CMD_ID_AND_COLOR(mvmvif->id,
							mvmvif->color)),
		.value = cpu_to_le16(mvmvif->seqno),
	};

	/* return if called during restart, not resume from D3 */
	if (!mvmvif->seqno_valid)
		return;

	mvmvif->seqno_valid = false;

	if (iwl_mvm_send_cmd_pdu(mvm, NON_QOS_TX_COUNTER_CMD, 0,
				 sizeof(query_cmd), &query_cmd))
		IWL_ERR(mvm, "failed to set non-QoS seqno\n");
}

static int iwl_mvm_switch_to_d3(struct iwl_mvm *mvm)
<<<<<<< HEAD
{
	iwl_mvm_cancel_scan(mvm);

	iwl_trans_stop_device(mvm->trans);

	/*
	 * Set the HW restart bit -- this is mostly true as we're
	 * going to load new firmware and reprogram that, though
	 * the reprogramming is going to be manual to avoid adding
	 * all the MACs that aren't support.
	 * We don't have to clear up everything though because the
	 * reprogramming is manual. When we resume, we'll actually
	 * go through a proper restart sequence again to switch
	 * back to the runtime firmware image.
	 */
	set_bit(IWL_MVM_STATUS_IN_HW_RESTART, &mvm->status);

	/* We reprogram keys and shouldn't allocate new key indices */
	memset(mvm->fw_key_table, 0, sizeof(mvm->fw_key_table));

	mvm->ptk_ivlen = 0;
	mvm->ptk_icvlen = 0;
	mvm->ptk_ivlen = 0;
	mvm->ptk_icvlen = 0;

	return iwl_mvm_load_d3_fw(mvm);
}

static int
iwl_mvm_send_wowlan_config_cmd(struct iwl_mvm *mvm,
			       const struct iwl_wowlan_config_cmd_v3 *cmd)
{
	/* start only with the v2 part of the command */
	u16 cmd_len = sizeof(cmd->common);

	if (mvm->fw->ucode_capa.api[0] & IWL_UCODE_TLV_API_WOWLAN_CONFIG_TID)
		cmd_len = sizeof(*cmd);

	return iwl_mvm_send_cmd_pdu(mvm, WOWLAN_CONFIGURATION, 0,
				    cmd_len, cmd);
=======
{
	iwl_mvm_cancel_scan(mvm);

	iwl_trans_stop_device(mvm->trans);

	/*
	 * Set the HW restart bit -- this is mostly true as we're
	 * going to load new firmware and reprogram that, though
	 * the reprogramming is going to be manual to avoid adding
	 * all the MACs that aren't support.
	 * We don't have to clear up everything though because the
	 * reprogramming is manual. When we resume, we'll actually
	 * go through a proper restart sequence again to switch
	 * back to the runtime firmware image.
	 */
	set_bit(IWL_MVM_STATUS_IN_HW_RESTART, &mvm->status);

	/* We reprogram keys and shouldn't allocate new key indices */
	memset(mvm->fw_key_table, 0, sizeof(mvm->fw_key_table));

	mvm->ptk_ivlen = 0;
	mvm->ptk_icvlen = 0;
	mvm->ptk_ivlen = 0;
	mvm->ptk_icvlen = 0;

	return iwl_mvm_load_d3_fw(mvm);
>>>>>>> 81c41260
}

static int
iwl_mvm_get_wowlan_config(struct iwl_mvm *mvm,
			  struct cfg80211_wowlan *wowlan,
<<<<<<< HEAD
			  struct iwl_wowlan_config_cmd_v3 *wowlan_config_cmd,
=======
			  struct iwl_wowlan_config_cmd *wowlan_config_cmd,
>>>>>>> 81c41260
			  struct ieee80211_vif *vif, struct iwl_mvm_vif *mvmvif,
			  struct ieee80211_sta *ap_sta)
{
	int ret;
	struct iwl_mvm_sta *mvm_ap_sta = (struct iwl_mvm_sta *)ap_sta->drv_priv;

<<<<<<< HEAD
	/* TODO: wowlan_config_cmd->common.wowlan_ba_teardown_tids */

	wowlan_config_cmd->common.is_11n_connection =
=======
	/* TODO: wowlan_config_cmd->wowlan_ba_teardown_tids */

	wowlan_config_cmd->is_11n_connection =
>>>>>>> 81c41260
					ap_sta->ht_cap.ht_supported;

	/* Query the last used seqno and set it */
	ret = iwl_mvm_get_last_nonqos_seq(mvm, vif);
	if (ret < 0)
		return ret;
<<<<<<< HEAD

	wowlan_config_cmd->common.non_qos_seq = cpu_to_le16(ret);

	iwl_mvm_set_wowlan_qos_seq(mvm_ap_sta, &wowlan_config_cmd->common);

	if (wowlan->disconnect)
		wowlan_config_cmd->common.wakeup_filter |=
			cpu_to_le32(IWL_WOWLAN_WAKEUP_BEACON_MISS |
				    IWL_WOWLAN_WAKEUP_LINK_CHANGE);
	if (wowlan->magic_pkt)
		wowlan_config_cmd->common.wakeup_filter |=
			cpu_to_le32(IWL_WOWLAN_WAKEUP_MAGIC_PACKET);
	if (wowlan->gtk_rekey_failure)
		wowlan_config_cmd->common.wakeup_filter |=
			cpu_to_le32(IWL_WOWLAN_WAKEUP_GTK_REKEY_FAIL);
	if (wowlan->eap_identity_req)
		wowlan_config_cmd->common.wakeup_filter |=
			cpu_to_le32(IWL_WOWLAN_WAKEUP_EAP_IDENT_REQ);
	if (wowlan->four_way_handshake)
		wowlan_config_cmd->common.wakeup_filter |=
			cpu_to_le32(IWL_WOWLAN_WAKEUP_4WAY_HANDSHAKE);
	if (wowlan->n_patterns)
		wowlan_config_cmd->common.wakeup_filter |=
			cpu_to_le32(IWL_WOWLAN_WAKEUP_PATTERN_MATCH);

	if (wowlan->rfkill_release)
		wowlan_config_cmd->common.wakeup_filter |=
=======

	wowlan_config_cmd->non_qos_seq = cpu_to_le16(ret);

	iwl_mvm_set_wowlan_qos_seq(mvm_ap_sta, wowlan_config_cmd);

	if (wowlan->disconnect)
		wowlan_config_cmd->wakeup_filter |=
			cpu_to_le32(IWL_WOWLAN_WAKEUP_BEACON_MISS |
				    IWL_WOWLAN_WAKEUP_LINK_CHANGE);
	if (wowlan->magic_pkt)
		wowlan_config_cmd->wakeup_filter |=
			cpu_to_le32(IWL_WOWLAN_WAKEUP_MAGIC_PACKET);
	if (wowlan->gtk_rekey_failure)
		wowlan_config_cmd->wakeup_filter |=
			cpu_to_le32(IWL_WOWLAN_WAKEUP_GTK_REKEY_FAIL);
	if (wowlan->eap_identity_req)
		wowlan_config_cmd->wakeup_filter |=
			cpu_to_le32(IWL_WOWLAN_WAKEUP_EAP_IDENT_REQ);
	if (wowlan->four_way_handshake)
		wowlan_config_cmd->wakeup_filter |=
			cpu_to_le32(IWL_WOWLAN_WAKEUP_4WAY_HANDSHAKE);
	if (wowlan->n_patterns)
		wowlan_config_cmd->wakeup_filter |=
			cpu_to_le32(IWL_WOWLAN_WAKEUP_PATTERN_MATCH);

	if (wowlan->rfkill_release)
		wowlan_config_cmd->wakeup_filter |=
>>>>>>> 81c41260
			cpu_to_le32(IWL_WOWLAN_WAKEUP_RF_KILL_DEASSERT);

	if (wowlan->tcp) {
		/*
		 * Set the "link change" (really "link lost") flag as well
		 * since that implies losing the TCP connection.
		 */
<<<<<<< HEAD
		wowlan_config_cmd->common.wakeup_filter |=
=======
		wowlan_config_cmd->wakeup_filter |=
>>>>>>> 81c41260
			cpu_to_le32(IWL_WOWLAN_WAKEUP_REMOTE_LINK_LOSS |
				    IWL_WOWLAN_WAKEUP_REMOTE_SIGNATURE_TABLE |
				    IWL_WOWLAN_WAKEUP_REMOTE_WAKEUP_PACKET |
				    IWL_WOWLAN_WAKEUP_LINK_CHANGE);
	}

	return 0;
}
<<<<<<< HEAD

static int
iwl_mvm_wowlan_config(struct iwl_mvm *mvm,
		      struct cfg80211_wowlan *wowlan,
		      struct iwl_wowlan_config_cmd_v3 *wowlan_config_cmd,
		      struct ieee80211_vif *vif, struct iwl_mvm_vif *mvmvif,
		      struct ieee80211_sta *ap_sta)
{
	struct iwl_wowlan_kek_kck_material_cmd kek_kck_cmd = {};
	struct iwl_wowlan_tkip_params_cmd tkip_cmd = {};
	struct wowlan_key_data key_data = {
		.use_rsc_tsc = false,
		.tkip = &tkip_cmd,
		.use_tkip = false,
	};
	int ret;
=======

static int
iwl_mvm_wowlan_config(struct iwl_mvm *mvm,
		      struct cfg80211_wowlan *wowlan,
		      struct iwl_wowlan_config_cmd *wowlan_config_cmd,
		      struct ieee80211_vif *vif, struct iwl_mvm_vif *mvmvif,
		      struct ieee80211_sta *ap_sta)
{
	struct iwl_wowlan_kek_kck_material_cmd kek_kck_cmd = {};
	struct iwl_wowlan_tkip_params_cmd tkip_cmd = {};
	struct wowlan_key_data key_data = {
		.use_rsc_tsc = false,
		.tkip = &tkip_cmd,
		.use_tkip = false,
	};
	int ret;

	ret = iwl_mvm_switch_to_d3(mvm);
	if (ret)
		return ret;
>>>>>>> 81c41260

	ret = iwl_mvm_d3_reprogram(mvm, vif, ap_sta);
	if (ret)
		return ret;

	key_data.rsc_tsc = kzalloc(sizeof(*key_data.rsc_tsc), GFP_KERNEL);
	if (!key_data.rsc_tsc)
		return -ENOMEM;

	if (!iwlwifi_mod_params.sw_crypto) {
		/*
		 * This needs to be unlocked due to lock ordering
		 * constraints. Since we're in the suspend path
		 * that isn't really a problem though.
		 */
		mutex_unlock(&mvm->mutex);
		ieee80211_iter_keys(mvm->hw, vif,
				    iwl_mvm_wowlan_program_keys,
				    &key_data);
		mutex_lock(&mvm->mutex);
		if (key_data.error) {
			ret = -EIO;
			goto out;
		}

		if (key_data.use_rsc_tsc) {
			struct iwl_host_cmd rsc_tsc_cmd = {
				.id = WOWLAN_TSC_RSC_PARAM,
				.data[0] = key_data.rsc_tsc,
				.dataflags[0] = IWL_HCMD_DFL_NOCOPY,
				.len[0] = sizeof(*key_data.rsc_tsc),
			};

			ret = iwl_mvm_send_cmd(mvm, &rsc_tsc_cmd);
			if (ret)
				goto out;
		}

		if (key_data.use_tkip) {
			ret = iwl_mvm_send_cmd_pdu(mvm,
						   WOWLAN_TKIP_PARAM,
						   0, sizeof(tkip_cmd),
						   &tkip_cmd);
			if (ret)
				goto out;
		}

		if (mvmvif->rekey_data.valid) {
			memset(&kek_kck_cmd, 0, sizeof(kek_kck_cmd));
			memcpy(kek_kck_cmd.kck, mvmvif->rekey_data.kck,
			       NL80211_KCK_LEN);
			kek_kck_cmd.kck_len = cpu_to_le16(NL80211_KCK_LEN);
			memcpy(kek_kck_cmd.kek, mvmvif->rekey_data.kek,
			       NL80211_KEK_LEN);
			kek_kck_cmd.kek_len = cpu_to_le16(NL80211_KEK_LEN);
			kek_kck_cmd.replay_ctr = mvmvif->rekey_data.replay_ctr;

			ret = iwl_mvm_send_cmd_pdu(mvm,
						   WOWLAN_KEK_KCK_MATERIAL, 0,
						   sizeof(kek_kck_cmd),
						   &kek_kck_cmd);
			if (ret)
				goto out;
		}
	}

<<<<<<< HEAD
	ret = iwl_mvm_send_wowlan_config_cmd(mvm, wowlan_config_cmd);
=======
	ret = iwl_mvm_send_cmd_pdu(mvm, WOWLAN_CONFIGURATION, 0,
				   sizeof(*wowlan_config_cmd),
				   wowlan_config_cmd);
>>>>>>> 81c41260
	if (ret)
		goto out;

	ret = iwl_mvm_send_patterns(mvm, wowlan);
	if (ret)
		goto out;

	ret = iwl_mvm_send_proto_offload(mvm, vif, false, 0);
	if (ret)
		goto out;

	ret = iwl_mvm_send_remote_wake_cfg(mvm, vif, wowlan->tcp);

out:
	kfree(key_data.rsc_tsc);
	return ret;
}

<<<<<<< HEAD
=======
static int
iwl_mvm_netdetect_config(struct iwl_mvm *mvm,
			 struct cfg80211_wowlan *wowlan,
			 struct cfg80211_sched_scan_request *nd_config,
			 struct ieee80211_vif *vif)
{
	struct iwl_wowlan_config_cmd wowlan_config_cmd = {};
	int ret;

	ret = iwl_mvm_switch_to_d3(mvm);
	if (ret)
		return ret;

	/* rfkill release can be either for wowlan or netdetect */
	if (wowlan->rfkill_release)
		wowlan_config_cmd.wakeup_filter |=
			cpu_to_le32(IWL_WOWLAN_WAKEUP_RF_KILL_DEASSERT);

	ret = iwl_mvm_send_cmd_pdu(mvm, WOWLAN_CONFIGURATION, 0,
				   sizeof(wowlan_config_cmd),
				   &wowlan_config_cmd);
	if (ret)
		return ret;

	ret = iwl_mvm_scan_offload_start(mvm, vif, nd_config, &mvm->nd_ies);
	if (ret)
		return ret;

	if (WARN_ON(mvm->nd_match_sets || mvm->nd_channels))
		return -EBUSY;

	/* save the sched scan matchsets... */
	if (nd_config->n_match_sets) {
		mvm->nd_match_sets = kmemdup(nd_config->match_sets,
					     sizeof(*nd_config->match_sets) *
					     nd_config->n_match_sets,
					     GFP_KERNEL);
		if (mvm->nd_match_sets)
			mvm->n_nd_match_sets = nd_config->n_match_sets;
	}

	/* ...and the sched scan channels for later reporting */
	mvm->nd_channels = kmemdup(nd_config->channels,
				   sizeof(*nd_config->channels) *
				   nd_config->n_channels,
				   GFP_KERNEL);
	if (mvm->nd_channels)
		mvm->n_nd_channels = nd_config->n_channels;

	return 0;
}

static void iwl_mvm_free_nd(struct iwl_mvm *mvm)
{
	kfree(mvm->nd_match_sets);
	mvm->nd_match_sets = NULL;
	mvm->n_nd_match_sets = 0;
	kfree(mvm->nd_channels);
	mvm->nd_channels = NULL;
	mvm->n_nd_channels = 0;
}

>>>>>>> 81c41260
static int __iwl_mvm_suspend(struct ieee80211_hw *hw,
			     struct cfg80211_wowlan *wowlan,
			     bool test)
{
	struct iwl_mvm *mvm = IWL_MAC80211_GET_MVM(hw);
	struct ieee80211_vif *vif = NULL;
	struct iwl_mvm_vif *mvmvif = NULL;
	struct ieee80211_sta *ap_sta = NULL;
<<<<<<< HEAD
	struct iwl_wowlan_config_cmd_v3 wowlan_config_cmd = {};
=======
>>>>>>> 81c41260
	struct iwl_d3_manager_config d3_cfg_cmd_data = {
		/*
		 * Program the minimum sleep time to 10 seconds, as many
		 * platforms have issues processing a wakeup signal while
		 * still being in the process of suspending.
		 */
		.min_sleep_time = cpu_to_le32(10 * 1000 * 1000),
	};
	struct iwl_host_cmd d3_cfg_cmd = {
		.id = D3_CONFIG_CMD,
		.flags = CMD_WANT_SKB,
		.data[0] = &d3_cfg_cmd_data,
		.len[0] = sizeof(d3_cfg_cmd_data),
	};
	int ret;
	int len __maybe_unused;

	if (!wowlan) {
		/*
		 * mac80211 shouldn't get here, but for D3 test
		 * it doesn't warrant a warning
		 */
		WARN_ON(!test);
		return -EINVAL;
	}

	mutex_lock(&mvm->mutex);

	vif = iwl_mvm_get_bss_vif(mvm);
	if (IS_ERR_OR_NULL(vif)) {
		ret = 1;
		goto out_noreset;
	}

	mvmvif = iwl_mvm_vif_from_mac80211(vif);

<<<<<<< HEAD
	/* if we're associated, this is wowlan */
	if (mvmvif->ap_sta_id != IWL_MVM_STATION_COUNT) {
=======
	if (mvmvif->ap_sta_id == IWL_MVM_STATION_COUNT) {
		/* if we're not associated, this must be netdetect */
		if (!wowlan->nd_config && !mvm->nd_config) {
			ret = 1;
			goto out_noreset;
		}

		ret = iwl_mvm_netdetect_config(
			mvm, wowlan, wowlan->nd_config ?: mvm->nd_config, vif);
		if (ret)
			goto out;

		mvm->net_detect = true;
	} else {
		struct iwl_wowlan_config_cmd wowlan_config_cmd = {};

>>>>>>> 81c41260
		ap_sta = rcu_dereference_protected(
			mvm->fw_id_to_mac_id[mvmvif->ap_sta_id],
			lockdep_is_held(&mvm->mutex));
		if (IS_ERR_OR_NULL(ap_sta)) {
			ret = -EINVAL;
			goto out_noreset;
		}

		ret = iwl_mvm_get_wowlan_config(mvm, wowlan, &wowlan_config_cmd,
						vif, mvmvif, ap_sta);
		if (ret)
			goto out_noreset;
<<<<<<< HEAD

		ret = iwl_mvm_switch_to_d3(mvm);
		if (ret)
			goto out;

=======
>>>>>>> 81c41260
		ret = iwl_mvm_wowlan_config(mvm, wowlan, &wowlan_config_cmd,
					    vif, mvmvif, ap_sta);
		if (ret)
			goto out;
<<<<<<< HEAD
	} else if (mvm->nd_config) {
		ret = iwl_mvm_switch_to_d3(mvm);
		if (ret)
			goto out;

		ret = iwl_mvm_scan_offload_start(mvm, vif, mvm->nd_config,
						 mvm->nd_ies);
		if (ret)
			goto out;
	} else {
		ret = 1;
		goto out_noreset;
=======

		mvm->net_detect = false;
>>>>>>> 81c41260
	}

	ret = iwl_mvm_power_update_device(mvm);
	if (ret)
		goto out;

	ret = iwl_mvm_power_update_mac(mvm);
	if (ret)
		goto out;

#ifdef CONFIG_IWLWIFI_DEBUGFS
	if (mvm->d3_wake_sysassert)
		d3_cfg_cmd_data.wakeup_flags |=
			cpu_to_le32(IWL_WAKEUP_D3_CONFIG_FW_ERROR);
#endif

	/* must be last -- this switches firmware state */
	ret = iwl_mvm_send_cmd(mvm, &d3_cfg_cmd);
	if (ret)
		goto out;
#ifdef CONFIG_IWLWIFI_DEBUGFS
	len = iwl_rx_packet_payload_len(d3_cfg_cmd.resp_pkt);
	if (len >= sizeof(u32)) {
		mvm->d3_test_pme_ptr =
			le32_to_cpup((__le32 *)d3_cfg_cmd.resp_pkt->data);
	}
#endif
	iwl_free_resp(&d3_cfg_cmd);

	clear_bit(IWL_MVM_STATUS_IN_HW_RESTART, &mvm->status);

	iwl_trans_d3_suspend(mvm->trans, test);
 out:
	if (ret < 0) {
		ieee80211_restart_hw(mvm->hw);
		iwl_mvm_free_nd(mvm);
	}
 out_noreset:
	mutex_unlock(&mvm->mutex);

	return ret;
}

int iwl_mvm_suspend(struct ieee80211_hw *hw, struct cfg80211_wowlan *wowlan)
{
	struct iwl_mvm *mvm = IWL_MAC80211_GET_MVM(hw);

	iwl_trans_suspend(mvm->trans);
	if (iwl_mvm_is_d0i3_supported(mvm)) {
		mutex_lock(&mvm->d0i3_suspend_mutex);
		__set_bit(D0I3_DEFER_WAKEUP, &mvm->d0i3_suspend_flags);
		mutex_unlock(&mvm->d0i3_suspend_mutex);
		return 0;
	}

	return __iwl_mvm_suspend(hw, wowlan, false);
}

/* converted data from the different status responses */
struct iwl_wowlan_status_data {
	u16 pattern_number;
	u16 qos_seq_ctr[8];
	u32 wakeup_reasons;
	u32 wake_packet_length;
	u32 wake_packet_bufsize;
	const u8 *wake_packet;
};

static void iwl_mvm_report_wakeup_reasons(struct iwl_mvm *mvm,
					  struct ieee80211_vif *vif,
					  struct iwl_wowlan_status_data *status)
{
	struct sk_buff *pkt = NULL;
	struct cfg80211_wowlan_wakeup wakeup = {
		.pattern_idx = -1,
	};
	struct cfg80211_wowlan_wakeup *wakeup_report = &wakeup;
	u32 reasons = status->wakeup_reasons;

	if (reasons == IWL_WOWLAN_WAKEUP_BY_NON_WIRELESS) {
		wakeup_report = NULL;
		goto report;
	}

	if (reasons & IWL_WOWLAN_WAKEUP_BY_MAGIC_PACKET)
		wakeup.magic_pkt = true;

	if (reasons & IWL_WOWLAN_WAKEUP_BY_PATTERN)
		wakeup.pattern_idx =
			status->pattern_number;

	if (reasons & (IWL_WOWLAN_WAKEUP_BY_DISCONNECTION_ON_MISSED_BEACON |
		       IWL_WOWLAN_WAKEUP_BY_DISCONNECTION_ON_DEAUTH))
		wakeup.disconnect = true;

	if (reasons & IWL_WOWLAN_WAKEUP_BY_GTK_REKEY_FAILURE)
		wakeup.gtk_rekey_failure = true;

	if (reasons & IWL_WOWLAN_WAKEUP_BY_RFKILL_DEASSERTED)
		wakeup.rfkill_release = true;

	if (reasons & IWL_WOWLAN_WAKEUP_BY_EAPOL_REQUEST)
		wakeup.eap_identity_req = true;

	if (reasons & IWL_WOWLAN_WAKEUP_BY_FOUR_WAY_HANDSHAKE)
		wakeup.four_way_handshake = true;

	if (reasons & IWL_WOWLAN_WAKEUP_BY_REM_WAKE_LINK_LOSS)
		wakeup.tcp_connlost = true;

	if (reasons & IWL_WOWLAN_WAKEUP_BY_REM_WAKE_SIGNATURE_TABLE)
		wakeup.tcp_nomoretokens = true;

	if (reasons & IWL_WOWLAN_WAKEUP_BY_REM_WAKE_WAKEUP_PACKET)
		wakeup.tcp_match = true;

	if (status->wake_packet_bufsize) {
		int pktsize = status->wake_packet_bufsize;
		int pktlen = status->wake_packet_length;
		const u8 *pktdata = status->wake_packet;
		struct ieee80211_hdr *hdr = (void *)pktdata;
		int truncated = pktlen - pktsize;

		/* this would be a firmware bug */
		if (WARN_ON_ONCE(truncated < 0))
			truncated = 0;

		if (ieee80211_is_data(hdr->frame_control)) {
			int hdrlen = ieee80211_hdrlen(hdr->frame_control);
			int ivlen = 0, icvlen = 4; /* also FCS */

			pkt = alloc_skb(pktsize, GFP_KERNEL);
			if (!pkt)
				goto report;

			memcpy(skb_put(pkt, hdrlen), pktdata, hdrlen);
			pktdata += hdrlen;
			pktsize -= hdrlen;

			if (ieee80211_has_protected(hdr->frame_control)) {
				/*
				 * This is unlocked and using gtk_i(c)vlen,
				 * but since everything is under RTNL still
				 * that's not really a problem - changing
				 * it would be difficult.
				 */
				if (is_multicast_ether_addr(hdr->addr1)) {
					ivlen = mvm->gtk_ivlen;
					icvlen += mvm->gtk_icvlen;
				} else {
					ivlen = mvm->ptk_ivlen;
					icvlen += mvm->ptk_icvlen;
				}
			}

			/* if truncated, FCS/ICV is (partially) gone */
			if (truncated >= icvlen) {
				icvlen = 0;
				truncated -= icvlen;
			} else {
				icvlen -= truncated;
				truncated = 0;
			}

			pktsize -= ivlen + icvlen;
			pktdata += ivlen;

			memcpy(skb_put(pkt, pktsize), pktdata, pktsize);

			if (ieee80211_data_to_8023(pkt, vif->addr, vif->type))
				goto report;
			wakeup.packet = pkt->data;
			wakeup.packet_present_len = pkt->len;
			wakeup.packet_len = pkt->len - truncated;
			wakeup.packet_80211 = false;
		} else {
			int fcslen = 4;

			if (truncated >= 4) {
				truncated -= 4;
				fcslen = 0;
			} else {
				fcslen -= truncated;
				truncated = 0;
			}
			pktsize -= fcslen;
			wakeup.packet = status->wake_packet;
			wakeup.packet_present_len = pktsize;
			wakeup.packet_len = pktlen - truncated;
			wakeup.packet_80211 = true;
		}
	}

 report:
	ieee80211_report_wowlan_wakeup(vif, wakeup_report, GFP_KERNEL);
	kfree_skb(pkt);
}

static void iwl_mvm_aes_sc_to_seq(struct aes_sc *sc,
				  struct ieee80211_key_seq *seq)
{
	u64 pn;

	pn = le64_to_cpu(sc->pn);
	seq->ccmp.pn[0] = pn >> 40;
	seq->ccmp.pn[1] = pn >> 32;
	seq->ccmp.pn[2] = pn >> 24;
	seq->ccmp.pn[3] = pn >> 16;
	seq->ccmp.pn[4] = pn >> 8;
	seq->ccmp.pn[5] = pn;
}

static void iwl_mvm_tkip_sc_to_seq(struct tkip_sc *sc,
				   struct ieee80211_key_seq *seq)
{
	seq->tkip.iv32 = le32_to_cpu(sc->iv32);
	seq->tkip.iv16 = le16_to_cpu(sc->iv16);
}

static void iwl_mvm_set_aes_rx_seq(struct aes_sc *scs,
				   struct ieee80211_key_conf *key)
{
	int tid;

	BUILD_BUG_ON(IWL_NUM_RSC != IEEE80211_NUM_TIDS);

	for (tid = 0; tid < IWL_NUM_RSC; tid++) {
		struct ieee80211_key_seq seq = {};

		iwl_mvm_aes_sc_to_seq(&scs[tid], &seq);
		ieee80211_set_key_rx_seq(key, tid, &seq);
	}
}

static void iwl_mvm_set_tkip_rx_seq(struct tkip_sc *scs,
				    struct ieee80211_key_conf *key)
{
	int tid;

	BUILD_BUG_ON(IWL_NUM_RSC != IEEE80211_NUM_TIDS);

	for (tid = 0; tid < IWL_NUM_RSC; tid++) {
		struct ieee80211_key_seq seq = {};

		iwl_mvm_tkip_sc_to_seq(&scs[tid], &seq);
		ieee80211_set_key_rx_seq(key, tid, &seq);
	}
}

static void iwl_mvm_set_key_rx_seq(struct ieee80211_key_conf *key,
				   struct iwl_wowlan_status *status)
{
	union iwl_all_tsc_rsc *rsc = &status->gtk.rsc.all_tsc_rsc;

	switch (key->cipher) {
	case WLAN_CIPHER_SUITE_CCMP:
		iwl_mvm_set_aes_rx_seq(rsc->aes.multicast_rsc, key);
		break;
	case WLAN_CIPHER_SUITE_TKIP:
		iwl_mvm_set_tkip_rx_seq(rsc->tkip.multicast_rsc, key);
		break;
	default:
		WARN_ON(1);
	}
}

struct iwl_mvm_d3_gtk_iter_data {
	struct iwl_wowlan_status *status;
	void *last_gtk;
	u32 cipher;
	bool find_phase, unhandled_cipher;
	int num_keys;
};

static void iwl_mvm_d3_update_gtks(struct ieee80211_hw *hw,
				   struct ieee80211_vif *vif,
				   struct ieee80211_sta *sta,
				   struct ieee80211_key_conf *key,
				   void *_data)
{
	struct iwl_mvm_d3_gtk_iter_data *data = _data;

	if (data->unhandled_cipher)
		return;

	switch (key->cipher) {
	case WLAN_CIPHER_SUITE_WEP40:
	case WLAN_CIPHER_SUITE_WEP104:
		/* ignore WEP completely, nothing to do */
		return;
	case WLAN_CIPHER_SUITE_CCMP:
	case WLAN_CIPHER_SUITE_TKIP:
		/* we support these */
		break;
	default:
		/* everything else (even CMAC for MFP) - disconnect from AP */
		data->unhandled_cipher = true;
		return;
	}

	data->num_keys++;

	/*
	 * pairwise key - update sequence counters only;
	 * note that this assumes no TDLS sessions are active
	 */
	if (sta) {
		struct ieee80211_key_seq seq = {};
		union iwl_all_tsc_rsc *sc = &data->status->gtk.rsc.all_tsc_rsc;

		if (data->find_phase)
			return;

		switch (key->cipher) {
		case WLAN_CIPHER_SUITE_CCMP:
			iwl_mvm_aes_sc_to_seq(&sc->aes.tsc, &seq);
			iwl_mvm_set_aes_rx_seq(sc->aes.unicast_rsc, key);
			break;
		case WLAN_CIPHER_SUITE_TKIP:
			iwl_mvm_tkip_sc_to_seq(&sc->tkip.tsc, &seq);
			iwl_mvm_set_tkip_rx_seq(sc->tkip.unicast_rsc, key);
			break;
		}
		ieee80211_set_key_tx_seq(key, &seq);

		/* that's it for this key */
		return;
	}

	if (data->find_phase) {
		data->last_gtk = key;
		data->cipher = key->cipher;
		return;
	}

	if (data->status->num_of_gtk_rekeys)
		ieee80211_remove_key(key);
	else if (data->last_gtk == key)
		iwl_mvm_set_key_rx_seq(key, data->status);
}

static bool iwl_mvm_setup_connection_keep(struct iwl_mvm *mvm,
					  struct ieee80211_vif *vif,
					  struct iwl_wowlan_status *status)
{
	struct iwl_mvm_vif *mvmvif = iwl_mvm_vif_from_mac80211(vif);
	struct iwl_mvm_d3_gtk_iter_data gtkdata = {
		.status = status,
	};
	u32 disconnection_reasons =
		IWL_WOWLAN_WAKEUP_BY_DISCONNECTION_ON_MISSED_BEACON |
		IWL_WOWLAN_WAKEUP_BY_DISCONNECTION_ON_DEAUTH;

	if (!status || !vif->bss_conf.bssid)
		return false;

	if (le32_to_cpu(status->wakeup_reasons) & disconnection_reasons)
		return false;

	/* find last GTK that we used initially, if any */
	gtkdata.find_phase = true;
	ieee80211_iter_keys(mvm->hw, vif,
			    iwl_mvm_d3_update_gtks, &gtkdata);
	/* not trying to keep connections with MFP/unhandled ciphers */
	if (gtkdata.unhandled_cipher)
		return false;
	if (!gtkdata.num_keys)
		goto out;
	if (!gtkdata.last_gtk)
		return false;

	/*
	 * invalidate all other GTKs that might still exist and update
	 * the one that we used
	 */
	gtkdata.find_phase = false;
	ieee80211_iter_keys(mvm->hw, vif,
			    iwl_mvm_d3_update_gtks, &gtkdata);

	if (status->num_of_gtk_rekeys) {
		struct ieee80211_key_conf *key;
		struct {
			struct ieee80211_key_conf conf;
			u8 key[32];
		} conf = {
			.conf.cipher = gtkdata.cipher,
			.conf.keyidx = status->gtk.key_index,
		};

		switch (gtkdata.cipher) {
		case WLAN_CIPHER_SUITE_CCMP:
			conf.conf.keylen = WLAN_KEY_LEN_CCMP;
			memcpy(conf.conf.key, status->gtk.decrypt_key,
			       WLAN_KEY_LEN_CCMP);
			break;
		case WLAN_CIPHER_SUITE_TKIP:
			conf.conf.keylen = WLAN_KEY_LEN_TKIP;
			memcpy(conf.conf.key, status->gtk.decrypt_key, 16);
			/* leave TX MIC key zeroed, we don't use it anyway */
			memcpy(conf.conf.key +
			       NL80211_TKIP_DATA_OFFSET_RX_MIC_KEY,
			       status->gtk.tkip_mic_key, 8);
			break;
		}

		key = ieee80211_gtk_rekey_add(vif, &conf.conf);
		if (IS_ERR(key))
			return false;
		iwl_mvm_set_key_rx_seq(key, status);
	}

	if (status->num_of_gtk_rekeys) {
		__be64 replay_ctr =
			cpu_to_be64(le64_to_cpu(status->replay_ctr));
		ieee80211_gtk_rekey_notify(vif, vif->bss_conf.bssid,
					   (void *)&replay_ctr, GFP_KERNEL);
	}

out:
	mvmvif->seqno_valid = true;
	/* +0x10 because the set API expects next-to-use, not last-used */
	mvmvif->seqno = le16_to_cpu(status->non_qos_seq_ctr) + 0x10;

	return true;
}

static struct iwl_wowlan_status *
iwl_mvm_get_wakeup_status(struct iwl_mvm *mvm, struct ieee80211_vif *vif)
{
	u32 base = mvm->error_event_table;
	struct error_table_start {
		/* cf. struct iwl_error_event_table */
		u32 valid;
		u32 error_id;
	} err_info;
	struct iwl_host_cmd cmd = {
		.id = WOWLAN_GET_STATUSES,
		.flags = CMD_WANT_SKB,
	};
	struct iwl_wowlan_status *status, *fw_status;
	int ret, len, status_size;

	iwl_trans_read_mem_bytes(mvm->trans, base,
				 &err_info, sizeof(err_info));

	if (err_info.valid) {
		IWL_INFO(mvm, "error table is valid (%d) with error (%d)\n",
			 err_info.valid, err_info.error_id);
		if (err_info.error_id == RF_KILL_INDICATOR_FOR_WOWLAN) {
			struct cfg80211_wowlan_wakeup wakeup = {
				.rfkill_release = true,
			};
			ieee80211_report_wowlan_wakeup(vif, &wakeup,
						       GFP_KERNEL);
		}
		return ERR_PTR(-EIO);
	}

	/* only for tracing for now */
	ret = iwl_mvm_send_cmd_pdu(mvm, OFFLOADS_QUERY_CMD, 0, 0, NULL);
	if (ret)
		IWL_ERR(mvm, "failed to query offload statistics (%d)\n", ret);

	ret = iwl_mvm_send_cmd(mvm, &cmd);
	if (ret) {
		IWL_ERR(mvm, "failed to query status (%d)\n", ret);
		return ERR_PTR(ret);
	}

	/* RF-kill already asserted again... */
	if (!cmd.resp_pkt) {
		ret = -ERFKILL;
		goto out_free_resp;
	}

	status_size = sizeof(*fw_status);

	len = iwl_rx_packet_payload_len(cmd.resp_pkt);
	if (len < status_size) {
		IWL_ERR(mvm, "Invalid WoWLAN status response!\n");
		ret = -EIO;
		goto out_free_resp;
	}

	status = (void *)cmd.resp_pkt->data;
	if (len != (status_size +
		    ALIGN(le32_to_cpu(status->wake_packet_bufsize), 4))) {
		IWL_ERR(mvm, "Invalid WoWLAN status response!\n");
		ret = -EIO;
		goto out_free_resp;
	}

	fw_status = kmemdup(status, len, GFP_KERNEL);

out_free_resp:
	iwl_free_resp(&cmd);
	return ret ? ERR_PTR(ret) : fw_status;
}

/* releases the MVM mutex */
static bool iwl_mvm_query_wakeup_reasons(struct iwl_mvm *mvm,
					 struct ieee80211_vif *vif)
{
	struct iwl_wowlan_status_data status;
	struct iwl_wowlan_status *fw_status;
	int i;
	bool keep;
	struct ieee80211_sta *ap_sta;
	struct iwl_mvm_sta *mvm_ap_sta;

	fw_status = iwl_mvm_get_wakeup_status(mvm, vif);
	if (IS_ERR_OR_NULL(fw_status))
		goto out_unlock;

	status.pattern_number = le16_to_cpu(fw_status->pattern_number);
	for (i = 0; i < 8; i++)
		status.qos_seq_ctr[i] =
			le16_to_cpu(fw_status->qos_seq_ctr[i]);
	status.wakeup_reasons = le32_to_cpu(fw_status->wakeup_reasons);
	status.wake_packet_length =
		le32_to_cpu(fw_status->wake_packet_length);
	status.wake_packet_bufsize =
		le32_to_cpu(fw_status->wake_packet_bufsize);
	status.wake_packet = fw_status->wake_packet;

	/* still at hard-coded place 0 for D3 image */
	ap_sta = rcu_dereference_protected(
			mvm->fw_id_to_mac_id[0],
			lockdep_is_held(&mvm->mutex));
	if (IS_ERR_OR_NULL(ap_sta))
		goto out_free;

	mvm_ap_sta = (struct iwl_mvm_sta *)ap_sta->drv_priv;
	for (i = 0; i < IWL_MAX_TID_COUNT; i++) {
		u16 seq = status.qos_seq_ctr[i];
		/* firmware stores last-used value, we store next value */
		seq += 0x10;
		mvm_ap_sta->tid_data[i].seq_number = seq;
	}

	/* now we have all the data we need, unlock to avoid mac80211 issues */
	mutex_unlock(&mvm->mutex);

	iwl_mvm_report_wakeup_reasons(mvm, vif, &status);

	keep = iwl_mvm_setup_connection_keep(mvm, vif, fw_status);

	kfree(fw_status);
	return keep;

out_free:
	kfree(fw_status);
out_unlock:
	mutex_unlock(&mvm->mutex);
	return false;
}

struct iwl_mvm_nd_query_results {
	u32 matched_profiles;
	struct iwl_scan_offload_profile_match matches[IWL_SCAN_MAX_PROFILES];
};

static int
iwl_mvm_netdetect_query_results(struct iwl_mvm *mvm,
				struct iwl_mvm_nd_query_results *results)
{
	struct iwl_scan_offload_profiles_query *query;
	struct iwl_host_cmd cmd = {
		.id = SCAN_OFFLOAD_PROFILES_QUERY_CMD,
		.flags = CMD_WANT_SKB,
	};
	int ret, len;

	ret = iwl_mvm_send_cmd(mvm, &cmd);
	if (ret) {
		IWL_ERR(mvm, "failed to query matched profiles (%d)\n", ret);
		return ret;
	}

	/* RF-kill already asserted again... */
	if (!cmd.resp_pkt) {
		ret = -ERFKILL;
		goto out_free_resp;
	}

	len = iwl_rx_packet_payload_len(cmd.resp_pkt);
	if (len < sizeof(*query)) {
		IWL_ERR(mvm, "Invalid scan offload profiles query response!\n");
		ret = -EIO;
		goto out_free_resp;
	}

	query = (void *)cmd.resp_pkt->data;

	results->matched_profiles = le32_to_cpu(query->matched_profiles);
	memcpy(results->matches, query->matches, sizeof(results->matches));

out_free_resp:
	iwl_free_resp(&cmd);
	return ret;
}

static void iwl_mvm_query_netdetect_reasons(struct iwl_mvm *mvm,
					    struct ieee80211_vif *vif)
{
	struct cfg80211_wowlan_nd_info *net_detect = NULL;
	struct cfg80211_wowlan_wakeup wakeup = {
		.pattern_idx = -1,
	};
	struct cfg80211_wowlan_wakeup *wakeup_report = &wakeup;
	struct iwl_mvm_nd_query_results query;
	struct iwl_wowlan_status *fw_status;
	unsigned long matched_profiles;
	u32 reasons = 0;
	int i, j, n_matches, ret;

	fw_status = iwl_mvm_get_wakeup_status(mvm, vif);
	if (!IS_ERR_OR_NULL(fw_status))
		reasons = le32_to_cpu(fw_status->wakeup_reasons);

	if (reasons & IWL_WOWLAN_WAKEUP_BY_RFKILL_DEASSERTED)
		wakeup.rfkill_release = true;

	if (reasons != IWL_WOWLAN_WAKEUP_BY_NON_WIRELESS)
		goto out;

	ret = iwl_mvm_netdetect_query_results(mvm, &query);
	if (ret || !query.matched_profiles) {
		wakeup_report = NULL;
		goto out;
	}

	matched_profiles = query.matched_profiles;
	if (mvm->n_nd_match_sets) {
		n_matches = hweight_long(matched_profiles);
	} else {
		IWL_ERR(mvm, "no net detect match information available\n");
		n_matches = 0;
	}

	net_detect = kzalloc(sizeof(*net_detect) +
			     (n_matches * sizeof(net_detect->matches[0])),
			     GFP_KERNEL);
	if (!net_detect || !n_matches)
		goto out_report_nd;

	for_each_set_bit(i, &matched_profiles, mvm->n_nd_match_sets) {
		struct iwl_scan_offload_profile_match *fw_match;
		struct cfg80211_wowlan_nd_match *match;
		int n_channels = 0;

		fw_match = &query.matches[i];

		for (j = 0; j < SCAN_OFFLOAD_MATCHING_CHANNELS_LEN; j++)
			n_channels += hweight8(fw_match->matching_channels[j]);

		match = kzalloc(sizeof(*match) +
				(n_channels * sizeof(*match->channels)),
				GFP_KERNEL);
		if (!match)
			goto out_report_nd;

		net_detect->matches[net_detect->n_matches++] = match;

		match->ssid.ssid_len = mvm->nd_match_sets[i].ssid.ssid_len;
		memcpy(match->ssid.ssid, mvm->nd_match_sets[i].ssid.ssid,
		       match->ssid.ssid_len);

		if (mvm->n_nd_channels < n_channels)
			continue;

		for (j = 0; j < SCAN_OFFLOAD_MATCHING_CHANNELS_LEN * 8; j++)
			if (fw_match->matching_channels[j / 8] & (BIT(j % 8)))
				match->channels[match->n_channels++] =
					mvm->nd_channels[j]->center_freq;
	}

out_report_nd:
	wakeup.net_detect = net_detect;
out:
	iwl_mvm_free_nd(mvm);

	mutex_unlock(&mvm->mutex);
	ieee80211_report_wowlan_wakeup(vif, wakeup_report, GFP_KERNEL);

	if (net_detect) {
		for (i = 0; i < net_detect->n_matches; i++)
			kfree(net_detect->matches[i]);
		kfree(net_detect);
	}
}

static void iwl_mvm_read_d3_sram(struct iwl_mvm *mvm)
{
#ifdef CONFIG_IWLWIFI_DEBUGFS
	const struct fw_img *img = &mvm->fw->img[IWL_UCODE_WOWLAN];
	u32 len = img->sec[IWL_UCODE_SECTION_DATA].len;
	u32 offs = img->sec[IWL_UCODE_SECTION_DATA].offset;

	if (!mvm->store_d3_resume_sram)
		return;

	if (!mvm->d3_resume_sram) {
		mvm->d3_resume_sram = kzalloc(len, GFP_KERNEL);
		if (!mvm->d3_resume_sram)
			return;
	}

	iwl_trans_read_mem_bytes(mvm->trans, offs, mvm->d3_resume_sram, len);
#endif
}

static void iwl_mvm_d3_disconnect_iter(void *data, u8 *mac,
				       struct ieee80211_vif *vif)
{
	/* skip the one we keep connection on */
	if (data == vif)
		return;

	if (vif->type == NL80211_IFTYPE_STATION)
		ieee80211_resume_disconnect(vif);
}

static int __iwl_mvm_resume(struct iwl_mvm *mvm, bool test)
{
	struct ieee80211_vif *vif = NULL;
	int ret;
	enum iwl_d3_status d3_status;
	bool keep = false;

	mutex_lock(&mvm->mutex);

	/* get the BSS vif pointer again */
	vif = iwl_mvm_get_bss_vif(mvm);
	if (IS_ERR_OR_NULL(vif))
		goto out_unlock;

	ret = iwl_trans_d3_resume(mvm->trans, &d3_status, test);
	if (ret)
		goto out_unlock;

	if (d3_status != IWL_D3_STATUS_ALIVE) {
		IWL_INFO(mvm, "Device was reset during suspend\n");
		goto out_unlock;
	}

	/* query SRAM first in case we want event logging */
	iwl_mvm_read_d3_sram(mvm);

	if (mvm->net_detect) {
		iwl_mvm_query_netdetect_reasons(mvm, vif);
	} else {
		keep = iwl_mvm_query_wakeup_reasons(mvm, vif);
#ifdef CONFIG_IWLWIFI_DEBUGFS
		if (keep)
			mvm->keep_vif = vif;
#endif
	}
	/* has unlocked the mutex, so skip that */
	goto out;

 out_unlock:
	mutex_unlock(&mvm->mutex);

 out:
	if (!test)
		ieee80211_iterate_active_interfaces_rtnl(mvm->hw,
			IEEE80211_IFACE_ITER_NORMAL,
			iwl_mvm_d3_disconnect_iter, keep ? vif : NULL);

	/* return 1 to reconfigure the device */
	set_bit(IWL_MVM_STATUS_IN_HW_RESTART, &mvm->status);
	set_bit(IWL_MVM_STATUS_D3_RECONFIG, &mvm->status);
	return 1;
}

int iwl_mvm_resume(struct ieee80211_hw *hw)
{
	struct iwl_mvm *mvm = IWL_MAC80211_GET_MVM(hw);

	iwl_trans_resume(mvm->trans);

	if (iwl_mvm_is_d0i3_supported(mvm))
		return 0;

	return __iwl_mvm_resume(mvm, false);
}

void iwl_mvm_set_wakeup(struct ieee80211_hw *hw, bool enabled)
{
	struct iwl_mvm *mvm = IWL_MAC80211_GET_MVM(hw);

	device_set_wakeup_enable(mvm->trans->dev, enabled);
}

#ifdef CONFIG_IWLWIFI_DEBUGFS
static int iwl_mvm_d3_test_open(struct inode *inode, struct file *file)
{
	struct iwl_mvm *mvm = inode->i_private;
	int err;

	if (mvm->d3_test_active)
		return -EBUSY;

	file->private_data = inode->i_private;

	ieee80211_stop_queues(mvm->hw);
	synchronize_net();

	/* start pseudo D3 */
	rtnl_lock();
	err = __iwl_mvm_suspend(mvm->hw, mvm->hw->wiphy->wowlan_config, true);
	rtnl_unlock();
	if (err > 0)
		err = -EINVAL;
	if (err) {
		ieee80211_wake_queues(mvm->hw);
		return err;
	}
	mvm->d3_test_active = true;
	mvm->keep_vif = NULL;
	return 0;
}

static ssize_t iwl_mvm_d3_test_read(struct file *file, char __user *user_buf,
				    size_t count, loff_t *ppos)
{
	struct iwl_mvm *mvm = file->private_data;
	u32 pme_asserted;

	while (true) {
		/* read pme_ptr if available */
		if (mvm->d3_test_pme_ptr) {
			pme_asserted = iwl_trans_read_mem32(mvm->trans,
						mvm->d3_test_pme_ptr);
			if (pme_asserted)
				break;
		}

		if (msleep_interruptible(100))
			break;
	}

	return 0;
}

static void iwl_mvm_d3_test_disconn_work_iter(void *_data, u8 *mac,
					      struct ieee80211_vif *vif)
{
	/* skip the one we keep connection on */
	if (_data == vif)
		return;

	if (vif->type == NL80211_IFTYPE_STATION)
		ieee80211_connection_loss(vif);
}

static int iwl_mvm_d3_test_release(struct inode *inode, struct file *file)
{
	struct iwl_mvm *mvm = inode->i_private;
	int remaining_time = 10;

	mvm->d3_test_active = false;
	rtnl_lock();
	__iwl_mvm_resume(mvm, true);
	rtnl_unlock();
	iwl_abort_notification_waits(&mvm->notif_wait);
	ieee80211_restart_hw(mvm->hw);

	/* wait for restart and disconnect all interfaces */
	while (test_bit(IWL_MVM_STATUS_IN_HW_RESTART, &mvm->status) &&
	       remaining_time > 0) {
		remaining_time--;
		msleep(1000);
	}

	if (remaining_time == 0)
		IWL_ERR(mvm, "Timed out waiting for HW restart to finish!\n");

	ieee80211_iterate_active_interfaces_atomic(
		mvm->hw, IEEE80211_IFACE_ITER_NORMAL,
		iwl_mvm_d3_test_disconn_work_iter, mvm->keep_vif);

	ieee80211_wake_queues(mvm->hw);

	return 0;
}

const struct file_operations iwl_dbgfs_d3_test_ops = {
	.llseek = no_llseek,
	.open = iwl_mvm_d3_test_open,
	.read = iwl_mvm_d3_test_read,
	.release = iwl_mvm_d3_test_release,
};
#endif<|MERGE_RESOLUTION|>--- conflicted
+++ resolved
@@ -757,7 +757,6 @@
 }
 
 static int iwl_mvm_switch_to_d3(struct iwl_mvm *mvm)
-<<<<<<< HEAD
 {
 	iwl_mvm_cancel_scan(mvm);
 
@@ -787,105 +786,24 @@
 }
 
 static int
-iwl_mvm_send_wowlan_config_cmd(struct iwl_mvm *mvm,
-			       const struct iwl_wowlan_config_cmd_v3 *cmd)
-{
-	/* start only with the v2 part of the command */
-	u16 cmd_len = sizeof(cmd->common);
-
-	if (mvm->fw->ucode_capa.api[0] & IWL_UCODE_TLV_API_WOWLAN_CONFIG_TID)
-		cmd_len = sizeof(*cmd);
-
-	return iwl_mvm_send_cmd_pdu(mvm, WOWLAN_CONFIGURATION, 0,
-				    cmd_len, cmd);
-=======
-{
-	iwl_mvm_cancel_scan(mvm);
-
-	iwl_trans_stop_device(mvm->trans);
-
-	/*
-	 * Set the HW restart bit -- this is mostly true as we're
-	 * going to load new firmware and reprogram that, though
-	 * the reprogramming is going to be manual to avoid adding
-	 * all the MACs that aren't support.
-	 * We don't have to clear up everything though because the
-	 * reprogramming is manual. When we resume, we'll actually
-	 * go through a proper restart sequence again to switch
-	 * back to the runtime firmware image.
-	 */
-	set_bit(IWL_MVM_STATUS_IN_HW_RESTART, &mvm->status);
-
-	/* We reprogram keys and shouldn't allocate new key indices */
-	memset(mvm->fw_key_table, 0, sizeof(mvm->fw_key_table));
-
-	mvm->ptk_ivlen = 0;
-	mvm->ptk_icvlen = 0;
-	mvm->ptk_ivlen = 0;
-	mvm->ptk_icvlen = 0;
-
-	return iwl_mvm_load_d3_fw(mvm);
->>>>>>> 81c41260
-}
-
-static int
 iwl_mvm_get_wowlan_config(struct iwl_mvm *mvm,
 			  struct cfg80211_wowlan *wowlan,
-<<<<<<< HEAD
-			  struct iwl_wowlan_config_cmd_v3 *wowlan_config_cmd,
-=======
 			  struct iwl_wowlan_config_cmd *wowlan_config_cmd,
->>>>>>> 81c41260
 			  struct ieee80211_vif *vif, struct iwl_mvm_vif *mvmvif,
 			  struct ieee80211_sta *ap_sta)
 {
 	int ret;
 	struct iwl_mvm_sta *mvm_ap_sta = (struct iwl_mvm_sta *)ap_sta->drv_priv;
 
-<<<<<<< HEAD
-	/* TODO: wowlan_config_cmd->common.wowlan_ba_teardown_tids */
-
-	wowlan_config_cmd->common.is_11n_connection =
-=======
 	/* TODO: wowlan_config_cmd->wowlan_ba_teardown_tids */
 
 	wowlan_config_cmd->is_11n_connection =
->>>>>>> 81c41260
 					ap_sta->ht_cap.ht_supported;
 
 	/* Query the last used seqno and set it */
 	ret = iwl_mvm_get_last_nonqos_seq(mvm, vif);
 	if (ret < 0)
 		return ret;
-<<<<<<< HEAD
-
-	wowlan_config_cmd->common.non_qos_seq = cpu_to_le16(ret);
-
-	iwl_mvm_set_wowlan_qos_seq(mvm_ap_sta, &wowlan_config_cmd->common);
-
-	if (wowlan->disconnect)
-		wowlan_config_cmd->common.wakeup_filter |=
-			cpu_to_le32(IWL_WOWLAN_WAKEUP_BEACON_MISS |
-				    IWL_WOWLAN_WAKEUP_LINK_CHANGE);
-	if (wowlan->magic_pkt)
-		wowlan_config_cmd->common.wakeup_filter |=
-			cpu_to_le32(IWL_WOWLAN_WAKEUP_MAGIC_PACKET);
-	if (wowlan->gtk_rekey_failure)
-		wowlan_config_cmd->common.wakeup_filter |=
-			cpu_to_le32(IWL_WOWLAN_WAKEUP_GTK_REKEY_FAIL);
-	if (wowlan->eap_identity_req)
-		wowlan_config_cmd->common.wakeup_filter |=
-			cpu_to_le32(IWL_WOWLAN_WAKEUP_EAP_IDENT_REQ);
-	if (wowlan->four_way_handshake)
-		wowlan_config_cmd->common.wakeup_filter |=
-			cpu_to_le32(IWL_WOWLAN_WAKEUP_4WAY_HANDSHAKE);
-	if (wowlan->n_patterns)
-		wowlan_config_cmd->common.wakeup_filter |=
-			cpu_to_le32(IWL_WOWLAN_WAKEUP_PATTERN_MATCH);
-
-	if (wowlan->rfkill_release)
-		wowlan_config_cmd->common.wakeup_filter |=
-=======
 
 	wowlan_config_cmd->non_qos_seq = cpu_to_le16(ret);
 
@@ -913,7 +831,6 @@
 
 	if (wowlan->rfkill_release)
 		wowlan_config_cmd->wakeup_filter |=
->>>>>>> 81c41260
 			cpu_to_le32(IWL_WOWLAN_WAKEUP_RF_KILL_DEASSERT);
 
 	if (wowlan->tcp) {
@@ -921,11 +838,7 @@
 		 * Set the "link change" (really "link lost") flag as well
 		 * since that implies losing the TCP connection.
 		 */
-<<<<<<< HEAD
-		wowlan_config_cmd->common.wakeup_filter |=
-=======
 		wowlan_config_cmd->wakeup_filter |=
->>>>>>> 81c41260
 			cpu_to_le32(IWL_WOWLAN_WAKEUP_REMOTE_LINK_LOSS |
 				    IWL_WOWLAN_WAKEUP_REMOTE_SIGNATURE_TABLE |
 				    IWL_WOWLAN_WAKEUP_REMOTE_WAKEUP_PACKET |
@@ -934,12 +847,11 @@
 
 	return 0;
 }
-<<<<<<< HEAD
 
 static int
 iwl_mvm_wowlan_config(struct iwl_mvm *mvm,
 		      struct cfg80211_wowlan *wowlan,
-		      struct iwl_wowlan_config_cmd_v3 *wowlan_config_cmd,
+		      struct iwl_wowlan_config_cmd *wowlan_config_cmd,
 		      struct ieee80211_vif *vif, struct iwl_mvm_vif *mvmvif,
 		      struct ieee80211_sta *ap_sta)
 {
@@ -951,28 +863,10 @@
 		.use_tkip = false,
 	};
 	int ret;
-=======
-
-static int
-iwl_mvm_wowlan_config(struct iwl_mvm *mvm,
-		      struct cfg80211_wowlan *wowlan,
-		      struct iwl_wowlan_config_cmd *wowlan_config_cmd,
-		      struct ieee80211_vif *vif, struct iwl_mvm_vif *mvmvif,
-		      struct ieee80211_sta *ap_sta)
-{
-	struct iwl_wowlan_kek_kck_material_cmd kek_kck_cmd = {};
-	struct iwl_wowlan_tkip_params_cmd tkip_cmd = {};
-	struct wowlan_key_data key_data = {
-		.use_rsc_tsc = false,
-		.tkip = &tkip_cmd,
-		.use_tkip = false,
-	};
-	int ret;
 
 	ret = iwl_mvm_switch_to_d3(mvm);
 	if (ret)
 		return ret;
->>>>>>> 81c41260
 
 	ret = iwl_mvm_d3_reprogram(mvm, vif, ap_sta);
 	if (ret)
@@ -1039,13 +933,9 @@
 		}
 	}
 
-<<<<<<< HEAD
-	ret = iwl_mvm_send_wowlan_config_cmd(mvm, wowlan_config_cmd);
-=======
 	ret = iwl_mvm_send_cmd_pdu(mvm, WOWLAN_CONFIGURATION, 0,
 				   sizeof(*wowlan_config_cmd),
 				   wowlan_config_cmd);
->>>>>>> 81c41260
 	if (ret)
 		goto out;
 
@@ -1064,8 +954,6 @@
 	return ret;
 }
 
-<<<<<<< HEAD
-=======
 static int
 iwl_mvm_netdetect_config(struct iwl_mvm *mvm,
 			 struct cfg80211_wowlan *wowlan,
@@ -1128,7 +1016,6 @@
 	mvm->n_nd_channels = 0;
 }
 
->>>>>>> 81c41260
 static int __iwl_mvm_suspend(struct ieee80211_hw *hw,
 			     struct cfg80211_wowlan *wowlan,
 			     bool test)
@@ -1137,10 +1024,6 @@
 	struct ieee80211_vif *vif = NULL;
 	struct iwl_mvm_vif *mvmvif = NULL;
 	struct ieee80211_sta *ap_sta = NULL;
-<<<<<<< HEAD
-	struct iwl_wowlan_config_cmd_v3 wowlan_config_cmd = {};
-=======
->>>>>>> 81c41260
 	struct iwl_d3_manager_config d3_cfg_cmd_data = {
 		/*
 		 * Program the minimum sleep time to 10 seconds, as many
@@ -1177,10 +1060,6 @@
 
 	mvmvif = iwl_mvm_vif_from_mac80211(vif);
 
-<<<<<<< HEAD
-	/* if we're associated, this is wowlan */
-	if (mvmvif->ap_sta_id != IWL_MVM_STATION_COUNT) {
-=======
 	if (mvmvif->ap_sta_id == IWL_MVM_STATION_COUNT) {
 		/* if we're not associated, this must be netdetect */
 		if (!wowlan->nd_config && !mvm->nd_config) {
@@ -1197,7 +1076,6 @@
 	} else {
 		struct iwl_wowlan_config_cmd wowlan_config_cmd = {};
 
->>>>>>> 81c41260
 		ap_sta = rcu_dereference_protected(
 			mvm->fw_id_to_mac_id[mvmvif->ap_sta_id],
 			lockdep_is_held(&mvm->mutex));
@@ -1210,35 +1088,12 @@
 						vif, mvmvif, ap_sta);
 		if (ret)
 			goto out_noreset;
-<<<<<<< HEAD
-
-		ret = iwl_mvm_switch_to_d3(mvm);
-		if (ret)
-			goto out;
-
-=======
->>>>>>> 81c41260
 		ret = iwl_mvm_wowlan_config(mvm, wowlan, &wowlan_config_cmd,
 					    vif, mvmvif, ap_sta);
 		if (ret)
 			goto out;
-<<<<<<< HEAD
-	} else if (mvm->nd_config) {
-		ret = iwl_mvm_switch_to_d3(mvm);
-		if (ret)
-			goto out;
-
-		ret = iwl_mvm_scan_offload_start(mvm, vif, mvm->nd_config,
-						 mvm->nd_ies);
-		if (ret)
-			goto out;
-	} else {
-		ret = 1;
-		goto out_noreset;
-=======
 
 		mvm->net_detect = false;
->>>>>>> 81c41260
 	}
 
 	ret = iwl_mvm_power_update_device(mvm);
