/* Copyright (c) 2013-2019, The Linux Foundation. All rights reserved.
 *
 * This program is free software; you can redistribute it and/or modify
 * it under the terms of the GNU General Public License version 2 and
 * only version 2 as published by the Free Software Foundation.
 *
 * This program is distributed in the hope that it will be useful,
 * but WITHOUT ANY WARRANTY; without even the implied warranty of
 * MERCHANTABILITY or FITNESS FOR A PARTICULAR PURPOSE.  See the
 * GNU General Public License for more details.
 */

#include <linux/fs.h>
#include <linux/sched.h>
#include "ipa_i.h"
#include <linux/msm_ipa.h>

struct ipa_intf {
	char name[IPA_RESOURCE_NAME_MAX];
	struct list_head link;
	u32 num_tx_props;
	u32 num_rx_props;
	u32 num_ext_props;
	struct ipa_ioc_tx_intf_prop *tx;
	struct ipa_ioc_rx_intf_prop *rx;
	struct ipa_ioc_ext_intf_prop *ext;
	enum ipa_client_type excp_pipe;
};

struct ipa_push_msg {
	struct ipa_msg_meta meta;
	ipa_msg_free_fn callback;
	void *buff;
	struct list_head link;
};

struct ipa_pull_msg {
	struct ipa_msg_meta meta;
	ipa_msg_pull_fn callback;
	struct list_head link;
};

/**
 * ipa2_register_intf() - register "logical" interface
 * @name: [in] interface name
 * @tx:	[in] TX properties of the interface
 * @rx:	[in] RX properties of the interface
 *
 * Register an interface and its tx and rx properties, this allows
 * configuration of rules from user-space
 *
 * Returns:	0 on success, negative on failure
 *
 * Note:	Should not be called from atomic context
 */
int ipa2_register_intf(const char *name, const struct ipa_tx_intf *tx,
		       const struct ipa_rx_intf *rx)
{
	if (unlikely(!ipa_ctx)) {
		IPAERR("IPA driver was not initialized\n");
		return -EINVAL;
	}

	return ipa2_register_intf_ext(name, tx, rx, NULL);
}

/**
 * ipa2_register_intf_ext() - register "logical" interface which has only
 * extended properties
 * @name: [in] interface name
 * @tx:	[in] TX properties of the interface
 * @rx:	[in] RX properties of the interface
 * @ext: [in] EXT properties of the interface
 *
 * Register an interface and its tx, rx and ext properties, this allows
 * configuration of rules from user-space
 *
 * Returns:	0 on success, negative on failure
 *
 * Note:	Should not be called from atomic context
 */
int ipa2_register_intf_ext(const char *name, const struct ipa_tx_intf *tx,
		       const struct ipa_rx_intf *rx,
		       const struct ipa_ext_intf *ext)
{
	struct ipa_intf *intf;
	u32 len;

	if (name == NULL || (tx == NULL && rx == NULL && ext == NULL)) {
		IPAERR("invalid params name=%p tx=%p rx=%p ext=%p\n", name,
				tx, rx, ext);
		return -EINVAL;
	}

	if (tx && tx->num_props > IPA_NUM_PROPS_MAX) {
		IPAERR("invalid tx num_props=%d max=%d\n", tx->num_props,
				IPA_NUM_PROPS_MAX);
		return -EINVAL;
	}

	if (rx && rx->num_props > IPA_NUM_PROPS_MAX) {
		IPAERR("invalid rx num_props=%d max=%d\n", rx->num_props,
				IPA_NUM_PROPS_MAX);
		return -EINVAL;
	}

	if (ext && ext->num_props > IPA_NUM_PROPS_MAX) {
		IPAERR("invalid ext num_props=%d max=%d\n", ext->num_props,
				IPA_NUM_PROPS_MAX);
		return -EINVAL;
	}

	len = sizeof(struct ipa_intf);
	intf = kzalloc(len, GFP_KERNEL);
	if (intf == NULL) {
		IPAERR("fail to alloc 0x%x bytes\n", len);
		return -ENOMEM;
	}

	strlcpy(intf->name, name, IPA_RESOURCE_NAME_MAX);

	if (tx) {
		intf->num_tx_props = tx->num_props;
		len = tx->num_props * sizeof(struct ipa_ioc_tx_intf_prop);
		intf->tx = kzalloc(len, GFP_KERNEL);
		if (intf->tx == NULL) {
			IPAERR("fail to alloc 0x%x bytes\n", len);
			kfree(intf);
			return -ENOMEM;
		}
		memcpy(intf->tx, tx->prop, len);
	}

	if (rx) {
		intf->num_rx_props = rx->num_props;
		len = rx->num_props * sizeof(struct ipa_ioc_rx_intf_prop);
		intf->rx = kzalloc(len, GFP_KERNEL);
		if (intf->rx == NULL) {
			IPAERR("fail to alloc 0x%x bytes\n", len);
			kfree(intf->tx);
			kfree(intf);
			return -ENOMEM;
		}
		memcpy(intf->rx, rx->prop, len);
	}

	if (ext) {
		intf->num_ext_props = ext->num_props;
		len = ext->num_props * sizeof(struct ipa_ioc_ext_intf_prop);
		intf->ext = kzalloc(len, GFP_KERNEL);
		if (intf->ext == NULL) {
			IPAERR("fail to alloc 0x%x bytes\n", len);
			kfree(intf->rx);
			kfree(intf->tx);
			kfree(intf);
			return -ENOMEM;
		}
		memcpy(intf->ext, ext->prop, len);
	}

	if (ext && ext->excp_pipe_valid)
		intf->excp_pipe = ext->excp_pipe;
	else
		intf->excp_pipe = IPA_CLIENT_APPS_LAN_CONS;

	mutex_lock(&ipa_ctx->lock);
	list_add_tail(&intf->link, &ipa_ctx->intf_list);
	mutex_unlock(&ipa_ctx->lock);

	return 0;
}

/**
 * ipa2_deregister_intf() - de-register previously registered logical interface
 * @name: [in] interface name
 *
 * De-register a previously registered interface
 *
 * Returns:	0 on success, negative on failure
 *
 * Note:	Should not be called from atomic context
 */
int ipa2_deregister_intf(const char *name)
{
	struct ipa_intf *entry;
	struct ipa_intf *next;
	int result = -EINVAL;

	if (unlikely(!ipa_ctx)) {
		IPAERR("IPA driver was not initialized\n");
		return -EINVAL;
	}

	if (name == NULL) {
		IPAERR("invalid param name=%p\n", name);
		return result;
	}

	mutex_lock(&ipa_ctx->lock);
	list_for_each_entry_safe(entry, next, &ipa_ctx->intf_list, link) {
		if (!strncmp(entry->name, name, IPA_RESOURCE_NAME_MAX)) {
			list_del(&entry->link);
			kfree(entry->ext);
			kfree(entry->rx);
			kfree(entry->tx);
			kfree(entry);
			result = 0;
			break;
		}
	}
	mutex_unlock(&ipa_ctx->lock);
	return result;
}

/**
 * ipa_query_intf() - query logical interface properties
 * @lookup:	[inout] interface name and number of properties
 *
 * Obtain the handle and number of tx and rx properties for the named
 * interface, used as part of querying the tx and rx properties for
 * configuration of various rules from user-space
 *
 * Returns:	0 on success, negative on failure
 *
 * Note:	Should not be called from atomic context
 */
int ipa_query_intf(struct ipa_ioc_query_intf *lookup)
{
	struct ipa_intf *entry;
	int result = -EINVAL;

	if (lookup == NULL) {
		IPAERR("invalid param lookup=%p\n", lookup);
		return result;
	}

	mutex_lock(&ipa_ctx->lock);
	list_for_each_entry(entry, &ipa_ctx->intf_list, link) {
		if (!strncmp(entry->name, lookup->name,
					IPA_RESOURCE_NAME_MAX)) {
			lookup->num_tx_props = entry->num_tx_props;
			lookup->num_rx_props = entry->num_rx_props;
			lookup->num_ext_props = entry->num_ext_props;
			lookup->excp_pipe = entry->excp_pipe;
			result = 0;
			break;
		}
	}
	mutex_unlock(&ipa_ctx->lock);
	return result;
}

/**
 * ipa_query_intf_tx_props() - qeury TX props of an interface
 * @tx:  [inout] interface tx attributes
 *
 * Obtain the tx properties for the specified interface
 *
 * Returns:	0 on success, negative on failure
 *
 * Note:	Should not be called from atomic context
 */
int ipa_query_intf_tx_props(struct ipa_ioc_query_intf_tx_props *tx)
{
	struct ipa_intf *entry;
	int result = -EINVAL;

	if (tx == NULL) {
		IPAERR("invalid param tx=%p\n", tx);
		return result;
	}

	mutex_lock(&ipa_ctx->lock);
	list_for_each_entry(entry, &ipa_ctx->intf_list, link) {
		if (!strncmp(entry->name, tx->name, IPA_RESOURCE_NAME_MAX)) {
			/* add the entry check */
			if (entry->num_tx_props != tx->num_tx_props) {
				IPAERR_RL("invalid entry number(%u %u)\n",
					entry->num_tx_props,
						tx->num_tx_props);
				mutex_unlock(&ipa_ctx->lock);
				return result;
			}
			memcpy(tx->tx, entry->tx, entry->num_tx_props *
			       sizeof(struct ipa_ioc_tx_intf_prop));
			result = 0;
			break;
		}
	}
	mutex_unlock(&ipa_ctx->lock);
	return result;
}

/**
 * ipa_query_intf_rx_props() - qeury RX props of an interface
 * @rx:  [inout] interface rx attributes
 *
 * Obtain the rx properties for the specified interface
 *
 * Returns:	0 on success, negative on failure
 *
 * Note:	Should not be called from atomic context
 */
int ipa_query_intf_rx_props(struct ipa_ioc_query_intf_rx_props *rx)
{
	struct ipa_intf *entry;
	int result = -EINVAL;

	if (rx == NULL) {
		IPAERR("invalid param rx=%p\n", rx);
		return result;
	}

	mutex_lock(&ipa_ctx->lock);
	list_for_each_entry(entry, &ipa_ctx->intf_list, link) {
		if (!strncmp(entry->name, rx->name, IPA_RESOURCE_NAME_MAX)) {
			/* add the entry check */
			if (entry->num_rx_props != rx->num_rx_props) {
				IPAERR_RL("invalid entry number(%u %u)\n",
					entry->num_rx_props,
						rx->num_rx_props);
				mutex_unlock(&ipa_ctx->lock);
				return result;
			}
			memcpy(rx->rx, entry->rx, entry->num_rx_props *
					sizeof(struct ipa_ioc_rx_intf_prop));
			result = 0;
			break;
		}
	}
	mutex_unlock(&ipa_ctx->lock);
	return result;
}

/**
 * ipa_query_intf_ext_props() - qeury EXT props of an interface
 * @ext:  [inout] interface ext attributes
 *
 * Obtain the ext properties for the specified interface
 *
 * Returns:	0 on success, negative on failure
 *
 * Note:	Should not be called from atomic context
 */
int ipa_query_intf_ext_props(struct ipa_ioc_query_intf_ext_props *ext)
{
	struct ipa_intf *entry;
	int result = -EINVAL;

	if (ext == NULL) {
		IPAERR("invalid param ext=%p\n", ext);
		return result;
	}

	mutex_lock(&ipa_ctx->lock);
	list_for_each_entry(entry, &ipa_ctx->intf_list, link) {
		if (!strcmp(entry->name, ext->name)) {
			/* add the entry check */
			if (entry->num_ext_props != ext->num_ext_props) {
				IPAERR_RL("invalid entry number(%u %u)\n",
					entry->num_ext_props,
						ext->num_ext_props);
				mutex_unlock(&ipa_ctx->lock);
				return result;
			}
			memcpy(ext->ext, entry->ext, entry->num_ext_props *
					sizeof(struct ipa_ioc_ext_intf_prop));
			result = 0;
			break;
		}
	}
	mutex_unlock(&ipa_ctx->lock);
	return result;
}

static void ipa2_send_msg_free(void *buff, u32 len, u32 type)
{
	kfree(buff);
}

static int wlan_msg_process(struct ipa_msg_meta *meta, void *buff)
{
	struct ipa_push_msg *msg_dup;
	struct ipa_wlan_msg_ex *event_ex_cur_con = NULL;
	struct ipa_wlan_msg_ex *event_ex_list = NULL;
	struct ipa_wlan_msg *event_ex_cur_discon = NULL;
	void *data_dup = NULL;
	struct ipa_push_msg *entry;
	struct ipa_push_msg *next;
	int cnt = 0, total = 0, max = 0;
	uint8_t mac[IPA_MAC_ADDR_SIZE];
	uint8_t mac2[IPA_MAC_ADDR_SIZE];

	if (meta->msg_type == WLAN_CLIENT_CONNECT_EX) {
		/* debug print */
		event_ex_cur_con = buff;
		for (cnt = 0; cnt < event_ex_cur_con->num_of_attribs; cnt++) {
			if (event_ex_cur_con->attribs[cnt].attrib_type ==
				WLAN_HDR_ATTRIB_MAC_ADDR) {
				IPADBG("%02x:%02x:%02x:%02x:%02x:%02x,(%d)\n",
				event_ex_cur_con->attribs[cnt].u.mac_addr[0],
				event_ex_cur_con->attribs[cnt].u.mac_addr[1],
				event_ex_cur_con->attribs[cnt].u.mac_addr[2],
				event_ex_cur_con->attribs[cnt].u.mac_addr[3],
				event_ex_cur_con->attribs[cnt].u.mac_addr[4],
				event_ex_cur_con->attribs[cnt].u.mac_addr[5],
				meta->msg_type);
			}
		}

		mutex_lock(&ipa_ctx->msg_wlan_client_lock);
		msg_dup = kzalloc(sizeof(struct ipa_push_msg), GFP_KERNEL);
		if (msg_dup == NULL) {
			IPAERR("fail to alloc ipa_msg container\n");
			return -ENOMEM;
		}
		msg_dup->meta = *meta;
		if (meta->msg_len > 0 && buff) {
			data_dup = kmalloc(meta->msg_len, GFP_KERNEL);
			if (data_dup == NULL) {
				IPAERR("fail to alloc data_dup container\n");
				kfree(msg_dup);
				return -ENOMEM;
			}
			memcpy(data_dup, buff, meta->msg_len);
			msg_dup->buff = data_dup;
			msg_dup->callback = ipa2_send_msg_free;
		}
		list_add_tail(&msg_dup->link, &ipa_ctx->msg_wlan_client_list);
		mutex_unlock(&ipa_ctx->msg_wlan_client_lock);
	}

	/* remove the cache */
	if (meta->msg_type == WLAN_CLIENT_DISCONNECT) {
		/* debug print */
		event_ex_cur_discon = buff;
		IPADBG("Mac %02x:%02x:%02x:%02x:%02x:%02x,msg %d\n",
		event_ex_cur_discon->mac_addr[0],
		event_ex_cur_discon->mac_addr[1],
		event_ex_cur_discon->mac_addr[2],
		event_ex_cur_discon->mac_addr[3],
		event_ex_cur_discon->mac_addr[4],
		event_ex_cur_discon->mac_addr[5],
		meta->msg_type);
		memcpy(mac2,
			event_ex_cur_discon->mac_addr,
			sizeof(mac2));

		mutex_lock(&ipa_ctx->msg_wlan_client_lock);
		list_for_each_entry_safe(entry, next,
				&ipa_ctx->msg_wlan_client_list,
				link) {
			event_ex_list = entry->buff;
			max = event_ex_list->num_of_attribs;
			for (cnt = 0; cnt < max; cnt++) {
				memcpy(mac,
					event_ex_list->attribs[cnt].u.mac_addr,
					sizeof(mac));
				if (event_ex_list->attribs[cnt].attrib_type ==
					WLAN_HDR_ATTRIB_MAC_ADDR) {
					pr_debug("%02x:%02x:%02x:%02x:%02x:%02x\n",
					mac[0],	mac[1], mac[2],
					mac[3],	mac[4],	mac[5]);

					/* compare to delete one*/
					if (memcmp(mac2,
						mac,
						sizeof(mac)) == 0) {
						IPADBG("clean %d\n", total);
						list_del(&entry->link);
						kfree(entry);
						break;
					}
				}
			}
			total++;
		}
		mutex_unlock(&ipa_ctx->msg_wlan_client_lock);
	}
	return 0;
}

/**
 * ipa2_send_msg() - Send "message" from kernel client to IPA driver
 * @meta: [in] message meta-data
 * @buff: [in] the payload for message
 * @callback: [in] free callback
 *
 * Client supplies the message meta-data and payload which IPA driver buffers
 * till read by user-space. After read from user space IPA driver invokes the
 * callback supplied to free the message payload. Client must not touch/free
 * the message payload after calling this API.
 *
 * Returns:	0 on success, negative on failure
 *
 * Note:	Should not be called from atomic context
 */
int ipa2_send_msg(struct ipa_msg_meta *meta, void *buff,
		  ipa_msg_free_fn callback)
{
	struct ipa_push_msg *msg;
	void *data = NULL;

	if (unlikely(!ipa_ctx)) {
		IPAERR("IPA driver was not initialized\n");
		return -EINVAL;
	}

	if (meta == NULL || (buff == NULL && callback != NULL) ||
	    (buff != NULL && callback == NULL) || buff == NULL) {
		IPAERR_RL("invalid param meta=%p buff=%p, callback=%p\n",
		       meta, buff, callback);
		return -EINVAL;
	}

	if (meta->msg_type >= IPA_EVENT_MAX_NUM) {
		IPAERR_RL("unsupported message type %d\n", meta->msg_type);
		return -EINVAL;
	}

	msg = kzalloc(sizeof(struct ipa_push_msg), GFP_KERNEL);
	if (msg == NULL) {
		IPAERR("fail to alloc ipa_msg container\n");
		return -ENOMEM;
	}

	msg->meta = *meta;
	if (meta->msg_len > 0 && buff) {
		data = kmalloc(meta->msg_len, GFP_KERNEL);
		if (data == NULL) {
			IPAERR("fail to alloc data container\n");
			kfree(msg);
			return -ENOMEM;
		}
		memcpy(data, buff, meta->msg_len);
		msg->buff = data;
		msg->callback = ipa2_send_msg_free;
	}

	mutex_lock(&ipa_ctx->msg_lock);
	list_add_tail(&msg->link, &ipa_ctx->msg_list);
	/* support for softap client event cache */
	if (wlan_msg_process(meta, buff))
		IPAERR("wlan_msg_process failed\n");

	/* unlock only after process */
	mutex_unlock(&ipa_ctx->msg_lock);
	IPA_STATS_INC_CNT(ipa_ctx->stats.msg_w[meta->msg_type]);

	wake_up(&ipa_ctx->msg_waitq);
	if (buff)
		callback(buff, meta->msg_len, meta->msg_type);

	return 0;
}

/**
 * ipa2_resend_wlan_msg() - Resend cached "message" to IPACM
 *
 * resend wlan client connect events to user-space
 *
 * Returns:	0 on success, negative on failure
 *
 * Note:	Should not be called from atomic context
 */
int ipa2_resend_wlan_msg(void)
{
	struct ipa_wlan_msg_ex *event_ex_list = NULL;
	struct ipa_push_msg *entry;
	struct ipa_push_msg *next;
	int cnt = 0, total = 0;
	struct ipa_push_msg *msg;
	void *data = NULL;

	IPADBG("\n");

	mutex_lock(&ipa_ctx->msg_wlan_client_lock);
	list_for_each_entry_safe(entry, next, &ipa_ctx->msg_wlan_client_list,
			link) {

		event_ex_list = entry->buff;
		for (cnt = 0; cnt < event_ex_list->num_of_attribs; cnt++) {
			if (event_ex_list->attribs[cnt].attrib_type ==
				WLAN_HDR_ATTRIB_MAC_ADDR) {
				IPADBG("%d-Mac %02x:%02x:%02x:%02x:%02x:%02x\n",
				total,
				event_ex_list->attribs[cnt].u.mac_addr[0],
				event_ex_list->attribs[cnt].u.mac_addr[1],
				event_ex_list->attribs[cnt].u.mac_addr[2],
				event_ex_list->attribs[cnt].u.mac_addr[3],
				event_ex_list->attribs[cnt].u.mac_addr[4],
				event_ex_list->attribs[cnt].u.mac_addr[5]);
			}
		}

		msg = kzalloc(sizeof(struct ipa_push_msg), GFP_KERNEL);
		if (msg == NULL) {
			IPAERR("fail to alloc ipa_msg container\n");
			mutex_unlock(&ipa_ctx->msg_wlan_client_lock);
			return -ENOMEM;
		}
		msg->meta = entry->meta;
		data = kmalloc(entry->meta.msg_len, GFP_KERNEL);
		if (data == NULL) {
			IPAERR("fail to alloc data container\n");
			kfree(msg);
			mutex_unlock(&ipa_ctx->msg_wlan_client_lock);
			return -ENOMEM;
		}
		memcpy(data, entry->buff, entry->meta.msg_len);
		msg->buff = data;
		msg->callback = ipa2_send_msg_free;
		mutex_lock(&ipa_ctx->msg_lock);
		list_add_tail(&msg->link, &ipa_ctx->msg_list);
		mutex_unlock(&ipa_ctx->msg_lock);
		wake_up(&ipa_ctx->msg_waitq);

		total++;
	}
	mutex_unlock(&ipa_ctx->msg_wlan_client_lock);
	return 0;
}

/**
 * ipa2_register_pull_msg() - register pull message type
 * @meta: [in] message meta-data
 * @callback: [in] pull callback
 *
 * Register message callback by kernel client with IPA driver for IPA driver to
 * pull message on-demand.
 *
 * Returns:	0 on success, negative on failure
 *
 * Note:	Should not be called from atomic context
 */
int ipa2_register_pull_msg(struct ipa_msg_meta *meta, ipa_msg_pull_fn callback)
{
	struct ipa_pull_msg *msg;

	if (meta == NULL || callback == NULL) {
		IPAERR("invalid param meta=%p callback=%p\n", meta, callback);
		return -EINVAL;
	}

	msg = kzalloc(sizeof(struct ipa_pull_msg), GFP_KERNEL);
	if (msg == NULL) {
		IPAERR("fail to alloc ipa_msg container\n");
		return -ENOMEM;
	}

	msg->meta = *meta;
	msg->callback = callback;

	mutex_lock(&ipa_ctx->msg_lock);
	list_add_tail(&msg->link, &ipa_ctx->pull_msg_list);
	mutex_unlock(&ipa_ctx->msg_lock);

	return 0;
}

/**
 * ipa2_deregister_pull_msg() - De-register pull message type
 * @meta: [in] message meta-data
 *
 * De-register "message" by kernel client from IPA driver
 *
 * Returns:	0 on success, negative on failure
 *
 * Note:	Should not be called from atomic context
 */
int ipa2_deregister_pull_msg(struct ipa_msg_meta *meta)
{
	struct ipa_pull_msg *entry;
	struct ipa_pull_msg *next;
	int result = -EINVAL;

	if (meta == NULL) {
		IPAERR("invalid param name=%p\n", meta);
		return result;
	}

	mutex_lock(&ipa_ctx->msg_lock);
	list_for_each_entry_safe(entry, next, &ipa_ctx->pull_msg_list, link) {
		if (entry->meta.msg_len == meta->msg_len &&
		    entry->meta.msg_type == meta->msg_type) {
			list_del(&entry->link);
			kfree(entry);
			result = 0;
			break;
		}
	}
	mutex_unlock(&ipa_ctx->msg_lock);
	return result;
}

/**
 * ipa_read() - read message from IPA device
 * @filp:	[in] file pointer
 * @buf:	[out] buffer to read into
 * @count:	[in] size of above buffer
 * @f_pos:	[inout] file position
 *
 * Uer-space should continually read from /dev/ipa, read wll block when there
 * are no messages to read. Upon return, user-space should read the ipa_msg_meta
 * from the start of the buffer to know what type of message was read and its
 * length in the remainder of the buffer. Buffer supplied must be big enough to
 * hold the message meta-data and the largest defined message type
 *
 * Returns:	how many bytes copied to buffer
 *
 * Note:	Should not be called from atomic context
 */
ssize_t ipa_read(struct file *filp, char __user *buf, size_t count,
		  loff_t *f_pos)
{
	char __user *start;
	struct ipa_push_msg *msg = NULL;
	int ret;
	DEFINE_WAIT_FUNC(wait, woken_wake_function);
	int locked;

	start = buf;

	add_wait_queue(&ipa_ctx->msg_waitq, &wait);
	while (1) {
		mutex_lock(&ipa_ctx->msg_lock);
		locked = 1;
		if (!list_empty(&ipa_ctx->msg_list)) {
			msg = list_first_entry(&ipa_ctx->msg_list,
					struct ipa_push_msg, link);
			list_del(&msg->link);
		}

		if (msg) {
			IPADBG("msg=%pK\n", msg);
			locked = 0;
			mutex_unlock(&ipa_ctx->msg_lock);
			if (count < sizeof(struct ipa_msg_meta)) {
				kfree(msg);
				msg = NULL;
				ret = -EFAULT;
				break;
			}
			if (copy_to_user(buf, &msg->meta,
					sizeof(struct ipa_msg_meta))) {
				kfree(msg);
				msg = NULL;
				ret = -EFAULT;
				break;
			}
			buf += sizeof(struct ipa_msg_meta);
			count -= sizeof(struct ipa_msg_meta);
			if (msg->buff) {
				if (count >= msg->meta.msg_len) {
					if (copy_to_user(buf, msg->buff,
<<<<<<< HEAD
							  msg->meta.msg_len)) {
=======
							msg->meta.msg_len)) {
>>>>>>> bcf67150
						kfree(msg);
						msg = NULL;
						ret = -EFAULT;
						break;
					}
				} else {
					kfree(msg);
					msg = NULL;
					ret = -EFAULT;
					break;
				}
				buf += msg->meta.msg_len;
				count -= msg->meta.msg_len;
				msg->callback(msg->buff, msg->meta.msg_len,
					       msg->meta.msg_type);
			}
			IPA_STATS_INC_CNT(
				ipa_ctx->stats.msg_r[msg->meta.msg_type]);
			kfree(msg);
			msg = NULL;
		}

		ret = -EAGAIN;
		if (filp->f_flags & O_NONBLOCK)
			break;

		ret = -EINTR;
		if (signal_pending(current))
			break;

		if (start != buf)
			break;

		locked = 0;
		mutex_unlock(&ipa_ctx->msg_lock);
		wait_woken(&wait, TASK_INTERRUPTIBLE, MAX_SCHEDULE_TIMEOUT);
	}

	remove_wait_queue(&ipa_ctx->msg_waitq, &wait);
	if (start != buf && ret != -EFAULT)
		ret = buf - start;

	if (locked)
		mutex_unlock(&ipa_ctx->msg_lock);

	return ret;
}

/**
 * ipa_pull_msg() - pull the specified message from client
 * @meta: [in] message meta-data
 * @buf:  [out] buffer to read into
 * @count: [in] size of above buffer
 *
 * Populate the supplied buffer with the pull message which is fetched
 * from client, the message must have previously been registered with
 * the IPA driver
 *
 * Returns:	how many bytes copied to buffer
 *
 * Note:	Should not be called from atomic context
 */
int ipa_pull_msg(struct ipa_msg_meta *meta, char *buff, size_t count)
{
	struct ipa_pull_msg *entry;
	int result = -EINVAL;

	if (meta == NULL || buff == NULL || !count) {
		IPAERR_RL("invalid param name=%p buff=%p count=%zu\n",
				meta, buff, count);
		return result;
	}

	mutex_lock(&ipa_ctx->msg_lock);
	list_for_each_entry(entry, &ipa_ctx->pull_msg_list, link) {
		if (entry->meta.msg_len == meta->msg_len &&
		    entry->meta.msg_type == meta->msg_type) {
			result = entry->callback(buff, count, meta->msg_type);
			break;
		}
	}
	mutex_unlock(&ipa_ctx->msg_lock);
	return result;
}<|MERGE_RESOLUTION|>--- conflicted
+++ resolved
@@ -753,11 +753,7 @@
 			if (msg->buff) {
 				if (count >= msg->meta.msg_len) {
 					if (copy_to_user(buf, msg->buff,
-<<<<<<< HEAD
 							  msg->meta.msg_len)) {
-=======
-							msg->meta.msg_len)) {
->>>>>>> bcf67150
 						kfree(msg);
 						msg = NULL;
 						ret = -EFAULT;
