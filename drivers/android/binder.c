--- conflicted
+++ resolved
@@ -77,11 +77,7 @@
 #include "binder_trace.h"
 
 static HLIST_HEAD(binder_deferred_list);
-<<<<<<< HEAD
 static DEFINE_SPINLOCK(binder_deferred_lock);
-=======
-static DEFINE_MUTEX(binder_deferred_lock);
->>>>>>> 8eb3d65a
 
 static HLIST_HEAD(binder_devices);
 static HLIST_HEAD(binder_procs);
@@ -142,12 +138,7 @@
 	BINDER_DEBUG_PRIORITY_CAP           = 1U << 13,
 	BINDER_DEBUG_SPINLOCKS              = 1U << 14,
 };
-<<<<<<< HEAD
 static uint32_t binder_debug_mask = 0;
-=======
-static uint32_t binder_debug_mask = BINDER_DEBUG_USER_ERROR |
-	BINDER_DEBUG_FAILED_TRANSACTION | BINDER_DEBUG_DEAD_TRANSACTION;
->>>>>>> 8eb3d65a
 module_param_named(debug_mask, binder_debug_mask, uint, 0644);
 
 static char *binder_devices_param = CONFIG_ANDROID_BINDER_DEVICES;
@@ -3224,11 +3215,7 @@
 		goto err_bad_offset;
 	}
 	if (!IS_ALIGNED(extra_buffers_size, sizeof(u64))) {
-<<<<<<< HEAD
 		binder_user_error("%d:%d got transaction with unaligned buffers size, %llu\n",
-=======
-		binder_user_error("%d:%d got transaction with unaligned buffers size, %lld\n",
->>>>>>> 8eb3d65a
 				  proc->pid, thread->pid,
 				  (u64)extra_buffers_size);
 		return_error = BR_FAILED_REPLY;
@@ -3238,12 +3225,8 @@
 	}
 	off_end = (void *)off_start + tr->offsets_size;
 	sg_bufp = (u8 *)(PTR_ALIGN(off_end, sizeof(void *)));
-<<<<<<< HEAD
-	sg_buf_end = sg_bufp + extra_buffers_size;
-=======
 	sg_buf_end = sg_bufp + extra_buffers_size -
 		ALIGN(secctx_sz, sizeof(u64));
->>>>>>> 8eb3d65a
 	off_min = 0;
 	for (; offp < off_end; offp++) {
 		struct binder_object_header *hdr;
@@ -5324,11 +5307,7 @@
 	int defer;
 
 	do {
-<<<<<<< HEAD
 		spin_lock(&binder_deferred_lock);
-=======
-		mutex_lock(&binder_deferred_lock);
->>>>>>> 8eb3d65a
 		if (!hlist_empty(&binder_deferred_list)) {
 			proc = hlist_entry(binder_deferred_list.first,
 					struct binder_proc, deferred_work_node);
