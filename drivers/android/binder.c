--- conflicted
+++ resolved
@@ -355,8 +355,6 @@
  *                        (invariant after initialized)
  * @min_priority:         minimum scheduling priority
  *                        (invariant after initialized)
- * @txn_security_ctx:     require sender's security context
- *                        (invariant after initialized)
  * @inherit_rt:           inherit RT scheduling policy from caller
  * @txn_security_ctx:     require sender's security context
  *                        (invariant after initialized)
@@ -2908,8 +2906,6 @@
 	char *secctx = NULL;
 	u32 secctx_sz = 0;
 
-	char *secctx = NULL;
-	u32 secctx_sz = 0;
 	e = binder_transaction_log_add(&binder_transaction_log);
 	e->debug_id = t_debug_id;
 	e->call_type = reply ? 2 : !!(tr->flags & TF_ONE_WAY);
@@ -4308,16 +4304,10 @@
 			trd->cookie = 0;
 			cmd = BR_REPLY;
 		}
-<<<<<<< HEAD
-=======
 		trd->code = t->code;
 		trd->flags = t->flags;
 		trd->sender_euid = from_kuid(current_user_ns(), t->sender_euid);
->>>>>>> 152bacdd
-
-		trd->code = t->code;
-		trd->flags = t->flags;
-		trd->sender_euid = from_kuid(current_user_ns(), t->sender_euid);
+
 		t_from = binder_get_txn_from(t);
 		if (t_from) {
 			struct task_struct *sender = t_from->proc->tsk;
