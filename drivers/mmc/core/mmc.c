/*
 *  linux/drivers/mmc/core/mmc.c
 *
 *  Copyright (C) 2003-2004 Russell King, All Rights Reserved.
 *  Copyright (C) 2005-2007 Pierre Ossman, All Rights Reserved.
 *  MMCv4 support Copyright (C) 2006 Philip Langdale, All Rights Reserved.
 *
 * This program is free software; you can redistribute it and/or modify
 * it under the terms of the GNU General Public License version 2 as
 * published by the Free Software Foundation.
 */

#include <linux/err.h>
#include <linux/of.h>
#include <linux/slab.h>
#include <linux/stat.h>
#include <linux/pm_runtime.h>

#include <linux/mmc/host.h>
#include <linux/mmc/card.h>
#include <linux/mmc/mmc.h>
#include <linux/reboot.h>
#include <trace/events/mmc.h>
<<<<<<< HEAD
#include <linux/mmc/ffu.h>
=======
>>>>>>> 9415f723

#include "core.h"
#include "host.h"
#include "bus.h"
#include "mmc_ops.h"
#include "sd_ops.h"

static const unsigned int tran_exp[] = {
	10000,		100000,		1000000,	10000000,
	0,		0,		0,		0
};

static const unsigned char tran_mant[] = {
	0,	10,	12,	13,	15,	20,	25,	30,
	35,	40,	45,	50,	55,	60,	70,	80,
};

static const unsigned int tacc_exp[] = {
	1,	10,	100,	1000,	10000,	100000,	1000000, 10000000,
};

static const unsigned int tacc_mant[] = {
	0,	10,	12,	13,	15,	20,	25,	30,
	35,	40,	45,	50,	55,	60,	70,	80,
};

#define UNSTUFF_BITS(resp,start,size)					\
	({								\
		const int __size = size;				\
		const u32 __mask = (__size < 32 ? 1 << __size : 0) - 1;	\
		const int __off = 3 - ((start) / 32);			\
		const int __shft = (start) & 31;			\
		u32 __res;						\
									\
		__res = resp[__off] >> __shft;				\
		if (__size + __shft > 32)				\
			__res |= resp[__off-1] << ((32 - __shft) % 32);	\
		__res & __mask;						\
	})

static int mmc_switch_status(struct mmc_card *card, bool ignore_crc);
/*
 * Given the decoded CSD structure, decode the raw CID to our CID structure.
 */
static int mmc_decode_cid(struct mmc_card *card)
{
	u32 *resp = card->raw_cid;

	/*
	 * The selection of the format here is based upon published
	 * specs from sandisk and from what people have reported.
	 */
	switch (card->csd.mmca_vsn) {
	case 0: /* MMC v1.0 - v1.2 */
	case 1: /* MMC v1.4 */
		card->cid.manfid	= UNSTUFF_BITS(resp, 104, 24);
		card->cid.prod_name[0]	= UNSTUFF_BITS(resp, 96, 8);
		card->cid.prod_name[1]	= UNSTUFF_BITS(resp, 88, 8);
		card->cid.prod_name[2]	= UNSTUFF_BITS(resp, 80, 8);
		card->cid.prod_name[3]	= UNSTUFF_BITS(resp, 72, 8);
		card->cid.prod_name[4]	= UNSTUFF_BITS(resp, 64, 8);
		card->cid.prod_name[5]	= UNSTUFF_BITS(resp, 56, 8);
		card->cid.prod_name[6]	= UNSTUFF_BITS(resp, 48, 8);
		card->cid.hwrev		= UNSTUFF_BITS(resp, 44, 4);
		card->cid.fwrev		= UNSTUFF_BITS(resp, 40, 4);
		card->cid.serial	= UNSTUFF_BITS(resp, 16, 24);
		card->cid.month		= UNSTUFF_BITS(resp, 12, 4);
		card->cid.year		= UNSTUFF_BITS(resp, 8, 4) + 1997;
		break;

	case 2: /* MMC v2.0 - v2.2 */
	case 3: /* MMC v3.1 - v3.3 */
	case 4: /* MMC v4 */
		card->cid.manfid	= UNSTUFF_BITS(resp, 120, 8);
		card->cid.oemid		= UNSTUFF_BITS(resp, 104, 16);
		card->cid.prod_name[0]	= UNSTUFF_BITS(resp, 96, 8);
		card->cid.prod_name[1]	= UNSTUFF_BITS(resp, 88, 8);
		card->cid.prod_name[2]	= UNSTUFF_BITS(resp, 80, 8);
		card->cid.prod_name[3]	= UNSTUFF_BITS(resp, 72, 8);
		card->cid.prod_name[4]	= UNSTUFF_BITS(resp, 64, 8);
		card->cid.prod_name[5]	= UNSTUFF_BITS(resp, 56, 8);
		card->cid.prv		= UNSTUFF_BITS(resp, 48, 8);
		card->cid.serial	= UNSTUFF_BITS(resp, 16, 32);
		card->cid.month		= UNSTUFF_BITS(resp, 12, 4);
		card->cid.year		= UNSTUFF_BITS(resp, 8, 4) + 1997;
		break;

	default:
		pr_err("%s: card has unknown MMCA version %d\n",
			mmc_hostname(card->host), card->csd.mmca_vsn);
		return -EINVAL;
	}

	return 0;
}

static void mmc_set_erase_size(struct mmc_card *card)
{
	if (card->ext_csd.erase_group_def & 1)
		card->erase_size = card->ext_csd.hc_erase_size;
	else
		card->erase_size = card->csd.erase_size;

	mmc_init_erase(card);
}

static const struct mmc_fixup mmc_fixups[] = {

	/* avoid HPI for specific cards */
	MMC_FIXUP_EXT_CSD_REV("MMC16G", CID_MANFID_KINGSTON, CID_OEMID_ANY,
		add_quirk, MMC_QUIRK_BROKEN_HPI, MMC_V4_41),

	/* Disable cache for specific cards */
	MMC_FIXUP("MMC16G", CID_MANFID_KINGSTON, CID_OEMID_ANY,
		add_quirk_mmc, MMC_QUIRK_CACHE_DISABLE),

	END_FIXUP
};

/*
 * Given a 128-bit response, decode to our card CSD structure.
 */
static int mmc_decode_csd(struct mmc_card *card)
{
	struct mmc_csd *csd = &card->csd;
	unsigned int e, m, a, b;
	u32 *resp = card->raw_csd;

	/*
	 * We only understand CSD structure v1.1 and v1.2.
	 * v1.2 has extra information in bits 15, 11 and 10.
	 * We also support eMMC v4.4 & v4.41.
	 */
	csd->structure = UNSTUFF_BITS(resp, 126, 2);
	if (csd->structure == 0) {
		pr_err("%s: unrecognised CSD structure version %d\n",
			mmc_hostname(card->host), csd->structure);
		return -EINVAL;
	}

	csd->mmca_vsn	 = UNSTUFF_BITS(resp, 122, 4);
	m = UNSTUFF_BITS(resp, 115, 4);
	e = UNSTUFF_BITS(resp, 112, 3);
	csd->tacc_ns	 = (tacc_exp[e] * tacc_mant[m] + 9) / 10;
	csd->tacc_clks	 = UNSTUFF_BITS(resp, 104, 8) * 100;

	m = UNSTUFF_BITS(resp, 99, 4);
	e = UNSTUFF_BITS(resp, 96, 3);
	csd->max_dtr	  = tran_exp[e] * tran_mant[m];
	csd->cmdclass	  = UNSTUFF_BITS(resp, 84, 12);

	e = UNSTUFF_BITS(resp, 47, 3);
	m = UNSTUFF_BITS(resp, 62, 12);
	csd->capacity	  = (1 + m) << (e + 2);

	csd->read_blkbits = UNSTUFF_BITS(resp, 80, 4);
	csd->read_partial = UNSTUFF_BITS(resp, 79, 1);
	csd->write_misalign = UNSTUFF_BITS(resp, 78, 1);
	csd->read_misalign = UNSTUFF_BITS(resp, 77, 1);
	csd->dsr_imp = UNSTUFF_BITS(resp, 76, 1);
	csd->r2w_factor = UNSTUFF_BITS(resp, 26, 3);
	csd->write_blkbits = UNSTUFF_BITS(resp, 22, 4);
	csd->write_partial = UNSTUFF_BITS(resp, 21, 1);

	if (csd->write_blkbits >= 9) {
		a = UNSTUFF_BITS(resp, 42, 5);
		b = UNSTUFF_BITS(resp, 37, 5);
		csd->erase_size = (a + 1) * (b + 1);
		csd->erase_size <<= csd->write_blkbits - 9;
	}

	return 0;
}

static void mmc_select_card_type(struct mmc_card *card)
{
	struct mmc_host *host = card->host;
	u8 card_type = card->ext_csd.raw_card_type;
	u32 caps = host->caps, caps2 = host->caps2;
	unsigned int hs_max_dtr = 0, hs200_max_dtr = 0;
	unsigned int avail_type = 0;

	if (caps & MMC_CAP_MMC_HIGHSPEED &&
	    card_type & EXT_CSD_CARD_TYPE_HS_26) {
		hs_max_dtr = MMC_HIGH_26_MAX_DTR;
		avail_type |= EXT_CSD_CARD_TYPE_HS_26;
	}

	if (caps & MMC_CAP_MMC_HIGHSPEED &&
	    card_type & EXT_CSD_CARD_TYPE_HS_52) {
		hs_max_dtr = MMC_HIGH_52_MAX_DTR;
		avail_type |= EXT_CSD_CARD_TYPE_HS_52;
	}

	if (caps & MMC_CAP_1_8V_DDR &&
	    card_type & EXT_CSD_CARD_TYPE_DDR_1_8V) {
		hs_max_dtr = MMC_HIGH_DDR_MAX_DTR;
		avail_type |= EXT_CSD_CARD_TYPE_DDR_1_8V;
	}

	if (caps & MMC_CAP_1_2V_DDR &&
	    card_type & EXT_CSD_CARD_TYPE_DDR_1_2V) {
		hs_max_dtr = MMC_HIGH_DDR_MAX_DTR;
		avail_type |= EXT_CSD_CARD_TYPE_DDR_1_2V;
	}

	if (caps2 & MMC_CAP2_HS200_1_8V_SDR &&
	    card_type & EXT_CSD_CARD_TYPE_HS200_1_8V) {
		hs200_max_dtr = MMC_HS200_MAX_DTR;
		avail_type |= EXT_CSD_CARD_TYPE_HS200_1_8V;
	}

	if (caps2 & MMC_CAP2_HS200_1_2V_SDR &&
	    card_type & EXT_CSD_CARD_TYPE_HS200_1_2V) {
		hs200_max_dtr = MMC_HS200_MAX_DTR;
		avail_type |= EXT_CSD_CARD_TYPE_HS200_1_2V;
	}

	if (caps2 & MMC_CAP2_HS400_1_8V &&
	    card_type & EXT_CSD_CARD_TYPE_HS400_1_8V) {
		hs200_max_dtr = MMC_HS200_MAX_DTR;
		avail_type |= EXT_CSD_CARD_TYPE_HS400_1_8V;
	}

	if (caps2 & MMC_CAP2_HS400_1_2V &&
	    card_type & EXT_CSD_CARD_TYPE_HS400_1_2V) {
		hs200_max_dtr = MMC_HS200_MAX_DTR;
		avail_type |= EXT_CSD_CARD_TYPE_HS400_1_2V;
	}

	card->ext_csd.hs_max_dtr = hs_max_dtr;
	card->ext_csd.hs200_max_dtr = hs200_max_dtr;
	card->mmc_avail_type = avail_type;
}

static void mmc_manage_enhanced_area(struct mmc_card *card, u8 *ext_csd)
{
	u8 hc_erase_grp_sz, hc_wp_grp_sz;

	/*
	 * Disable these attributes by default
	 */
	card->ext_csd.enhanced_area_offset = -EINVAL;
	card->ext_csd.enhanced_area_size = -EINVAL;

	/*
	 * Enhanced area feature support -- check whether the eMMC
	 * card has the Enhanced area enabled.  If so, export enhanced
	 * area offset and size to user by adding sysfs interface.
	 */
	if ((ext_csd[EXT_CSD_PARTITION_SUPPORT] & 0x2) &&
	    (ext_csd[EXT_CSD_PARTITION_ATTRIBUTE] & 0x1)) {
		if (card->ext_csd.partition_setting_completed) {
			hc_erase_grp_sz =
				ext_csd[EXT_CSD_HC_ERASE_GRP_SIZE];
			hc_wp_grp_sz =
				ext_csd[EXT_CSD_HC_WP_GRP_SIZE];

			/*
			 * calculate the enhanced data area offset, in bytes
			 */
			card->ext_csd.enhanced_area_offset =
				(((unsigned long long)ext_csd[139]) << 24) +
				(((unsigned long long)ext_csd[138]) << 16) +
				(((unsigned long long)ext_csd[137]) << 8) +
				(((unsigned long long)ext_csd[136]));
			if (mmc_card_blockaddr(card))
				card->ext_csd.enhanced_area_offset <<= 9;
			/*
			 * calculate the enhanced data area size, in kilobytes
			 */
			card->ext_csd.enhanced_area_size =
				(ext_csd[142] << 16) + (ext_csd[141] << 8) +
				ext_csd[140];
			card->ext_csd.enhanced_area_size *=
				(size_t)(hc_erase_grp_sz * hc_wp_grp_sz);
			card->ext_csd.enhanced_area_size <<= 9;
		} else {
			pr_warn("%s: defines enhanced area without partition setting complete\n",
				mmc_hostname(card->host));
		}
	}
}

static void mmc_manage_gp_partitions(struct mmc_card *card, u8 *ext_csd)
{
	int idx;
	u8 hc_erase_grp_sz, hc_wp_grp_sz;
	unsigned int part_size;

	/*
	 * General purpose partition feature support --
	 * If ext_csd has the size of general purpose partitions,
	 * set size, part_cfg, partition name in mmc_part.
	 */
	if (ext_csd[EXT_CSD_PARTITION_SUPPORT] &
	    EXT_CSD_PART_SUPPORT_PART_EN) {
		hc_erase_grp_sz =
			ext_csd[EXT_CSD_HC_ERASE_GRP_SIZE];
		hc_wp_grp_sz =
			ext_csd[EXT_CSD_HC_WP_GRP_SIZE];

		for (idx = 0; idx < MMC_NUM_GP_PARTITION; idx++) {
			if (!ext_csd[EXT_CSD_GP_SIZE_MULT + idx * 3] &&
			    !ext_csd[EXT_CSD_GP_SIZE_MULT + idx * 3 + 1] &&
			    !ext_csd[EXT_CSD_GP_SIZE_MULT + idx * 3 + 2])
				continue;
			if (card->ext_csd.partition_setting_completed == 0) {
				pr_warn("%s: has partition size defined without partition complete\n",
					mmc_hostname(card->host));
				break;
			}
			part_size =
				(ext_csd[EXT_CSD_GP_SIZE_MULT + idx * 3 + 2]
				<< 16) +
				(ext_csd[EXT_CSD_GP_SIZE_MULT + idx * 3 + 1]
				<< 8) +
				ext_csd[EXT_CSD_GP_SIZE_MULT + idx * 3];
			part_size *= (size_t)(hc_erase_grp_sz *
				hc_wp_grp_sz);
			mmc_part_add(card, part_size << 19,
				EXT_CSD_PART_CONFIG_ACC_GP0 + idx,
				"gp%d", idx, false,
				MMC_BLK_DATA_AREA_GP);
		}
	}
}

/* Minimum partition switch timeout in milliseconds */
#define MMC_MIN_PART_SWITCH_TIME	300

/*
 * Decode extended CSD.
 */
static int mmc_decode_ext_csd(struct mmc_card *card, u8 *ext_csd)
{
	int err = 0, idx;
	unsigned int part_size;
	struct device_node *np;
	bool broken_hpi = false;

	/* Version is coded in the CSD_STRUCTURE byte in the EXT_CSD register */
	card->ext_csd.raw_ext_csd_structure = ext_csd[EXT_CSD_STRUCTURE];
	if (card->csd.structure == 3) {
		if (card->ext_csd.raw_ext_csd_structure > 2) {
			pr_err("%s: unrecognised EXT_CSD structure "
				"version %d\n", mmc_hostname(card->host),
					card->ext_csd.raw_ext_csd_structure);
			err = -EINVAL;
			goto out;
		}
	}

	np = mmc_of_find_child_device(card->host, 0);
	if (np && of_device_is_compatible(np, "mmc-card"))
		broken_hpi = of_property_read_bool(np, "broken-hpi");
	of_node_put(np);

	/*
	 * The EXT_CSD format is meant to be forward compatible. As long
	 * as CSD_STRUCTURE does not change, all values for EXT_CSD_REV
	 * are authorized, see JEDEC JESD84-B50 section B.8.
	 */
	card->ext_csd.rev = ext_csd[EXT_CSD_REV];

	card->ext_csd.raw_sectors[0] = ext_csd[EXT_CSD_SEC_CNT + 0];
	card->ext_csd.raw_sectors[1] = ext_csd[EXT_CSD_SEC_CNT + 1];
	card->ext_csd.raw_sectors[2] = ext_csd[EXT_CSD_SEC_CNT + 2];
	card->ext_csd.raw_sectors[3] = ext_csd[EXT_CSD_SEC_CNT + 3];
	if (card->ext_csd.rev >= 2) {
		card->ext_csd.sectors =
			ext_csd[EXT_CSD_SEC_CNT + 0] << 0 |
			ext_csd[EXT_CSD_SEC_CNT + 1] << 8 |
			ext_csd[EXT_CSD_SEC_CNT + 2] << 16 |
			ext_csd[EXT_CSD_SEC_CNT + 3] << 24;

		/* Cards with density > 2GiB are sector addressed */
		if (card->ext_csd.sectors > (2u * 1024 * 1024 * 1024) / 512)
			mmc_card_set_blockaddr(card);
	}

	card->ext_csd.raw_card_type = ext_csd[EXT_CSD_CARD_TYPE];
	mmc_select_card_type(card);

	card->ext_csd.raw_s_a_timeout = ext_csd[EXT_CSD_S_A_TIMEOUT];
	card->ext_csd.raw_erase_timeout_mult =
		ext_csd[EXT_CSD_ERASE_TIMEOUT_MULT];
	card->ext_csd.raw_hc_erase_grp_size =
		ext_csd[EXT_CSD_HC_ERASE_GRP_SIZE];
	if (card->ext_csd.rev >= 3) {
		u8 sa_shift = ext_csd[EXT_CSD_S_A_TIMEOUT];
		card->ext_csd.part_config = ext_csd[EXT_CSD_PART_CONFIG];

		/* EXT_CSD value is in units of 10ms, but we store in ms */
		card->ext_csd.part_time = 10 * ext_csd[EXT_CSD_PART_SWITCH_TIME];
		/* Some eMMC set the value too low so set a minimum */
		if (card->ext_csd.part_time &&
		    card->ext_csd.part_time < MMC_MIN_PART_SWITCH_TIME)
			card->ext_csd.part_time = MMC_MIN_PART_SWITCH_TIME;

		/* Sleep / awake timeout in 100ns units */
		if (sa_shift > 0 && sa_shift <= 0x17)
			card->ext_csd.sa_timeout =
					1 << ext_csd[EXT_CSD_S_A_TIMEOUT];
		card->ext_csd.erase_group_def =
			ext_csd[EXT_CSD_ERASE_GROUP_DEF];
		card->ext_csd.hc_erase_timeout = 300 *
			ext_csd[EXT_CSD_ERASE_TIMEOUT_MULT];
		card->ext_csd.hc_erase_size =
			ext_csd[EXT_CSD_HC_ERASE_GRP_SIZE] << 10;

		card->ext_csd.rel_sectors = ext_csd[EXT_CSD_REL_WR_SEC_C];

		/*
		 * There are two boot regions of equal size, defined in
		 * multiples of 128K.
		 */
		if (ext_csd[EXT_CSD_BOOT_MULT] && mmc_boot_partition_access(card->host)) {
			for (idx = 0; idx < MMC_NUM_BOOT_PARTITION; idx++) {
				part_size = ext_csd[EXT_CSD_BOOT_MULT] << 17;
				mmc_part_add(card, part_size,
					EXT_CSD_PART_CONFIG_ACC_BOOT0 + idx,
					"boot%d", idx, true,
					MMC_BLK_DATA_AREA_BOOT);
			}
		}
	}

	card->ext_csd.raw_hc_erase_gap_size =
		ext_csd[EXT_CSD_HC_WP_GRP_SIZE];
	card->ext_csd.raw_sec_trim_mult =
		ext_csd[EXT_CSD_SEC_TRIM_MULT];
	card->ext_csd.raw_sec_erase_mult =
		ext_csd[EXT_CSD_SEC_ERASE_MULT];
	card->ext_csd.raw_sec_feature_support =
		ext_csd[EXT_CSD_SEC_FEATURE_SUPPORT];
	card->ext_csd.raw_trim_mult =
		ext_csd[EXT_CSD_TRIM_MULT];
	card->ext_csd.raw_partition_support = ext_csd[EXT_CSD_PARTITION_SUPPORT];
	card->ext_csd.raw_driver_strength = ext_csd[EXT_CSD_DRIVER_STRENGTH];
	if (card->ext_csd.rev >= 4) {
		if (ext_csd[EXT_CSD_PARTITION_SETTING_COMPLETED] &
		    EXT_CSD_PART_SETTING_COMPLETED)
			card->ext_csd.partition_setting_completed = 1;
		else
			card->ext_csd.partition_setting_completed = 0;

		mmc_manage_enhanced_area(card, ext_csd);

		mmc_manage_gp_partitions(card, ext_csd);

		card->ext_csd.sec_trim_mult =
			ext_csd[EXT_CSD_SEC_TRIM_MULT];
		card->ext_csd.sec_erase_mult =
			ext_csd[EXT_CSD_SEC_ERASE_MULT];
		card->ext_csd.sec_feature_support =
			ext_csd[EXT_CSD_SEC_FEATURE_SUPPORT];
		card->ext_csd.trim_timeout = 300 *
			ext_csd[EXT_CSD_TRIM_MULT];

		/*
		 * Note that the call to mmc_part_add above defaults to read
		 * only. If this default assumption is changed, the call must
		 * take into account the value of boot_locked below.
		 */
		card->ext_csd.boot_ro_lock = ext_csd[EXT_CSD_BOOT_WP];
		card->ext_csd.boot_ro_lockable = true;

		/* Save power class values */
		card->ext_csd.raw_pwr_cl_52_195 =
			ext_csd[EXT_CSD_PWR_CL_52_195];
		card->ext_csd.raw_pwr_cl_26_195 =
			ext_csd[EXT_CSD_PWR_CL_26_195];
		card->ext_csd.raw_pwr_cl_52_360 =
			ext_csd[EXT_CSD_PWR_CL_52_360];
		card->ext_csd.raw_pwr_cl_26_360 =
			ext_csd[EXT_CSD_PWR_CL_26_360];
		card->ext_csd.raw_pwr_cl_200_195 =
			ext_csd[EXT_CSD_PWR_CL_200_195];
		card->ext_csd.raw_pwr_cl_200_360 =
			ext_csd[EXT_CSD_PWR_CL_200_360];
		card->ext_csd.raw_pwr_cl_ddr_52_195 =
			ext_csd[EXT_CSD_PWR_CL_DDR_52_195];
		card->ext_csd.raw_pwr_cl_ddr_52_360 =
			ext_csd[EXT_CSD_PWR_CL_DDR_52_360];
		card->ext_csd.raw_pwr_cl_ddr_200_360 =
			ext_csd[EXT_CSD_PWR_CL_DDR_200_360];
	}

	/* check whether the eMMC card supports HPI */
	if ((ext_csd[EXT_CSD_HPI_FEATURES] & 0x1) &&
		!(card->quirks & MMC_QUIRK_BROKEN_HPI)) {
		card->ext_csd.hpi = 1;
		if (ext_csd[EXT_CSD_HPI_FEATURES] & 0x2)
			card->ext_csd.hpi_cmd = MMC_STOP_TRANSMISSION;
		else
			card->ext_csd.hpi_cmd = MMC_SEND_STATUS;
		/*
		 * Indicate the maximum timeout to close
		 * a command interrupted by HPI
		 */
		card->ext_csd.out_of_int_time =
			ext_csd[EXT_CSD_OUT_OF_INTERRUPT_TIME] * 10;
		pr_info("%s: Out-of-interrupt timeout is %d[ms]\n",
				mmc_hostname(card->host),
				card->ext_csd.out_of_int_time);
	}

	if (card->ext_csd.rev >= 5) {
		/* Adjust production date as per JEDEC JESD84-B451 */
		if (card->cid.year < 2010)
			card->cid.year += 16;

		/* check whether the eMMC card supports BKOPS */
		if ((ext_csd[EXT_CSD_BKOPS_SUPPORT] & 0x1) &&
				card->ext_csd.hpi) {
			card->ext_csd.bkops = 1;
			card->ext_csd.bkops_en = ext_csd[EXT_CSD_BKOPS_EN];
			card->ext_csd.raw_bkops_status =
				ext_csd[EXT_CSD_BKOPS_STATUS];
			if (!card->ext_csd.bkops_en)
				pr_info("%s: BKOPS_EN equals 0x%x\n",
					mmc_hostname(card->host),
					card->ext_csd.bkops_en);
		}

		/* check whether the eMMC card supports HPI */
		if (!broken_hpi && (ext_csd[EXT_CSD_HPI_FEATURES] & 0x1)) {
			card->ext_csd.hpi = 1;
			if (ext_csd[EXT_CSD_HPI_FEATURES] & 0x2)
				card->ext_csd.hpi_cmd =	MMC_STOP_TRANSMISSION;
			else
				card->ext_csd.hpi_cmd = MMC_SEND_STATUS;
			/*
			 * Indicate the maximum timeout to close
			 * a command interrupted by HPI
			 */
			card->ext_csd.out_of_int_time =
				ext_csd[EXT_CSD_OUT_OF_INTERRUPT_TIME] * 10;
		}

		card->ext_csd.rel_param = ext_csd[EXT_CSD_WR_REL_PARAM];
		card->ext_csd.rst_n_function = ext_csd[EXT_CSD_RST_N_FUNCTION];

		/*
		 * Some eMMC vendors violate eMMC 5.0 spec and set
		 * REL_WR_SEC_C register to 0x10 to indicate the
		 * ability of RPMB throughput improvement thus lead
		 * to failure when TZ module write data to RPMB
		 * partition. So check bit[4] of EXT_CSD[166] and
		 * if it is not set then change value of REL_WR_SEC_C
		 * to 0x1 directly ignoring value of EXT_CSD[222].
		 */
		if (!(card->ext_csd.rel_param &
					EXT_CSD_WR_REL_PARAM_EN_RPMB_REL_WR))
			card->ext_csd.rel_sectors = 0x1;

		/*
		 * RPMB regions are defined in multiples of 128K.
		 */
		card->ext_csd.raw_rpmb_size_mult = ext_csd[EXT_CSD_RPMB_MULT];
		if (ext_csd[EXT_CSD_RPMB_MULT] && mmc_host_cmd23(card->host)) {
			mmc_part_add(card, ext_csd[EXT_CSD_RPMB_MULT] << 17,
				EXT_CSD_PART_CONFIG_ACC_RPMB,
				"rpmb", 0, false,
				MMC_BLK_DATA_AREA_RPMB);
		}
	}

	card->ext_csd.raw_erased_mem_count = ext_csd[EXT_CSD_ERASED_MEM_CONT];
	if (ext_csd[EXT_CSD_ERASED_MEM_CONT])
		card->erased_byte = 0xFF;
	else
		card->erased_byte = 0x0;

	/* eMMC v4.5 or later */
	if (card->ext_csd.rev >= 6) {
		card->ext_csd.feature_support |= MMC_DISCARD_FEATURE;

		card->ext_csd.generic_cmd6_time = 10 *
			ext_csd[EXT_CSD_GENERIC_CMD6_TIME];
		card->ext_csd.power_off_longtime = 10 *
			ext_csd[EXT_CSD_POWER_OFF_LONG_TIME];

		card->ext_csd.cache_size =
			ext_csd[EXT_CSD_CACHE_SIZE + 0] << 0 |
			ext_csd[EXT_CSD_CACHE_SIZE + 1] << 8 |
			ext_csd[EXT_CSD_CACHE_SIZE + 2] << 16 |
			ext_csd[EXT_CSD_CACHE_SIZE + 3] << 24;

		if (ext_csd[EXT_CSD_DATA_SECTOR_SIZE] == 1)
			card->ext_csd.data_sector_size = 4096;
		else
			card->ext_csd.data_sector_size = 512;

		if ((ext_csd[EXT_CSD_DATA_TAG_SUPPORT] & 1) &&
		    (ext_csd[EXT_CSD_TAG_UNIT_SIZE] <= 8)) {
			card->ext_csd.data_tag_unit_size =
			((unsigned int) 1 << ext_csd[EXT_CSD_TAG_UNIT_SIZE]) *
			(card->ext_csd.data_sector_size);
		} else {
			card->ext_csd.data_tag_unit_size = 0;
		}

		card->ext_csd.max_packed_writes =
			ext_csd[EXT_CSD_MAX_PACKED_WRITES];
		card->ext_csd.max_packed_reads =
			ext_csd[EXT_CSD_MAX_PACKED_READS];
		card->ext_csd.life_time_est_typ_a = ext_csd[EXT_CSD_LIFE_TIME_EST_TYP_A];
		card->ext_csd.life_time_est_typ_b = ext_csd[EXT_CSD_LIFE_TIME_EST_TYP_B];

	} else {
		card->ext_csd.data_sector_size = 512;
	}

	if (card->ext_csd.rev >= 7) {
		/* Enhance Strobe is supported since v5.1 which rev should be
		 * 8 but some eMMC devices can support it with rev 7. So handle
		 * Enhance Strobe here.
		 */
		card->ext_csd.strobe_support = ext_csd[EXT_CSD_STROBE_SUPPORT];
		card->ext_csd.cmdq_support = ext_csd[EXT_CSD_CMDQ_SUPPORT];
		card->ext_csd.fw_version = ext_csd[EXT_CSD_FIRMWARE_VERSION];
		pr_info("%s: eMMC FW version: 0x%02x\n",
			mmc_hostname(card->host),
			card->ext_csd.fw_version);
		if (card->ext_csd.cmdq_support) {
			/*
			 * Queue Depth = N + 1,
			 * see JEDEC JESD84-B51 section 7.4.19
			 */
			card->ext_csd.cmdq_depth =
				ext_csd[EXT_CSD_CMDQ_DEPTH] + 1;
			pr_info("%s: CMDQ supported: depth: %d\n",
				mmc_hostname(card->host),
				card->ext_csd.cmdq_depth);
		}
		card->ext_csd.barrier_support =
			ext_csd[EXT_CSD_BARRIER_SUPPORT];
		card->ext_csd.cache_flush_policy =
			ext_csd[EXT_CSD_CACHE_FLUSH_POLICY];
		pr_info("%s: cache barrier support %d flush policy %d\n",
				mmc_hostname(card->host),
				card->ext_csd.barrier_support,
				card->ext_csd.cache_flush_policy);
		card->ext_csd.enhanced_rpmb_supported =
			(card->ext_csd.rel_param &
			 EXT_CSD_WR_REL_PARAM_EN_RPMB_REL_WR);
	} else {
		card->ext_csd.cmdq_support = 0;
		card->ext_csd.cmdq_depth = 0;
		card->ext_csd.barrier_support = 0;
		card->ext_csd.cache_flush_policy = 0;
	}

	/* eMMC v5 or later */
	if (card->ext_csd.rev >= 7) {
		memcpy(card->ext_csd.fwrev, &ext_csd[EXT_CSD_FIRMWARE_VERSION],
		       MMC_FIRMWARE_LEN);
		card->ext_csd.ffu_capable =
			(ext_csd[EXT_CSD_SUPPORTED_MODE] & 0x1) &&
			!(ext_csd[EXT_CSD_FW_CONFIG] & 0x1);

		card->ext_csd.pre_eol_info = ext_csd[EXT_CSD_PRE_EOL_INFO];
		card->ext_csd.device_life_time_est_typ_a =
			ext_csd[EXT_CSD_DEVICE_LIFE_TIME_EST_TYP_A];
		card->ext_csd.device_life_time_est_typ_b =
			ext_csd[EXT_CSD_DEVICE_LIFE_TIME_EST_TYP_B];
	}
out:
	return err;
}

static int mmc_read_ext_csd(struct mmc_card *card)
{
	struct mmc_host *host = card->host;
	u8 *ext_csd;
	int err;

	if (!mmc_can_ext_csd(card))
		return 0;

	err = mmc_get_ext_csd(card, &ext_csd);
	if (err) {
		pr_err("%s: %s: mmc_get_ext_csd() fails %d\n",
				mmc_hostname(host), __func__, err);

		/* If the host or the card can't do the switch,
		 * fail more gracefully. */
		if ((err != -EINVAL)
		 && (err != -ENOSYS)
		 && (err != -EFAULT))
			return err;

		/*
		 * High capacity cards should have this "magic" size
		 * stored in their CSD.
		 */
		if (card->csd.capacity == (4096 * 512)) {
			pr_err("%s: unable to read EXT_CSD on a possible high capacity card. Card will be ignored.\n",
				mmc_hostname(card->host));
		} else {
			pr_warn("%s: unable to read EXT_CSD, performance might suffer\n",
				mmc_hostname(card->host));
			err = 0;
		}

		return err;
	}

	err = mmc_decode_ext_csd(card, ext_csd);
	kfree(ext_csd);
	return err;
}

static int mmc_compare_ext_csds(struct mmc_card *card, unsigned bus_width)
{
	u8 *bw_ext_csd;
	int err;

	if (bus_width == MMC_BUS_WIDTH_1)
		return 0;

	err = mmc_get_ext_csd(card, &bw_ext_csd);
	if (err)
		return err;

	/* only compare read only fields */
	err = !((card->ext_csd.raw_partition_support ==
			bw_ext_csd[EXT_CSD_PARTITION_SUPPORT]) &&
		(card->ext_csd.raw_erased_mem_count ==
			bw_ext_csd[EXT_CSD_ERASED_MEM_CONT]) &&
		(card->ext_csd.rev ==
			bw_ext_csd[EXT_CSD_REV]) &&
		(card->ext_csd.raw_ext_csd_structure ==
			bw_ext_csd[EXT_CSD_STRUCTURE]) &&
		(card->ext_csd.raw_card_type ==
			bw_ext_csd[EXT_CSD_CARD_TYPE]) &&
		(card->ext_csd.raw_s_a_timeout ==
			bw_ext_csd[EXT_CSD_S_A_TIMEOUT]) &&
		(card->ext_csd.raw_hc_erase_gap_size ==
			bw_ext_csd[EXT_CSD_HC_WP_GRP_SIZE]) &&
		(card->ext_csd.raw_erase_timeout_mult ==
			bw_ext_csd[EXT_CSD_ERASE_TIMEOUT_MULT]) &&
		(card->ext_csd.raw_hc_erase_grp_size ==
			bw_ext_csd[EXT_CSD_HC_ERASE_GRP_SIZE]) &&
		(card->ext_csd.raw_sec_trim_mult ==
			bw_ext_csd[EXT_CSD_SEC_TRIM_MULT]) &&
		(card->ext_csd.raw_sec_erase_mult ==
			bw_ext_csd[EXT_CSD_SEC_ERASE_MULT]) &&
		(card->ext_csd.raw_sec_feature_support ==
			bw_ext_csd[EXT_CSD_SEC_FEATURE_SUPPORT]) &&
		(card->ext_csd.raw_trim_mult ==
			bw_ext_csd[EXT_CSD_TRIM_MULT]) &&
		(card->ext_csd.raw_sectors[0] ==
			bw_ext_csd[EXT_CSD_SEC_CNT + 0]) &&
		(card->ext_csd.raw_sectors[1] ==
			bw_ext_csd[EXT_CSD_SEC_CNT + 1]) &&
		(card->ext_csd.raw_sectors[2] ==
			bw_ext_csd[EXT_CSD_SEC_CNT + 2]) &&
		(card->ext_csd.raw_sectors[3] ==
			bw_ext_csd[EXT_CSD_SEC_CNT + 3]) &&
		(card->ext_csd.raw_pwr_cl_52_195 ==
			bw_ext_csd[EXT_CSD_PWR_CL_52_195]) &&
		(card->ext_csd.raw_pwr_cl_26_195 ==
			bw_ext_csd[EXT_CSD_PWR_CL_26_195]) &&
		(card->ext_csd.raw_pwr_cl_52_360 ==
			bw_ext_csd[EXT_CSD_PWR_CL_52_360]) &&
		(card->ext_csd.raw_pwr_cl_26_360 ==
			bw_ext_csd[EXT_CSD_PWR_CL_26_360]) &&
		(card->ext_csd.raw_pwr_cl_200_195 ==
			bw_ext_csd[EXT_CSD_PWR_CL_200_195]) &&
		(card->ext_csd.raw_pwr_cl_200_360 ==
			bw_ext_csd[EXT_CSD_PWR_CL_200_360]) &&
		(card->ext_csd.raw_pwr_cl_ddr_52_195 ==
			bw_ext_csd[EXT_CSD_PWR_CL_DDR_52_195]) &&
		(card->ext_csd.raw_pwr_cl_ddr_52_360 ==
			bw_ext_csd[EXT_CSD_PWR_CL_DDR_52_360]) &&
		(card->ext_csd.raw_pwr_cl_ddr_200_360 ==
			bw_ext_csd[EXT_CSD_PWR_CL_DDR_200_360]));

	if (err)
		err = -EINVAL;

	kfree(bw_ext_csd);
	return err;
}

MMC_DEV_ATTR(cid, "%08x%08x%08x%08x\n", card->raw_cid[0], card->raw_cid[1],
	card->raw_cid[2], card->raw_cid[3]);
MMC_DEV_ATTR(csd, "%08x%08x%08x%08x\n", card->raw_csd[0], card->raw_csd[1],
	card->raw_csd[2], card->raw_csd[3]);
MMC_DEV_ATTR(date, "%02d/%04d\n", card->cid.month, card->cid.year);
MMC_DEV_ATTR(erase_size, "%u\n", card->erase_size << 9);
MMC_DEV_ATTR(preferred_erase_size, "%u\n", card->pref_erase << 9);
MMC_DEV_ATTR(ffu_capable, "%d\n", card->ext_csd.ffu_capable);
MMC_DEV_ATTR(hwrev, "0x%x\n", card->cid.hwrev);
MMC_DEV_ATTR(manfid, "0x%06x\n", card->cid.manfid);
MMC_DEV_ATTR(name, "%s\n", card->cid.prod_name);
MMC_DEV_ATTR(oemid, "0x%04x\n", card->cid.oemid);
MMC_DEV_ATTR(prv, "0x%x\n", card->cid.prv);
MMC_DEV_ATTR(rev, "0x%x\n", card->ext_csd.rev);
MMC_DEV_ATTR(pre_eol_info, "%02x\n", card->ext_csd.pre_eol_info);
MMC_DEV_ATTR(life_time, "0x%02x 0x%02x\n",
	card->ext_csd.device_life_time_est_typ_a,
	card->ext_csd.device_life_time_est_typ_b);
MMC_DEV_ATTR(serial, "0x%08x\n", card->cid.serial);
MMC_DEV_ATTR(enhanced_area_offset, "%llu\n",
		card->ext_csd.enhanced_area_offset);
MMC_DEV_ATTR(enhanced_area_size, "%u\n", card->ext_csd.enhanced_area_size);
MMC_DEV_ATTR(life_time_est_typ_a, "%u\n", card->ext_csd.life_time_est_typ_a);
MMC_DEV_ATTR(life_time_est_typ_b, "%u\n", card->ext_csd.life_time_est_typ_b);
MMC_DEV_ATTR(raw_rpmb_size_mult, "%#x\n", card->ext_csd.raw_rpmb_size_mult);
MMC_DEV_ATTR(enhanced_rpmb_supported, "%#x\n",
		card->ext_csd.enhanced_rpmb_supported);
MMC_DEV_ATTR(rel_sectors, "%#x\n", card->ext_csd.rel_sectors);

static ssize_t mmc_fwrev_show(struct device *dev,
			      struct device_attribute *attr,
			      char *buf)
{
	struct mmc_card *card = mmc_dev_to_card(dev);

	if (card->ext_csd.rev < 7) {
		return sprintf(buf, "0x%x\n", card->cid.fwrev);
	} else {
		return sprintf(buf, "0x%*phN\n", MMC_FIRMWARE_LEN,
			       card->ext_csd.fwrev);
	}
}

static DEVICE_ATTR(fwrev, S_IRUGO, mmc_fwrev_show, NULL);

static struct attribute *mmc_std_attrs[] = {
	&dev_attr_cid.attr,
	&dev_attr_csd.attr,
	&dev_attr_date.attr,
	&dev_attr_erase_size.attr,
	&dev_attr_preferred_erase_size.attr,
	&dev_attr_fwrev.attr,
	&dev_attr_ffu_capable.attr,
	&dev_attr_hwrev.attr,
	&dev_attr_manfid.attr,
	&dev_attr_name.attr,
	&dev_attr_oemid.attr,
	&dev_attr_prv.attr,
	&dev_attr_rev.attr,
	&dev_attr_pre_eol_info.attr,
	&dev_attr_life_time.attr,
	&dev_attr_serial.attr,
	&dev_attr_enhanced_area_offset.attr,
	&dev_attr_enhanced_area_size.attr,
	&dev_attr_life_time_est_typ_a.attr,
	&dev_attr_life_time_est_typ_b.attr,
	&dev_attr_raw_rpmb_size_mult.attr,
	&dev_attr_enhanced_rpmb_supported.attr,
	&dev_attr_rel_sectors.attr,
	NULL,
};
ATTRIBUTE_GROUPS(mmc_std);

static struct device_type mmc_type = {
	.groups = mmc_std_groups,
};

/*
 * Select the PowerClass for the current bus width
 * If power class is defined for 4/8 bit bus in the
 * extended CSD register, select it by executing the
 * mmc_switch command.
 */
static int __mmc_select_powerclass(struct mmc_card *card,
				   unsigned int bus_width)
{
	struct mmc_host *host = card->host;
	struct mmc_ext_csd *ext_csd = &card->ext_csd;
	unsigned int pwrclass_val = 0;
	int err = 0;

	switch (1 << host->ios.vdd) {
	case MMC_VDD_165_195:
		if (host->ios.clock <= MMC_HIGH_26_MAX_DTR)
			pwrclass_val = ext_csd->raw_pwr_cl_26_195;
		else if (host->ios.clock <= MMC_HIGH_52_MAX_DTR)
			pwrclass_val = (bus_width <= EXT_CSD_BUS_WIDTH_8) ?
				ext_csd->raw_pwr_cl_52_195 :
				ext_csd->raw_pwr_cl_ddr_52_195;
		else if (host->ios.clock <= MMC_HS200_MAX_DTR)
			pwrclass_val = ext_csd->raw_pwr_cl_200_195;
		break;
	case MMC_VDD_27_28:
	case MMC_VDD_28_29:
	case MMC_VDD_29_30:
	case MMC_VDD_30_31:
	case MMC_VDD_31_32:
	case MMC_VDD_32_33:
	case MMC_VDD_33_34:
	case MMC_VDD_34_35:
	case MMC_VDD_35_36:
		if (host->ios.clock <= MMC_HIGH_26_MAX_DTR)
			pwrclass_val = ext_csd->raw_pwr_cl_26_360;
		else if (host->ios.clock <= MMC_HIGH_52_MAX_DTR)
			pwrclass_val = (bus_width <= EXT_CSD_BUS_WIDTH_8) ?
				ext_csd->raw_pwr_cl_52_360 :
				ext_csd->raw_pwr_cl_ddr_52_360;
		else if (host->ios.clock <= MMC_HS200_MAX_DTR)
			pwrclass_val = (bus_width == EXT_CSD_DDR_BUS_WIDTH_8) ?
				ext_csd->raw_pwr_cl_ddr_200_360 :
				ext_csd->raw_pwr_cl_200_360;
		break;
	default:
		pr_warn("%s: Voltage range not supported for power class\n",
			mmc_hostname(host));
		return -EINVAL;
	}

	if (bus_width & (EXT_CSD_BUS_WIDTH_8 | EXT_CSD_DDR_BUS_WIDTH_8))
		pwrclass_val = (pwrclass_val & EXT_CSD_PWR_CL_8BIT_MASK) >>
				EXT_CSD_PWR_CL_8BIT_SHIFT;
	else
		pwrclass_val = (pwrclass_val & EXT_CSD_PWR_CL_4BIT_MASK) >>
				EXT_CSD_PWR_CL_4BIT_SHIFT;

	/* If the power class is different from the default value */
	if (pwrclass_val > 0) {
		err = mmc_switch(card, EXT_CSD_CMD_SET_NORMAL,
				 EXT_CSD_POWER_CLASS,
				 pwrclass_val,
				 card->ext_csd.generic_cmd6_time);
	}

	return err;
}

static int mmc_select_powerclass(struct mmc_card *card)
{
	struct mmc_host *host = card->host;
	u32 bus_width, ext_csd_bits;
	int err, ddr;

	/* Power class selection is supported for versions >= 4.0 */
	if (!mmc_can_ext_csd(card))
		return 0;

	bus_width = host->ios.bus_width;
	/* Power class values are defined only for 4/8 bit bus */
	if (bus_width == MMC_BUS_WIDTH_1)
		return 0;

	ddr = card->mmc_avail_type & EXT_CSD_CARD_TYPE_DDR_52;
	if (ddr)
		ext_csd_bits = (bus_width == MMC_BUS_WIDTH_8) ?
			EXT_CSD_DDR_BUS_WIDTH_8 : EXT_CSD_DDR_BUS_WIDTH_4;
	else
		ext_csd_bits = (bus_width == MMC_BUS_WIDTH_8) ?
			EXT_CSD_BUS_WIDTH_8 :  EXT_CSD_BUS_WIDTH_4;

	err = __mmc_select_powerclass(card, ext_csd_bits);
	if (err)
		pr_warn("%s: power class selection to bus width %d ddr %d failed\n",
			mmc_hostname(host), 1 << bus_width, ddr);

	return err;
}

/*
 * Set the bus speed for the selected speed mode.
 */
static void mmc_set_bus_speed(struct mmc_card *card)
{
	unsigned int max_dtr = (unsigned int)-1;

	if ((mmc_card_hs200(card) || mmc_card_hs400(card)) &&
	     max_dtr > card->ext_csd.hs200_max_dtr)
		max_dtr = card->ext_csd.hs200_max_dtr;
	else if (mmc_card_hs(card) && max_dtr > card->ext_csd.hs_max_dtr)
		max_dtr = card->ext_csd.hs_max_dtr;
	else if (max_dtr > card->csd.max_dtr)
		max_dtr = card->csd.max_dtr;

	mmc_set_clock(card->host, max_dtr);
}

/*
 * Select the bus width amoung 4-bit and 8-bit(SDR).
 * If the bus width is changed successfully, return the selected width value.
 * Zero is returned instead of error value if the wide width is not supported.
 */
static int mmc_select_bus_width(struct mmc_card *card)
{
	static const unsigned ext_csd_bits[] = {
		EXT_CSD_BUS_WIDTH_8,
		EXT_CSD_BUS_WIDTH_4,
	};
	static const unsigned bus_widths[] = {
		MMC_BUS_WIDTH_8,
		MMC_BUS_WIDTH_4,
	};
	struct mmc_host *host = card->host;
	unsigned idx, bus_width = 0;
	int err = 0;

	if (!mmc_can_ext_csd(card) ||
	    !(host->caps & (MMC_CAP_4_BIT_DATA | MMC_CAP_8_BIT_DATA)))
		return 0;

	idx = (host->caps & MMC_CAP_8_BIT_DATA) ? 0 : 1;

	/*
	 * Unlike SD, MMC cards dont have a configuration register to notify
	 * supported bus width. So bus test command should be run to identify
	 * the supported bus width or compare the ext csd values of current
	 * bus width and ext csd values of 1 bit mode read earlier.
	 */
	for (; idx < ARRAY_SIZE(bus_widths); idx++) {
		/*
		 * Host is capable of 8bit transfer, then switch
		 * the device to work in 8bit transfer mode. If the
		 * mmc switch command returns error then switch to
		 * 4bit transfer mode. On success set the corresponding
		 * bus width on the host.
		 */
		err = mmc_switch(card, EXT_CSD_CMD_SET_NORMAL,
				 EXT_CSD_BUS_WIDTH,
				 ext_csd_bits[idx],
				 card->ext_csd.generic_cmd6_time);
		if (err)
			continue;

		bus_width = bus_widths[idx];
		mmc_set_bus_width(host, bus_width);

		/*
		 * If controller can't handle bus width test,
		 * compare ext_csd previously read in 1 bit mode
		 * against ext_csd at new bus width
		 */
		if (!(host->caps & MMC_CAP_BUS_WIDTH_TEST))
			err = mmc_compare_ext_csds(card, bus_width);
		else
			err = mmc_bus_test(card, bus_width);

		if (!err) {
			err = bus_width;
			break;
		} else {
			pr_warn("%s: switch to bus width %d failed\n",
				mmc_hostname(host), 1 << bus_width);
		}
	}

	return err;
}

/*
 * Switch to the high-speed mode
 */
static int mmc_select_hs(struct mmc_card *card)
{
	int err;

	err = __mmc_switch(card, EXT_CSD_CMD_SET_NORMAL,
			   EXT_CSD_HS_TIMING, EXT_CSD_TIMING_HS,
			   card->ext_csd.generic_cmd6_time,
			   true, false, true);
	if (!err) {
		mmc_set_timing(card->host, MMC_TIMING_MMC_HS);
		err = mmc_switch_status(card, false);
	}

	return err;
}

/*
 * Activate wide bus and DDR if supported.
 */
static int mmc_select_hs_ddr(struct mmc_card *card)
{
	struct mmc_host *host = card->host;
	u32 bus_width, ext_csd_bits;
	int err = 0;

	if (!(card->mmc_avail_type & EXT_CSD_CARD_TYPE_DDR_52))
		return 0;

	bus_width = host->ios.bus_width;
	if (bus_width == MMC_BUS_WIDTH_1)
		return 0;

	ext_csd_bits = (bus_width == MMC_BUS_WIDTH_8) ?
		EXT_CSD_DDR_BUS_WIDTH_8 : EXT_CSD_DDR_BUS_WIDTH_4;

	err = __mmc_switch(card, EXT_CSD_CMD_SET_NORMAL,
			EXT_CSD_BUS_WIDTH,
			ext_csd_bits,
			card->ext_csd.generic_cmd6_time,
			true, false, false);
	if (err) {
		pr_err("%s: switch to bus width %d ddr failed\n",
			mmc_hostname(host), 1 << bus_width);
		return err;
	}

	/*
	 * eMMC cards can support 3.3V to 1.2V i/o (vccq)
	 * signaling.
	 *
	 * EXT_CSD_CARD_TYPE_DDR_1_8V means 3.3V or 1.8V vccq.
	 *
	 * 1.8V vccq at 3.3V core voltage (vcc) is not required
	 * in the JEDEC spec for DDR.
	 *
	 * Even (e)MMC card can support 3.3v to 1.2v vccq, but not all
	 * host controller can support this, like some of the SDHCI
	 * controller which connect to an eMMC device. Some of these
	 * host controller still needs to use 1.8v vccq for supporting
	 * DDR mode.
	 *
	 * So the sequence will be:
	 * if (host and device can both support 1.2v IO)
	 *	use 1.2v IO;
	 * else if (host and device can both support 1.8v IO)
	 *	use 1.8v IO;
	 * so if host and device can only support 3.3v IO, this is the
	 * last choice.
	 *
	 * WARNING: eMMC rules are NOT the same as SD DDR
	 */
	err = -EINVAL;
	if (card->mmc_avail_type & EXT_CSD_CARD_TYPE_DDR_1_2V)
		err = __mmc_set_signal_voltage(host, MMC_SIGNAL_VOLTAGE_120);

	if (err && (card->mmc_avail_type & EXT_CSD_CARD_TYPE_DDR_1_8V))
		err = __mmc_set_signal_voltage(host, MMC_SIGNAL_VOLTAGE_180);

	/* make sure vccq is 3.3v after switching disaster */
	if (err)
		err = __mmc_set_signal_voltage(host, MMC_SIGNAL_VOLTAGE_330);

	if (!err) {
		mmc_set_timing(host, MMC_TIMING_MMC_DDR52);
		err = mmc_switch_status(card, false);
	}

	return err;
}

/* Caller must hold re-tuning */
static int mmc_switch_status(struct mmc_card *card, bool ignore_crc)
{
	u32 status;
	int err;

	err = __mmc_send_status(card, &status, ignore_crc);
	if (err)
		return err;

	return mmc_switch_status_error(card->host, status);
}

static int mmc_select_hs400(struct mmc_card *card)
{
	struct mmc_host *host = card->host;
	bool send_status = true;
	unsigned int max_dtr;
	int err = 0;
	u8 val;

	/*
	 * HS400 mode requires 8-bit bus width
	 */
	if (card->ext_csd.strobe_support) {
		if (!(card->mmc_avail_type & EXT_CSD_CARD_TYPE_HS400 &&
		    host->caps & MMC_CAP_8_BIT_DATA))
			return 0;

		/* For Enhance Strobe flow. For non Enhance Strobe, signal
		 * voltage will not be set.
		 */
		if (card->mmc_avail_type & EXT_CSD_CARD_TYPE_HS200_1_2V)
			err = __mmc_set_signal_voltage(host,
					MMC_SIGNAL_VOLTAGE_120);

		if (err && card->mmc_avail_type & EXT_CSD_CARD_TYPE_HS200_1_8V)
			err = __mmc_set_signal_voltage(host,
					MMC_SIGNAL_VOLTAGE_180);
		if (err)
			return err;
	} else {
		if (!(card->mmc_avail_type & EXT_CSD_CARD_TYPE_HS400 &&
		    host->ios.bus_width == MMC_BUS_WIDTH_8))
			return 0;
	}

	if (host->caps & MMC_CAP_WAIT_WHILE_BUSY)
		send_status = false;

	/* Switch card to HS mode */
	val = EXT_CSD_TIMING_HS;
	err = __mmc_switch(card, EXT_CSD_CMD_SET_NORMAL,
			   EXT_CSD_HS_TIMING, val,
			   card->ext_csd.generic_cmd6_time,
			   true, send_status, true);
	if (err) {
		pr_err("%s: switch to high-speed from hs200 failed, err:%d\n",
			mmc_hostname(host), err);
		return err;
	}

	/* Set host controller to HS timing */
	mmc_set_timing(card->host, MMC_TIMING_MMC_HS);

	/* Reduce frequency to HS frequency */
	max_dtr = card->ext_csd.hs_max_dtr;
	mmc_set_clock(host, max_dtr);

	if (!send_status) {
		err = mmc_switch_status(card, false);
		if (err)
			goto out_err;
	}

	val = EXT_CSD_DDR_BUS_WIDTH_8;
	if (card->ext_csd.strobe_support) {
		err = mmc_select_bus_width(card);
		if (IS_ERR_VALUE(err))
			return err;
		val |= EXT_CSD_BUS_WIDTH_STROBE;
	}

	/* Switch card to DDR */
	err = mmc_switch(card, EXT_CSD_CMD_SET_NORMAL,
			 EXT_CSD_BUS_WIDTH,
			 val,
			 card->ext_csd.generic_cmd6_time);
	if (err) {
		pr_err("%s: switch to bus width for hs400 failed, err:%d\n",
			mmc_hostname(host), err);
		return err;
	}

	/* Switch card to HS400 */
	val = EXT_CSD_TIMING_HS400 |
	      card->drive_strength << EXT_CSD_DRV_STR_SHIFT;
	err = __mmc_switch(card, EXT_CSD_CMD_SET_NORMAL,
			   EXT_CSD_HS_TIMING, val,
			   card->ext_csd.generic_cmd6_time,
			   true, send_status, true);
	if (err) {
		pr_err("%s: switch to hs400 failed, err:%d\n",
			 mmc_hostname(host), err);
		return err;
	}

	/* Set host controller to HS400 timing and frequency */
	mmc_set_timing(host, MMC_TIMING_MMC_HS400);
	mmc_set_bus_speed(card);

	if (card->ext_csd.strobe_support && host->ops->enhanced_strobe) {
		mmc_host_clk_hold(host);
		err = host->ops->enhanced_strobe(host);
		if (!err)
			host->ios.enhanced_strobe = true;
		mmc_host_clk_release(host);
	} else if ((host->caps2 & MMC_CAP2_HS400_POST_TUNING) &&
			host->ops->execute_tuning) {
		mmc_host_clk_hold(host);
		err = host->ops->execute_tuning(host,
				MMC_SEND_TUNING_BLOCK_HS200);
		mmc_host_clk_release(host);

		if (err)
			pr_warn("%s: tuning execution failed\n",
				mmc_hostname(host));
	}

	/*
	 * Sending of CMD13 should be done after the host calibration
	 * for enhanced_strobe or HS400 mode is completed.
	 * Otherwise may see CMD13 timeouts or CRC errors.
	 */
	if (!send_status) {
		err = mmc_switch_status(card, false);
		if (err)
			goto out_err;
	}

	return 0;

out_err:
	pr_err("%s: %s failed, error %d\n", mmc_hostname(card->host),
	       __func__, err);
	return err;
}

int mmc_hs200_to_hs400(struct mmc_card *card)
{
	return mmc_select_hs400(card);
}

int mmc_hs400_to_hs200(struct mmc_card *card)
{
	struct mmc_host *host = card->host;
	bool send_status = true;
	unsigned int max_dtr;
	int err;
	u8 val;

	if (host->caps & MMC_CAP_WAIT_WHILE_BUSY)
		send_status = false;

	/* Switch HS400 to HS DDR */
	val = EXT_CSD_TIMING_HS;
	err = __mmc_switch(card, EXT_CSD_CMD_SET_NORMAL, EXT_CSD_HS_TIMING,
			   val, card->ext_csd.generic_cmd6_time,
			   true, send_status, true);
	if (err)
		goto out_err;

	mmc_set_timing(host, MMC_TIMING_MMC_DDR52);

	/* Reduce frequency to HS */
	max_dtr = card->ext_csd.hs_max_dtr;
	mmc_set_clock(host, max_dtr);

	if (!send_status) {
		err = mmc_switch_status(card, false);
		if (err)
			goto out_err;
	}

	/* Switch HS DDR to HS */
	err = __mmc_switch(card, EXT_CSD_CMD_SET_NORMAL, EXT_CSD_BUS_WIDTH,
			   EXT_CSD_BUS_WIDTH_8, card->ext_csd.generic_cmd6_time,
			   true, send_status, true);
	if (err)
		goto out_err;

	mmc_set_timing(host, MMC_TIMING_MMC_HS);

	if (!send_status) {
		err = mmc_switch_status(card, false);
		if (err)
			goto out_err;
	}

	/* Switch HS to HS200 */
	val = EXT_CSD_TIMING_HS200 |
	      card->drive_strength << EXT_CSD_DRV_STR_SHIFT;
	err = __mmc_switch(card, EXT_CSD_CMD_SET_NORMAL, EXT_CSD_HS_TIMING,
			   val, card->ext_csd.generic_cmd6_time, true,
			   send_status, true);
	if (err)
		goto out_err;

	mmc_set_timing(host, MMC_TIMING_MMC_HS200);

	if (!send_status) {
		err = mmc_switch_status(card, false);
		if (err)
			goto out_err;
	}

	mmc_set_bus_speed(card);

	return 0;

out_err:
	pr_err("%s: %s failed, error %d\n", mmc_hostname(card->host),
	       __func__, err);
	return err;
}

static void mmc_select_driver_type(struct mmc_card *card)
{
	int card_drv_type, drive_strength, drv_type;

	card_drv_type = card->ext_csd.raw_driver_strength |
			mmc_driver_type_mask(0);

	drive_strength = mmc_select_drive_strength(card,
						   card->ext_csd.hs200_max_dtr,
						   card_drv_type, &drv_type);

	card->drive_strength = drive_strength;

	if (drv_type)
		mmc_set_driver_type(card->host, drv_type);
}

/*
 * For device supporting HS200 mode, the following sequence
 * should be done before executing the tuning process.
 * 1. set the desired bus width(4-bit or 8-bit, 1-bit is not supported)
 * 2. switch to HS200 mode
 * 3. set the clock to > 52Mhz and <=200MHz
 */
static int mmc_select_hs200(struct mmc_card *card)
{
	struct mmc_host *host = card->host;
	bool send_status = true;
	unsigned int old_timing, old_signal_voltage;
	int err = -EINVAL;
	u8 val;

	old_signal_voltage = host->ios.signal_voltage;
	if (card->mmc_avail_type & EXT_CSD_CARD_TYPE_HS200_1_2V)
		err = __mmc_set_signal_voltage(host, MMC_SIGNAL_VOLTAGE_120);

	if (err && card->mmc_avail_type & EXT_CSD_CARD_TYPE_HS200_1_8V)
		err = __mmc_set_signal_voltage(host, MMC_SIGNAL_VOLTAGE_180);

	/* If fails try again during next card power cycle */
	if (err)
		return err;

	mmc_select_driver_type(card);

	if (host->caps & MMC_CAP_WAIT_WHILE_BUSY)
		send_status = false;

	/*
	 * Set the bus width(4 or 8) with host's support and
	 * switch to HS200 mode if bus width is set successfully.
	 */
	err = mmc_select_bus_width(card);
	if (!IS_ERR_VALUE(err)) {
		val = EXT_CSD_TIMING_HS200 |
		      card->drive_strength << EXT_CSD_DRV_STR_SHIFT;
		err = __mmc_switch(card, EXT_CSD_CMD_SET_NORMAL,
				   EXT_CSD_HS_TIMING, val,
				   card->ext_csd.generic_cmd6_time,
				   true, send_status, true);
		if (err)
			goto err;
		old_timing = host->ios.timing;
		mmc_set_timing(host, MMC_TIMING_MMC_HS200);
		if (!send_status) {
			/*
			 * Since after switching to hs200, crc errors might
			 * occur for commands send before tuning.
			 * So ignore crc error for cmd13.
			 */
			err = mmc_switch_status(card, true);
			/*
			 * mmc_select_timing() assumes timing has not changed if
			 * it is a switch error.
			 */
			if (err == -EBADMSG)
				mmc_set_timing(host, old_timing);
		}
	}
err:
	if (err) {
		/* fall back to the old signal voltage, if fails report error */
		if (__mmc_set_signal_voltage(host, old_signal_voltage))
			err = -EIO;

		pr_err("%s: %s failed, error %d\n", mmc_hostname(card->host),
		       __func__, err);
	}
	return err;
}

static int mmc_reboot_notify(struct notifier_block *notify_block,
		unsigned long event, void *unused)
{
	struct mmc_card *card = container_of(
			notify_block, struct mmc_card, reboot_notify);

	card->pon_type = (event != SYS_RESTART) ? MMC_LONG_PON : MMC_SHRT_PON;

	return NOTIFY_OK;
}

/*
 * Activate High Speed or HS200 mode if supported.
 */
static int mmc_select_timing(struct mmc_card *card)
{
	int err = 0;

	if (!mmc_can_ext_csd(card))
		goto bus_speed;

	/* For Enhance Strobe HS400 flow */
	if (card->ext_csd.strobe_support &&
	    card->mmc_avail_type & EXT_CSD_CARD_TYPE_HS400 &&
	    card->host->caps & MMC_CAP_8_BIT_DATA)
		err = mmc_select_hs400(card);
	else if (card->mmc_avail_type & EXT_CSD_CARD_TYPE_HS200)
		err = mmc_select_hs200(card);
	else if (card->mmc_avail_type & EXT_CSD_CARD_TYPE_HS)
		err = mmc_select_hs(card);

	if (err && err != -EBADMSG)
		return err;

	if (err) {
		pr_warn("%s: switch to %s failed\n",
			mmc_card_hs(card) ? "high-speed" :
			(mmc_card_hs200(card) ? "hs200" : ""),
			mmc_hostname(card->host));
		err = 0;
	}

bus_speed:
	/*
	 * Set the bus speed to the selected bus timing.
	 * If timing is not selected, backward compatible is the default.
	 */
	mmc_set_bus_speed(card);
	return err;
}

/*
 * Execute tuning sequence to seek the proper bus operating
 * conditions for HS200 and HS400, which sends CMD21 to the device.
 */
static int mmc_hs200_tuning(struct mmc_card *card)
{
	struct mmc_host *host = card->host;

	/*
	 * Timing should be adjusted to the HS400 target
	 * operation frequency for tuning process
	 */
	if (card->mmc_avail_type & EXT_CSD_CARD_TYPE_HS400 &&
	    host->ios.bus_width == MMC_BUS_WIDTH_8)
		mmc_set_timing(host, MMC_TIMING_MMC_HS400);

	return mmc_execute_tuning(card);
}

static int mmc_select_cmdq(struct mmc_card *card)
{
	struct mmc_host *host = card->host;
	int ret = 0;

	if (!host->cmdq_ops) {
		pr_err("%s: host controller doesn't support CMDQ\n",
		       mmc_hostname(host));
		return 0;
	}

	ret = mmc_set_blocklen(card, MMC_CARD_CMDQ_BLK_SIZE);
	if (ret)
		goto out;

	ret = mmc_switch(card, EXT_CSD_CMD_SET_NORMAL, EXT_CSD_CMDQ, 1,
			 card->ext_csd.generic_cmd6_time);
	if (ret)
		goto out;

	mmc_card_set_cmdq(card);
	mmc_host_clk_hold(card->host);
	ret = host->cmdq_ops->enable(card->host);
	if (ret) {
		mmc_host_clk_release(card->host);
		pr_err("%s: failed (%d) enabling CMDQ on host\n",
			mmc_hostname(host), ret);
		mmc_card_clr_cmdq(card);
		ret = mmc_switch(card, EXT_CSD_CMD_SET_NORMAL, EXT_CSD_CMDQ, 0,
				 card->ext_csd.generic_cmd6_time);
		goto out;
	}

	mmc_host_clk_release(card->host);
	pr_info_once("%s: CMDQ enabled on card\n", mmc_hostname(host));
out:
	return ret;
}

static int mmc_select_hs_ddr52(struct mmc_host *host)
{
	int err;

	mmc_select_hs(host->card);
	err = mmc_select_bus_width(host->card);
	if (err < 0) {
		pr_err("%s: %s: select_bus_width failed(%d)\n",
			mmc_hostname(host), __func__, err);
		return err;
	}

	err = mmc_select_hs_ddr(host->card);
	mmc_set_clock(host, MMC_HIGH_52_MAX_DTR);

	return err;
}

/*
 * Scale down from HS400 to HS in order to allow frequency change.
 * This is needed for cards that doesn't support changing frequency in HS400
 */
static int mmc_scale_low(struct mmc_host *host, unsigned long freq)
{
	int err = 0;

	mmc_set_timing(host, MMC_TIMING_LEGACY);
	mmc_set_clock(host, MMC_HIGH_26_MAX_DTR);

	if (host->clk_scaling.lower_bus_speed_mode &
	    MMC_SCALING_LOWER_DDR52_MODE) {
		err = mmc_select_hs_ddr52(host);
		if (err)
			pr_err("%s: %s: failed to switch to DDR52: err: %d\n",
			       mmc_hostname(host), __func__, err);
		else
			return err;
	}

	err = mmc_select_hs(host->card);
	if (err) {
		pr_err("%s: %s: scaling low: failed (%d)\n",
		       mmc_hostname(host), __func__, err);
		return err;
	}

	err = mmc_select_bus_width(host->card);
	if (err < 0) {
		pr_err("%s: %s: select_bus_width failed(%d)\n",
			mmc_hostname(host), __func__, err);
		return err;
	}

	mmc_set_clock(host, freq);

	return 0;
}

/*
 * Scale UP from HS to HS200/H400
 */
static int mmc_scale_high(struct mmc_host *host)
{
	int err = 0;

	if (mmc_card_ddr52(host->card)) {
		mmc_set_timing(host, MMC_TIMING_LEGACY);
		mmc_set_clock(host, MMC_HIGH_26_MAX_DTR);
	}

	if (!host->card->ext_csd.strobe_support) {
		if (!(host->card->mmc_avail_type & EXT_CSD_CARD_TYPE_HS200)) {
			pr_err("%s: %s: card does not support HS200\n",
				mmc_hostname(host), __func__);
			WARN_ON(1);
			return -EPERM;
		}

		err = mmc_select_hs200(host->card);
		if (err) {
			pr_err("%s: %s: selecting HS200 failed (%d)\n",
				mmc_hostname(host), __func__, err);
			return err;
		}

		mmc_set_bus_speed(host->card);

		err = mmc_hs200_tuning(host->card);
		if (err) {
			pr_err("%s: %s: hs200 tuning failed (%d)\n",
				mmc_hostname(host), __func__, err);
			return err;
		}

		if (!(host->card->mmc_avail_type & EXT_CSD_CARD_TYPE_HS400)) {
			pr_debug("%s: card does not support HS400\n",
				mmc_hostname(host));
			return 0;
		}
	}

	err = mmc_select_hs400(host->card);
	if (err) {
		pr_err("%s: %s: select hs400 failed (%d)\n",
			mmc_hostname(host), __func__, err);
		return err;
	}

	return err;
}

static int mmc_set_clock_bus_speed(struct mmc_card *card, unsigned long freq)
{
	int err = 0;

	if (freq == MMC_HS200_MAX_DTR)
		err = mmc_scale_high(card->host);
	else
		err = mmc_scale_low(card->host, freq);

	return err;
}

static inline unsigned long mmc_ddr_freq_accommodation(unsigned long freq)
{
	if (freq == MMC_HIGH_DDR_MAX_DTR)
		return freq;

	return freq/2;
}

/**
 * mmc_change_bus_speed() - Change MMC card bus frequency at runtime
 * @host: pointer to mmc host structure
 * @freq: pointer to desired frequency to be set
 *
 * Change the MMC card bus frequency at runtime after the card is
 * initialized. Callers are expected to make sure of the card's
 * state (DATA/RCV/TRANSFER) before changing the frequency at runtime.
 *
 * If the frequency to change is greater than max. supported by card,
 * *freq is changed to max. supported by card. If it is less than min.
 * supported by host, *freq is changed to min. supported by host.
 * Host is assumed to be calimed while calling this funciton.
 */
static int mmc_change_bus_speed(struct mmc_host *host, unsigned long *freq)
{
	int err = 0;
	struct mmc_card *card;
	unsigned long actual_freq;

	card = host->card;

	if (!card || !freq) {
		err = -EINVAL;
		goto out;
	}
	actual_freq = *freq;

	WARN_ON(!host->claimed);

	/*
	 * For scaling up/down HS400 we'll need special handling,
	 * for other timings we can simply do clock frequency change
	 */
	if (mmc_card_hs400(card) ||
		(!mmc_card_hs200(host->card) && *freq == MMC_HS200_MAX_DTR)) {
		err = mmc_set_clock_bus_speed(card, *freq);
		if (err) {
			pr_err("%s: %s: failed (%d)to set bus and clock speed (freq=%lu)\n",
				mmc_hostname(host), __func__, err, *freq);
			goto out;
		}
	} else if (mmc_card_hs200(host->card)) {
		mmc_set_clock(host, *freq);
		err = mmc_hs200_tuning(host->card);
		if (err) {
			pr_warn("%s: %s: tuning execution failed %d\n",
				mmc_hostname(card->host),
				__func__, err);
			mmc_set_clock(host, host->clk_scaling.curr_freq);
		}
	} else {
		if (mmc_card_ddr52(host->card))
			actual_freq = mmc_ddr_freq_accommodation(*freq);
		mmc_set_clock(host, actual_freq);
	}

out:
	return err;
}

/*
 * Handle the detection and initialisation of a card.
 *
 * In the case of a resume, "oldcard" will contain the card
 * we're trying to reinitialise.
 */
static int mmc_init_card(struct mmc_host *host, u32 ocr,
	struct mmc_card *oldcard)
{
	struct mmc_card *card;
	int err;
	u32 cid[4];
	u32 rocr;

	BUG_ON(!host);
	WARN_ON(!host->claimed);

	/* Set correct bus mode for MMC before attempting init */
	if (!mmc_host_is_spi(host))
		mmc_set_bus_mode(host, MMC_BUSMODE_OPENDRAIN);

	/*
	 * Since we're changing the OCR value, we seem to
	 * need to tell some cards to go back to the idle
	 * state.  We wait 1ms to give cards time to
	 * respond.
	 * mmc_go_idle is needed for eMMC that are asleep
	 */
reinit:
	mmc_go_idle(host);

	/* The extra bit indicates that we support high capacity */
	err = mmc_send_op_cond(host, ocr | (1 << 30), &rocr);
	if (err) {
		pr_err("%s: %s: mmc_send_op_cond() fails %d\n",
				mmc_hostname(host), __func__, err);
		goto err;
	}

	/*
	 * For SPI, enable CRC as appropriate.
	 */
	if (mmc_host_is_spi(host)) {
		err = mmc_spi_set_crc(host, use_spi_crc);
		if (err) {
			pr_err("%s: %s: mmc_spi_set_crc() fails %d\n",
					mmc_hostname(host), __func__, err);
			goto err;
		}
	}

	/*
	 * Fetch CID from card.
	 */
	if (mmc_host_is_spi(host))
		err = mmc_send_cid(host, cid);
	else
		err = mmc_all_send_cid(host, cid);
	if (err) {
		pr_err("%s: %s: mmc_send_cid() fails %d\n",
				mmc_hostname(host), __func__, err);
		goto err;
	}

	if (oldcard) {
		if (memcmp(cid, oldcard->raw_cid, sizeof(cid)) != 0) {
			err = -ENOENT;
			pr_err("%s: %s: CID memcmp failed %d\n",
					mmc_hostname(host), __func__, err);
			goto err;
		}

		card = oldcard;
	} else {
		/*
		 * Allocate card structure.
		 */
		card = mmc_alloc_card(host, &mmc_type);
		if (IS_ERR(card)) {
			err = PTR_ERR(card);
			pr_err("%s: %s: no memory to allocate for card %d\n",
					mmc_hostname(host), __func__, err);
			goto err;
		}

		card->ocr = ocr;
		card->type = MMC_TYPE_MMC;
		card->rca = 1;
		memcpy(card->raw_cid, cid, sizeof(card->raw_cid));
		host->card = card;
		card->reboot_notify.notifier_call = mmc_reboot_notify;
	}

	/*
	 * Call the optional HC's init_card function to handle quirks.
	 */
	if (host->ops->init_card)
		host->ops->init_card(host, card);

	/*
	 * For native busses:  set card RCA and quit open drain mode.
	 */
	if (!mmc_host_is_spi(host)) {
		err = mmc_set_relative_addr(card);
		if (err) {
			pr_err("%s: %s: mmc_set_relative_addr() fails %d\n",
					mmc_hostname(host), __func__, err);
			goto free_card;
		}

		mmc_set_bus_mode(host, MMC_BUSMODE_PUSHPULL);
	}

	if (!oldcard) {
		/*
		 * Fetch CSD from card.
		 */
		err = mmc_send_csd(card, card->raw_csd);
		if (err) {
			pr_err("%s: %s: mmc_send_csd() fails %d\n",
					mmc_hostname(host), __func__, err);
			goto free_card;
		}

		err = mmc_decode_csd(card);
		if (err) {
			pr_err("%s: %s: mmc_decode_csd() fails %d\n",
					mmc_hostname(host), __func__, err);
			goto free_card;
		}
		err = mmc_decode_cid(card);
		if (err) {
			pr_err("%s: %s: mmc_decode_cid() fails %d\n",
					mmc_hostname(host), __func__, err);
			goto free_card;
		}
	}

	/*
	 * handling only for cards supporting DSR and hosts requesting
	 * DSR configuration
	 */
	if (card->csd.dsr_imp && host->dsr_req)
		mmc_set_dsr(host);

	/*
	 * Select card, as all following commands rely on that.
	 */
	if (!mmc_host_is_spi(host)) {
		err = mmc_select_card(card);
		if (err) {
			pr_err("%s: %s: mmc_select_card() fails %d\n",
					mmc_hostname(host), __func__, err);
			goto free_card;
		}
	}

	if (!oldcard) {
		/* Read extended CSD. */
		err = mmc_read_ext_csd(card);
		if (err) {
			pr_err("%s: %s: mmc_read_ext_csd() fails %d\n",
					mmc_hostname(host), __func__, err);
			goto free_card;
		}

		/* If doing byte addressing, check if required to do sector
		 * addressing.  Handle the case of <2GB cards needing sector
		 * addressing.  See section 8.1 JEDEC Standard JED84-A441;
		 * ocr register has bit 30 set for sector addressing.
		 */
		if (!(mmc_card_blockaddr(card)) && (rocr & (1<<30)))
			mmc_card_set_blockaddr(card);

		/* Erase size depends on CSD and Extended CSD */
		mmc_set_erase_size(card);

		if (card->ext_csd.sectors && (rocr & MMC_CARD_SECTOR_ADDR))
			mmc_card_set_blockaddr(card);
	}

	/*
	 * If enhanced_area_en is TRUE, host needs to enable ERASE_GRP_DEF
	 * bit.  This bit will be lost every time after a reset or power off.
	 */
	if (card->ext_csd.partition_setting_completed ||
	    (card->ext_csd.rev >= 3 && (host->caps2 & MMC_CAP2_HC_ERASE_SZ))) {
		err = mmc_switch(card, EXT_CSD_CMD_SET_NORMAL,
				 EXT_CSD_ERASE_GROUP_DEF, 1,
				 card->ext_csd.generic_cmd6_time);

		if (err && err != -EBADMSG) {
			pr_err("%s: %s: mmc_switch() for ERASE_GRP_DEF fails %d\n",
					mmc_hostname(host), __func__, err);
			goto free_card;
		}

		if (err) {
			err = 0;
			/*
			 * Just disable enhanced area off & sz
			 * will try to enable ERASE_GROUP_DEF
			 * during next time reinit
			 */
			card->ext_csd.enhanced_area_offset = -EINVAL;
			card->ext_csd.enhanced_area_size = -EINVAL;
		} else {
			card->ext_csd.erase_group_def = 1;
			/*
			 * enable ERASE_GRP_DEF successfully.
			 * This will affect the erase size, so
			 * here need to reset erase size
			 */
			mmc_set_erase_size(card);
		}
	}

	/*
	 * Ensure eMMC user default partition is enabled
	 */
	if (card->ext_csd.part_config & EXT_CSD_PART_CONFIG_ACC_MASK) {
		card->ext_csd.part_config &= ~EXT_CSD_PART_CONFIG_ACC_MASK;
		err = mmc_switch(card, EXT_CSD_CMD_SET_NORMAL, EXT_CSD_PART_CONFIG,
				 card->ext_csd.part_config,
				 card->ext_csd.part_time);
		if (err && err != -EBADMSG) {
			pr_err("%s: %s: mmc_switch() for PART_CONFIG fails %d\n",
					mmc_hostname(host), __func__, err);
			goto free_card;
		}
		card->part_curr = card->ext_csd.part_config &
				  EXT_CSD_PART_CONFIG_ACC_MASK;
	}

	/*
	 * Enable power_off_notification byte in the ext_csd register
	 */
	if (card->ext_csd.rev >= 6) {
		err = mmc_switch(card, EXT_CSD_CMD_SET_NORMAL,
				 EXT_CSD_POWER_OFF_NOTIFICATION,
				 EXT_CSD_POWER_ON,
				 card->ext_csd.generic_cmd6_time);
		if (err && err != -EBADMSG) {
			pr_err("%s: %s: mmc_switch() for POWER_ON PON fails %d\n",
					mmc_hostname(host), __func__, err);
			goto free_card;
		}

		/*
		 * The err can be -EBADMSG or 0,
		 * so check for success and update the flag
		 */
		if (!err)
			card->ext_csd.power_off_notification = EXT_CSD_POWER_ON;
	}

	/*
	 * Select timing interface
	 */
	err = mmc_select_timing(card);
	if (err) {
		pr_err("%s: %s: mmc_select_timing() fails %d\n",
					mmc_hostname(host), __func__, err);
		goto free_card;
	}

	if (mmc_card_hs200(card)) {
		err = mmc_hs200_tuning(card);
		if (err)
			goto free_card;

		err = mmc_select_hs400(card);
		if (err)
			goto free_card;
	} else if (!mmc_card_hs400(card)) {
		/* Select the desired bus width optionally */
		err = mmc_select_bus_width(card);
		if (!IS_ERR_VALUE(err) && mmc_card_hs(card)) {
			err = mmc_select_hs_ddr(card);
			if (err)
				goto free_card;
		}
	}

	card->clk_scaling_lowest = host->f_min;
	if ((card->mmc_avail_type & EXT_CSD_CARD_TYPE_HS400) ||
			(card->mmc_avail_type & EXT_CSD_CARD_TYPE_HS200))
		card->clk_scaling_highest = card->ext_csd.hs200_max_dtr;
	else if ((card->mmc_avail_type & EXT_CSD_CARD_TYPE_HS) ||
			(card->mmc_avail_type & EXT_CSD_CARD_TYPE_DDR_52))
		card->clk_scaling_highest = card->ext_csd.hs_max_dtr;
	else
		card->clk_scaling_highest = card->csd.max_dtr;

	/*
	 * Choose the power class with selected bus interface
	 */
	mmc_select_powerclass(card);

	/*
	 * Enable HPI feature (if supported)
	 */
	if (card->ext_csd.hpi) {
		err = mmc_switch(card, EXT_CSD_CMD_SET_NORMAL,
				EXT_CSD_HPI_MGMT, 1,
				card->ext_csd.generic_cmd6_time);
		if (err && err != -EBADMSG) {
			pr_err("%s: %s: mmc_switch() for HPI_MGMT fails %d\n",
					mmc_hostname(host), __func__, err);
			goto free_card;
		}
		if (err) {
			pr_warn("%s: Enabling HPI failed\n",
				mmc_hostname(card->host));
			card->ext_csd.hpi_en = 0;
			err = 0;
		} else {
			card->ext_csd.hpi_en = 1;
		}
	}

	/*
	 * If cache size is higher than 0, this indicates
	 * the existence of cache and it can be turned on.
	 * If HPI is not supported then cache shouldn't be enabled.
	 */
	if (card->ext_csd.cache_size > 0) {
		if (card->ext_csd.hpi_en &&
			(!(card->quirks & MMC_QUIRK_CACHE_DISABLE))) {
			err = mmc_switch(card, EXT_CSD_CMD_SET_NORMAL,
					EXT_CSD_CACHE_CTRL, 1,
					card->ext_csd.generic_cmd6_time);
			if (err && err != -EBADMSG) {
				pr_err("%s: %s: fail on CACHE_CTRL ON %d\n",
					mmc_hostname(host), __func__, err);
				goto free_card;
			}

			/*
			 * Only if no error, cache is turned on successfully.
			 */
			if (err) {
				pr_warn("%s: Cache is supported, but failed to turn on (%d)\n",
					mmc_hostname(card->host), err);
				card->ext_csd.cache_ctrl = 0;
				err = 0;
			} else {
				card->ext_csd.cache_ctrl = 1;
			}
			/* enable cache barrier if supported by the device */
			if (card->ext_csd.cache_ctrl &&
					card->ext_csd.barrier_support) {
				err = mmc_switch(card, EXT_CSD_CMD_SET_NORMAL,
					EXT_CSD_BARRIER_CTRL, 1,
					card->ext_csd.generic_cmd6_time);
				if (err && err != -EBADMSG) {
					pr_err("%s: %s: mmc_switch() for BARRIER_CTRL fails %d\n",
						mmc_hostname(host), __func__,
						err);
					goto free_card;
				}
				if (err) {
					pr_warn("%s: Barrier is supported but failed to turn on (%d)\n",
						mmc_hostname(card->host), err);
					card->ext_csd.barrier_en = 0;
					err = 0;
				} else {
					card->ext_csd.barrier_en = 1;
				}
			}
		} else {
			/*
			 * mmc standard doesn't say what is the card default
			 * value for EXT_CSD_CACHE_CTRL.
			 * Hence, cache may be enabled by default by
			 * card vendors.
			 * Thus, it is best to explicitly disable cache in case
			 * we want to avoid cache.
			 */
			err = mmc_switch(card, EXT_CSD_CMD_SET_NORMAL,
					EXT_CSD_CACHE_CTRL, 0,
					card->ext_csd.generic_cmd6_time);
			if (err) {
				pr_err("%s: %s: fail on CACHE_CTRL OFF %d\n",
					mmc_hostname(host), __func__, err);
				goto free_card;
			}
		}
	}

	/*
	 * The mandatory minimum values are defined for packed command.
	 * read: 5, write: 3
	 */
	if (card->ext_csd.max_packed_writes >= 3 &&
	    card->ext_csd.max_packed_reads >= 5 &&
	    host->caps2 & MMC_CAP2_PACKED_CMD) {
		err = mmc_switch(card, EXT_CSD_CMD_SET_NORMAL,
				EXT_CSD_EXP_EVENTS_CTRL,
				EXT_CSD_PACKED_EVENT_EN,
				card->ext_csd.generic_cmd6_time);
		if (err && err != -EBADMSG) {
			pr_err("%s: %s: mmc_switch() for EXP_EVENTS_CTRL fails %d\n",
					mmc_hostname(host), __func__, err);
			goto free_card;
		}
		if (err) {
			pr_warn("%s: Enabling packed event failed\n",
				mmc_hostname(card->host));
			card->ext_csd.packed_event_en = 0;
			err = 0;
		} else {
			card->ext_csd.packed_event_en = 1;
		}

	}

	if (!oldcard) {
		if ((host->caps2 & MMC_CAP2_PACKED_CMD) &&
		    (card->ext_csd.max_packed_writes > 0)) {
			/*
			 * We would like to keep the statistics in an index
			 * that equals the num of packed requests
			 * (1 to max_packed_writes)
			 */
			card->wr_pack_stats.packing_events = kzalloc(
				(card->ext_csd.max_packed_writes + 1) *
				sizeof(*card->wr_pack_stats.packing_events),
				GFP_KERNEL);
			if (!card->wr_pack_stats.packing_events) {
				pr_err("%s: %s: no memory for packing events\n",
						mmc_hostname(host), __func__);
				goto free_card;
			}
		}
	}

	/*
	 * Start auto bkops, if supported.
	 *
	 * Note: This leaves the possibility of having both manual and
	 * auto bkops running in parallel. The runtime implementation
	 * will allow this, but ignore bkops exceptions on the premises
	 * that auto bkops will eventually kick in and the device will
	 * handle bkops without START_BKOPS from the host.
	 */
	if (mmc_card_support_auto_bkops(card)) {
		/*
		 * Ignore the return value of setting auto bkops.
		 * If it failed, will run in backward compatible mode.
		 */
		(void)mmc_set_auto_bkops(card, true);
	}

	if (card->ext_csd.cmdq_support && (card->host->caps2 &
					   MMC_CAP2_CMD_QUEUE)) {
		err = mmc_select_cmdq(card);
		if (err) {
			pr_err("%s: selecting CMDQ mode: failed: %d\n",
					   mmc_hostname(card->host), err);
			card->ext_csd.cmdq_support = 0;
			oldcard = card;
			goto reinit;
		}
	}

	return 0;

free_card:
	if (!oldcard) {
		host->card = NULL;
		mmc_remove_card(card);
	}
err:
	return err;
}

static int mmc_can_sleepawake(struct mmc_host *host)
{
	return host && (host->caps2 & MMC_CAP2_SLEEP_AWAKE) && host->card &&
		(host->card->ext_csd.rev >= 3);
}

static int mmc_sleepawake(struct mmc_host *host, bool sleep)
{
	struct mmc_command cmd = {0};
	struct mmc_card *card = host->card;
	unsigned int timeout_ms;
	int err;

	if (!card) {
		pr_err("%s: %s: invalid card\n", mmc_hostname(host), __func__);
		return -EINVAL;
	}

	timeout_ms = DIV_ROUND_UP(card->ext_csd.sa_timeout, 10000);
	if (card->ext_csd.rev >= 3 &&
		card->part_curr == EXT_CSD_PART_CONFIG_ACC_RPMB) {
		u8 part_config = card->ext_csd.part_config;

		/*
		 * If the last access before suspend is RPMB access, then
		 * switch to default part config so that sleep command CMD5
		 * and deselect CMD7 can be sent to the card.
		 */
		part_config &= ~EXT_CSD_PART_CONFIG_ACC_MASK;
		err = mmc_switch(card, EXT_CSD_CMD_SET_NORMAL,
				 EXT_CSD_PART_CONFIG,
				 part_config,
				 card->ext_csd.part_time);
		if (err) {
			pr_err("%s: %s: failed to switch to default part config %x\n",
				mmc_hostname(host), __func__, part_config);
			return err;
		}
		card->ext_csd.part_config = part_config;
		card->part_curr = card->ext_csd.part_config &
				  EXT_CSD_PART_CONFIG_ACC_MASK;
	}

	/* Re-tuning can't be done once the card is deselected */
	mmc_retune_hold(host);

	if (sleep) {
		err = mmc_deselect_cards(host);
		if (err)
			goto out_release;
	}

	cmd.opcode = MMC_SLEEP_AWAKE;
	cmd.arg = card->rca << 16;
	if (sleep)
		cmd.arg |= 1 << 15;

	/*
	 * If the max_busy_timeout of the host is specified, validate it against
	 * the sleep cmd timeout. A failure means we need to prevent the host
	 * from doing hw busy detection, which is done by converting to a R1
	 * response instead of a R1B.
	 */
	if (host->max_busy_timeout && (timeout_ms > host->max_busy_timeout)) {
		cmd.flags = MMC_RSP_R1 | MMC_CMD_AC;
	} else {
		cmd.flags = MMC_RSP_R1B | MMC_CMD_AC;
		cmd.busy_timeout = timeout_ms;
	}

	err = mmc_wait_for_cmd(host, &cmd, 0);
	if (err)
		goto out_release;

	/*
	 * If the host does not wait while the card signals busy, then we will
	 * will have to wait the sleep/awake timeout.  Note, we cannot use the
	 * SEND_STATUS command to poll the status because that command (and most
	 * others) is invalid while the card sleeps.
	 */
	if (!cmd.busy_timeout || !(host->caps & MMC_CAP_WAIT_WHILE_BUSY))
		mmc_delay(timeout_ms);

	if (!sleep)
		err = mmc_select_card(card);

out_release:
	mmc_retune_release(host);
	return err;
}

static int mmc_can_poweroff_notify(const struct mmc_card *card)
{
	return card &&
		mmc_card_mmc(card) &&
		(card->ext_csd.power_off_notification == EXT_CSD_POWER_ON);
}

static int mmc_poweroff_notify(struct mmc_card *card, unsigned int notify_type)
{
	unsigned int timeout = card->ext_csd.generic_cmd6_time;
	int err;

	/* Use EXT_CSD_POWER_OFF_SHORT as default notification type. */
	if (notify_type == EXT_CSD_POWER_OFF_LONG)
		timeout = card->ext_csd.power_off_longtime;

	err = __mmc_switch(card, EXT_CSD_CMD_SET_NORMAL,
			EXT_CSD_POWER_OFF_NOTIFICATION,
			notify_type, timeout, true, false, false);
	if (err)
		pr_err("%s: Power Off Notification timed out, %u\n",
		       mmc_hostname(card->host), timeout);

	/* Disable the power off notification after the switch operation. */
	card->ext_csd.power_off_notification = EXT_CSD_NO_POWER_NOTIFICATION;

	return err;
}

int mmc_send_pon(struct mmc_card *card)
{
	int err = 0;
	struct mmc_host *host = card->host;

	if (!mmc_can_poweroff_notify(card))
		goto out;

	mmc_get_card(card);
	if (card->pon_type & MMC_LONG_PON)
		err = mmc_poweroff_notify(host->card, EXT_CSD_POWER_OFF_LONG);
	else if (card->pon_type & MMC_SHRT_PON)
		err = mmc_poweroff_notify(host->card, EXT_CSD_POWER_OFF_SHORT);
	if (err)
		pr_warn("%s: error %d sending PON type %u",
			mmc_hostname(host), err, card->pon_type);
	mmc_put_card(card);
out:
	return err;
}

/*
 * Host is being removed. Free up the current card.
 */
static void mmc_remove(struct mmc_host *host)
{
	BUG_ON(!host);
	BUG_ON(!host->card);

	unregister_reboot_notifier(&host->card->reboot_notify);

	mmc_exit_clk_scaling(host);
	mmc_remove_card(host->card);

	mmc_claim_host(host);
	host->card = NULL;
	mmc_release_host(host);
}

/*
 * Card detection - card is alive.
 */
static int mmc_alive(struct mmc_host *host)
{
	return mmc_send_status(host->card, NULL);
}

/*
 * Card detection callback from host.
 */
static void mmc_detect(struct mmc_host *host)
{
	int err;

	BUG_ON(!host);
	BUG_ON(!host->card);

	mmc_get_card(host->card);

	/*
	 * Just check if our card has been removed.
	 */
	err = _mmc_detect_card_removed(host);

	mmc_put_card(host->card);

	if (err) {
		mmc_remove(host);

		mmc_claim_host(host);
		mmc_detach_bus(host);
		mmc_power_off(host);
		mmc_release_host(host);
	}
}

static int mmc_cache_card_ext_csd(struct mmc_host *host)
{
	int err;
	u8 *ext_csd;
	struct mmc_card *card = host->card;

	err = mmc_get_ext_csd(card, &ext_csd);
	if (err || !ext_csd) {
		pr_err("%s: %s: mmc_get_ext_csd failed (%d)\n",
			mmc_hostname(host), __func__, err);
		return err;
	}

	/* only cache read/write fields that the sw changes */
	card->ext_csd.raw_ext_csd_cmdq = ext_csd[EXT_CSD_CMDQ];
	card->ext_csd.raw_ext_csd_cache_ctrl = ext_csd[EXT_CSD_CACHE_CTRL];
	card->ext_csd.raw_ext_csd_bus_width = ext_csd[EXT_CSD_BUS_WIDTH];
	card->ext_csd.raw_ext_csd_hs_timing = ext_csd[EXT_CSD_HS_TIMING];

	kfree(ext_csd);

	return 0;
}

static int mmc_test_awake_ext_csd(struct mmc_host *host)
{
	int err;
	u8 *ext_csd;
	struct mmc_card *card = host->card;

	err = mmc_get_ext_csd(card, &ext_csd);
	if (err || !ext_csd) {
		pr_err("%s: %s: mmc_get_ext_csd failed (%d)\n",
			mmc_hostname(host), __func__, err);
		return err;
	}

	/* only compare read/write fields that the sw changes */
	pr_debug("%s: %s: type(cached:current) cmdq(%d:%d) cache_ctrl(%d:%d) bus_width (%d:%d) timing(%d:%d)\n",
		mmc_hostname(host), __func__,
		card->ext_csd.raw_ext_csd_cmdq,
		ext_csd[EXT_CSD_CMDQ],
		card->ext_csd.raw_ext_csd_cache_ctrl,
		ext_csd[EXT_CSD_CACHE_CTRL],
		card->ext_csd.raw_ext_csd_bus_width,
		ext_csd[EXT_CSD_BUS_WIDTH],
		card->ext_csd.raw_ext_csd_hs_timing,
		ext_csd[EXT_CSD_HS_TIMING]);

	err = !((card->ext_csd.raw_ext_csd_cmdq ==
			ext_csd[EXT_CSD_CMDQ]) &&
		(card->ext_csd.raw_ext_csd_cache_ctrl ==
			ext_csd[EXT_CSD_CACHE_CTRL]) &&
		(card->ext_csd.raw_ext_csd_bus_width ==
			ext_csd[EXT_CSD_BUS_WIDTH]) &&
		(card->ext_csd.raw_ext_csd_hs_timing ==
			ext_csd[EXT_CSD_HS_TIMING]));

	kfree(ext_csd);

	return err;
}

static int _mmc_suspend(struct mmc_host *host, bool is_suspend)
{
	int err = 0, ret;

	BUG_ON(!host);
	BUG_ON(!host->card);

	err = mmc_suspend_clk_scaling(host);
	if (err) {
		pr_err("%s: %s: fail to suspend clock scaling (%d)\n",
			mmc_hostname(host), __func__, err);
		if (host->card->cmdq_init)
			wake_up(&host->cmdq_ctx.wait);
		return err;
	}

	mmc_claim_host(host);

	if (mmc_card_suspended(host->card))
		goto out;

	if (host->card->cmdq_init) {
		BUG_ON(host->cmdq_ctx.active_reqs);

		err = mmc_cmdq_halt(host, true);
		if (err) {
			pr_err("%s: halt: failed: %d\n", __func__, err);
			goto out;
		}
		mmc_host_clk_hold(host);
		host->cmdq_ops->disable(host, true);
		mmc_host_clk_release(host);
	}

	if (mmc_card_doing_bkops(host->card)) {
		err = mmc_stop_bkops(host->card);
		if (err)
			goto out_err;
	}

	err = mmc_flush_cache(host->card);
	if (err)
		goto out_err;

	if (mmc_can_sleepawake(host)) {
		/*
		 * For caching host->ios to cached_ios we need to
		 * make sure that clocks are not gated otherwise
		 * cached_ios->clock will be 0.
		 */
		mmc_host_clk_hold(host);
		memcpy(&host->cached_ios, &host->ios, sizeof(host->cached_ios));
		mmc_cache_card_ext_csd(host);
		err = mmc_sleepawake(host, true);
		mmc_host_clk_release(host);
	} else if (!mmc_host_is_spi(host)) {
		err = mmc_deselect_cards(host);
	}

	if (err)
		goto out_err;
	mmc_power_off(host);
	mmc_card_set_suspended(host->card);

	goto out;

out_err:
	/*
	 * In case of err let's put controller back in cmdq mode and unhalt
	 * the controller.
	 * We expect cmdq_enable and unhalt won't return any error
	 * since it is anyway enabling few registers.
	 */
	if (host->card->cmdq_init) {
		mmc_host_clk_hold(host);
		ret = host->cmdq_ops->enable(host);
		if (ret)
			pr_err("%s: %s: enabling CMDQ mode failed (%d)\n",
				mmc_hostname(host), __func__, ret);
		mmc_host_clk_release(host);
		mmc_cmdq_halt(host, false);
	}

out:
	/* Kick CMDQ thread to process any requests came in while suspending */
	if (host->card->cmdq_init)
		wake_up(&host->cmdq_ctx.wait);

	mmc_release_host(host);
	if (err)
		mmc_resume_clk_scaling(host);
	return err;
}

static int mmc_partial_init(struct mmc_host *host)
{
	int err = 0;
	struct mmc_card *card = host->card;

	pr_debug("%s: %s: starting partial init\n",
		mmc_hostname(host), __func__);

	mmc_set_bus_width(host, host->cached_ios.bus_width);
	mmc_set_timing(host, host->cached_ios.timing);
	mmc_set_clock(host, host->cached_ios.clock);
	mmc_set_bus_mode(host, host->cached_ios.bus_mode);

	mmc_host_clk_hold(host);

	if (mmc_card_hs400(card)) {
		if (card->ext_csd.strobe_support && host->ops->enhanced_strobe)
			err = host->ops->enhanced_strobe(host);
		else if (host->ops->execute_tuning)
			err = host->ops->execute_tuning(host,
				MMC_SEND_TUNING_BLOCK_HS200);
	} else if (mmc_card_hs200(card) && host->ops->execute_tuning) {
		err = host->ops->execute_tuning(host,
			MMC_SEND_TUNING_BLOCK_HS200);
		if (err)
			pr_warn("%s: %s: tuning execution failed (%d)\n",
				mmc_hostname(host), __func__, err);
	}

	/*
	 * The ext_csd is read to make sure the card did not went through
	 * Power-failure during sleep period.
	 * A subset of the W/E_P, W/C_P register will be tested. In case
	 * these registers values are different from the values that were
	 * cached during suspend, we will conclude that a Power-failure occurred
	 * and will do full initialization sequence.
	 * In addition, full init sequence also transfer ext_csd before moving
	 * to CMDQ mode which has a side affect of configuring SDHCI registers
	 * which needed to be done before moving to CMDQ mode. The same
	 * registers need to be configured for partial init.
	 */
	err = mmc_test_awake_ext_csd(host);
	if (err) {
		pr_debug("%s: %s: fail on ext_csd read (%d)\n",
			mmc_hostname(host), __func__, err);
		goto out;
	}
	pr_debug("%s: %s: reading and comparing ext_csd successful\n",
		mmc_hostname(host), __func__);

	if (card->ext_csd.cmdq_support && (card->host->caps2 &
					   MMC_CAP2_CMD_QUEUE)) {
		err = mmc_select_cmdq(card);
		if (err) {
			pr_warn("%s: %s: enabling CMDQ mode failed (%d)\n",
					mmc_hostname(card->host),
					__func__, err);
		}
	}
out:
	mmc_host_clk_release(host);

	pr_debug("%s: %s: done partial init (%d)\n",
		mmc_hostname(host), __func__, err);

	return err;
}

/*
 * Suspend callback
 */
static int mmc_suspend(struct mmc_host *host)
{
	int err;
	ktime_t start = ktime_get();

	MMC_TRACE(host, "%s: Enter\n", __func__);
	err = _mmc_suspend(host, true);
	if (!err) {
		pm_runtime_disable(&host->card->dev);
		pm_runtime_set_suspended(&host->card->dev);
	}

	trace_mmc_suspend(mmc_hostname(host), err,
			ktime_to_us(ktime_sub(ktime_get(), start)));
	MMC_TRACE(host, "%s: Exit err: %d\n", __func__, err);
	return err;
}

/*
 * This function tries to determine if the same card is still present
 * and, if so, restore all state to it.
 */
static int _mmc_resume(struct mmc_host *host)
{
	int err = -ENOSYS;
	int retries;

	BUG_ON(!host);
	BUG_ON(!host->card);

	mmc_claim_host(host);

	if (!mmc_card_suspended(host->card)) {
		mmc_release_host(host);
		goto out;
	}

	mmc_power_up(host, host->card->ocr);
	retries = 3;
	while (retries) {
		if (mmc_can_sleepawake(host)) {
			err = mmc_sleepawake(host, false);
			if (!err)
				err = mmc_partial_init(host);
			if (err)
				pr_err("%s: %s: awake failed (%d), fallback to full init\n",
					mmc_hostname(host), __func__, err);
		}

		if (err)
			err = mmc_init_card(host, host->card->ocr, host->card);

		if (err) {
			pr_err("%s: MMC card re-init failed rc = %d (retries = %d)\n",
			       mmc_hostname(host), err, retries);
			retries--;
			mmc_power_off(host);
			usleep_range(5000, 5500);
			mmc_power_up(host, host->card->ocr);
			mmc_select_voltage(host, host->card->ocr);
			continue;
		}
		break;
	}
	if (!err && mmc_card_cmdq(host->card)) {
		err = mmc_cmdq_halt(host, false);
		if (err)
			pr_err("%s: un-halt: failed: %d\n", __func__, err);
	}
	mmc_card_clr_suspended(host->card);

	mmc_release_host(host);

	err = mmc_resume_clk_scaling(host);
	if (err)
		pr_err("%s: %s: fail to resume clock scaling (%d)\n",
			mmc_hostname(host), __func__, err);

out:
	return err;
}

/*
 * Callback for resume.
 */
static int mmc_resume(struct mmc_host *host)
{
	int err = 0;
	ktime_t start = ktime_get();

	MMC_TRACE(host, "%s: Enter\n", __func__);
	if (!(host->caps & MMC_CAP_RUNTIME_RESUME)) {
		err = _mmc_resume(host);
		pm_runtime_set_active(&host->card->dev);
		pm_runtime_mark_last_busy(&host->card->dev);
	}
	pm_runtime_enable(&host->card->dev);

	trace_mmc_resume(mmc_hostname(host), err,
			ktime_to_us(ktime_sub(ktime_get(), start)));
	MMC_TRACE(host, "%s: Exit err: %d\n", __func__, err);
	return err;
}

#define MAX_DEFER_SUSPEND_COUNTER 20
static bool mmc_process_bkops(struct mmc_host *host)
{
	int err = 0;
	bool is_running = false;
	u32 status;

	mmc_claim_host(host);
	if (mmc_card_cmdq(host->card)) {
		BUG_ON(host->cmdq_ctx.active_reqs);

		err = mmc_cmdq_halt(host, true);
		if (err) {
			pr_err("%s: halt: failed: %d\n", __func__, err);
			goto unhalt;
		}
	}

	if (mmc_card_doing_bkops(host->card)) {
		/* check that manual bkops finished */
		err = mmc_send_status(host->card, &status);
		if (err) {
			pr_err("%s: Get card status fail\n", __func__);
			goto unhalt;
		}
		if (R1_CURRENT_STATE(status) != R1_STATE_PRG) {
			mmc_card_clr_doing_bkops(host->card);
			goto unhalt;
		}
	} else {
		mmc_check_bkops(host->card);
	}

	if (host->card->bkops.needs_bkops &&
			!mmc_card_support_auto_bkops(host->card))
		mmc_start_manual_bkops(host->card);

unhalt:
	if (mmc_card_cmdq(host->card)) {
		err = mmc_cmdq_halt(host, false);
		if (err)
			pr_err("%s: unhalt: failed: %d\n", __func__, err);
	}
	mmc_release_host(host);

	if (host->card->bkops.needs_bkops ||
			mmc_card_doing_bkops(host->card)) {
		if (host->card->bkops.retry_counter++ <
				MAX_DEFER_SUSPEND_COUNTER) {
			host->card->bkops.needs_check = true;
			is_running = true;
		} else {
			host->card->bkops.retry_counter = 0;
		}
	}
	return is_running;
}

/*
 * Callback for runtime_suspend.
 */
static int mmc_runtime_suspend(struct mmc_host *host)
{
	int err;
	ktime_t start = ktime_get();

	if (!(host->caps & MMC_CAP_AGGRESSIVE_PM))
		return 0;

	if (mmc_process_bkops(host)) {
		pm_runtime_mark_last_busy(&host->card->dev);
		pr_debug("%s: defered, need bkops\n", __func__);
		return -EBUSY;
	}

	MMC_TRACE(host, "%s\n", __func__);
	err = _mmc_suspend(host, true);
	if (err)
		pr_err("%s: error %d doing aggressive suspend\n",
			mmc_hostname(host), err);

	trace_mmc_runtime_suspend(mmc_hostname(host), err,
			ktime_to_us(ktime_sub(ktime_get(), start)));
	return err;
}

/*
 * Callback for runtime_resume.
 */
static int mmc_runtime_resume(struct mmc_host *host)
{
	int err;
	ktime_t start = ktime_get();

	if (!(host->caps & (MMC_CAP_AGGRESSIVE_PM | MMC_CAP_RUNTIME_RESUME)))
		return 0;

	MMC_TRACE(host, "%s\n", __func__);
	err = _mmc_resume(host);
	if (err)
		pr_err("%s: error %d doing aggressive resume\n",
			mmc_hostname(host), err);

	trace_mmc_runtime_resume(mmc_hostname(host), err,
			ktime_to_us(ktime_sub(ktime_get(), start)));

	return err;
}

int mmc_can_reset(struct mmc_card *card)
{
	u8 rst_n_function;

	rst_n_function = card->ext_csd.rst_n_function;
	if ((rst_n_function & EXT_CSD_RST_N_EN_MASK) != EXT_CSD_RST_N_ENABLED)
		return 0;
	return 1;
}
EXPORT_SYMBOL(mmc_can_reset);

static int mmc_reset(struct mmc_host *host)
{
	struct mmc_card *card = host->card;
	int ret;

<<<<<<< HEAD
	/*
	 * In the case of recovery, we can't expect flushing the cache to work
	 * always, but we have a go and ignore errors.
	 */
	mmc_flush_cache(host->card);

=======
>>>>>>> 9415f723
	if ((host->caps & MMC_CAP_HW_RESET) && host->ops->hw_reset &&
	     mmc_can_reset(card)) {
		/* If the card accept RST_n signal, send it. */
		mmc_set_clock(host, host->f_init);
		host->ops->hw_reset(host);
		/* Set initial state and call mmc_set_ios */
		mmc_set_initial_state(host);
	} else {
		/* Do a brute force power cycle */
		mmc_power_cycle(host, card->ocr);
	}

	/* Suspend clk scaling to avoid switching frequencies intermittently */

	ret = mmc_suspend_clk_scaling(host);
	if (ret) {
		pr_err("%s: %s: fail to suspend clock scaling (%d)\n",
			mmc_hostname(host), __func__, ret);
		return ret;
	}

	ret = mmc_init_card(host, host->card->ocr, host->card);
	if (ret) {
		pr_err("%s: %s: mmc_init_card failed (%d)\n",
			mmc_hostname(host), __func__, ret);
		return ret;
	}

	ret = mmc_resume_clk_scaling(host);
	if (ret)
		pr_err("%s: %s: fail to resume clock scaling (%d)\n",
			mmc_hostname(host), __func__, ret);

	return ret;
}

static int mmc_shutdown(struct mmc_host *host)
{
	struct mmc_card *card = host->card;

	/*
	 * Exit clock scaling so that it doesn't kick in after
	 * power off notification is sent
	 */
	if (host->caps2 & MMC_CAP2_CLK_SCALE)
		mmc_exit_clk_scaling(card->host);
	/* send power off notification */
	if (mmc_card_mmc(card))
		mmc_send_pon(card);
	return 0;
}

static int mmc_pre_hibernate(struct mmc_host *host)
{
	int ret = 0;

	mmc_get_card(host->card);
	host->cached_caps2 = host->caps2;

	/*
	 * Increase usage_count of card and host device till
	 * hibernation is over. This will ensure they will not runtime suspend.
	 */
	pm_runtime_get_noresume(mmc_dev(host));
	pm_runtime_get_noresume(&host->card->dev);

	if (!mmc_can_scale_clk(host))
		goto out;
	/*
	 * Suspend clock scaling and mask host capability so that
	 * we will run in max frequency during:
	 *	1. Hibernation preparation and image creation
	 *	2. After finding hibernation image during reboot
	 *	3. Once hibernation image is loaded and till hibernation
	 *	restore is complete.
	 */
	if (host->clk_scaling.enable)
		mmc_suspend_clk_scaling(host);
	host->caps2 &= ~MMC_CAP2_CLK_SCALE;
	host->clk_scaling.state = MMC_LOAD_HIGH;
	ret = mmc_clk_update_freq(host, host->card->clk_scaling_highest,
				host->clk_scaling.state);
	if (ret)
		pr_err("%s: %s: Setting clk frequency to max failed: %d\n",
				mmc_hostname(host), __func__, ret);
out:
	mmc_host_clk_hold(host);
	mmc_put_card(host->card);
	return ret;
}

static int mmc_post_hibernate(struct mmc_host *host)
{
	int ret = 0;

	mmc_get_card(host->card);
	if (!(host->cached_caps2 & MMC_CAP2_CLK_SCALE))
		goto enable_pm;
	/* Enable the clock scaling and set the host capability */
	host->caps2 |= MMC_CAP2_CLK_SCALE;
	if (!host->clk_scaling.enable)
		ret = mmc_resume_clk_scaling(host);
	if (ret)
		pr_err("%s: %s: Resuming clk scaling failed: %d\n",
				mmc_hostname(host), __func__, ret);
enable_pm:
	/*
	 * Reduce usage count of card and host device so that they may
	 * runtime suspend.
	 */
	pm_runtime_put_noidle(&host->card->dev);
	pm_runtime_put_noidle(mmc_dev(host));

	mmc_host_clk_release(host);

	mmc_put_card(host->card);
	return ret;
}

static const struct mmc_bus_ops mmc_ops = {
	.remove = mmc_remove,
	.detect = mmc_detect,
	.suspend = mmc_suspend,
	.resume = mmc_resume,
	.runtime_suspend = mmc_runtime_suspend,
	.runtime_resume = mmc_runtime_resume,
	.alive = mmc_alive,
	.change_bus_speed = mmc_change_bus_speed,
	.reset = mmc_reset,
	.shutdown = mmc_shutdown,
	.pre_hibernate = mmc_pre_hibernate,
	.post_hibernate = mmc_post_hibernate
};

/*
 * Starting point for MMC card init.
 */
int mmc_attach_mmc(struct mmc_host *host)
{
	int err;
	u32 ocr, rocr;

	BUG_ON(!host);
	WARN_ON(!host->claimed);

	/* Set correct bus mode for MMC before attempting attach */
	if (!mmc_host_is_spi(host))
		mmc_set_bus_mode(host, MMC_BUSMODE_OPENDRAIN);

	err = mmc_send_op_cond(host, 0, &ocr);
	if (err)
		return err;

	mmc_attach_bus(host, &mmc_ops);
	if (host->ocr_avail_mmc)
		host->ocr_avail = host->ocr_avail_mmc;

	/*
	 * We need to get OCR a different way for SPI.
	 */
	if (mmc_host_is_spi(host)) {
		err = mmc_spi_read_ocr(host, 1, &ocr);
		if (err)
			goto err;
	}

	rocr = mmc_select_voltage(host, ocr);

	/*
	 * Can we support the voltage of the card?
	 */
	if (!rocr) {
		err = -EINVAL;
		goto err;
	}

	/*
	 * Detect and init the card.
	 */
	err = mmc_init_card(host, rocr, NULL);
	if (err)
		goto err;

	mmc_release_host(host);
	err = mmc_add_card(host->card);
	if (err)
		goto remove_card;

	mmc_claim_host(host);
	err = mmc_init_clk_scaling(host);
	if (err) {
		mmc_release_host(host);
		goto remove_card;
	}

	register_reboot_notifier(&host->card->reboot_notify);

	return 0;

remove_card:
	mmc_remove_card(host->card);
	mmc_claim_host(host);
	host->card = NULL;
err:
	mmc_detach_bus(host);

	pr_err("%s: error %d whilst initialising MMC card\n",
		mmc_hostname(host), err);

	return err;
}<|MERGE_RESOLUTION|>--- conflicted
+++ resolved
@@ -21,10 +21,7 @@
 #include <linux/mmc/mmc.h>
 #include <linux/reboot.h>
 #include <trace/events/mmc.h>
-<<<<<<< HEAD
 #include <linux/mmc/ffu.h>
-=======
->>>>>>> 9415f723
 
 #include "core.h"
 #include "host.h"
@@ -2920,15 +2917,12 @@
 	struct mmc_card *card = host->card;
 	int ret;
 
-<<<<<<< HEAD
 	/*
 	 * In the case of recovery, we can't expect flushing the cache to work
 	 * always, but we have a go and ignore errors.
 	 */
 	mmc_flush_cache(host->card);
 
-=======
->>>>>>> 9415f723
 	if ((host->caps & MMC_CAP_HW_RESET) && host->ops->hw_reset &&
 	     mmc_can_reset(card)) {
 		/* If the card accept RST_n signal, send it. */
