--- conflicted
+++ resolved
@@ -4570,12 +4570,9 @@
 
 		spin_lock_irqsave(&host->lock, flags);
 		host->rescan_disable = 0;
-<<<<<<< HEAD
-=======
 		if (mmc_card_is_removable(host))
 			present = !!mmc_gpio_get_cd(host);
 
->>>>>>> 11ee621a
 		if (mmc_bus_manual_resume(host) &&
 				!host->ignore_bus_resume_flags) {
 			spin_unlock_irqrestore(&host->lock, flags);
