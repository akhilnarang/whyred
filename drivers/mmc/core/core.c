--- conflicted
+++ resolved
@@ -1345,235 +1345,6 @@
 				mmc_hostname(card->host), __func__);
 		return -EPERM;
 	}
-
-	if (enable) {
-		if (mmc_card_doing_auto_bkops(card))
-			goto out;
-		bkops_en = card->ext_csd.bkops_en | EXT_CSD_BKOPS_AUTO_EN;
-	} else {
-		if (!mmc_card_doing_auto_bkops(card))
-			goto out;
-		bkops_en = card->ext_csd.bkops_en & ~EXT_CSD_BKOPS_AUTO_EN;
-	}
-
-	ret = mmc_switch(card, EXT_CSD_CMD_SET_NORMAL, EXT_CSD_BKOPS_EN,
-			bkops_en, 0);
-	if (ret) {
-		pr_err("%s: %s: error in setting auto bkops to %d (%d)\n",
-			mmc_hostname(card->host), __func__, enable, ret);
-	} else {
-		if (enable) {
-			mmc_card_set_auto_bkops(card);
-			mmc_update_bkops_auto_on(&card->bkops.stats);
-		} else {
-			mmc_card_clr_auto_bkops(card);
-			mmc_update_bkops_auto_off(&card->bkops.stats);
-		}
-<<<<<<< HEAD
-#ifdef CONFIG_MMC_PERF_PROFILING
-		if (host->perf_enable)
-			host->perf.start = ktime_get();
-#endif
-	}
-	mmc_host_clk_hold(host);
-	led_trigger_event(host->led, LED_FULL);
-
-	if (mmc_is_data_request(mrq)) {
-		mmc_deferred_scaling(host);
-		mmc_clk_scaling_start_busy(host, true);
-	}
-
-	__mmc_start_request(host, mrq);
-
-	return 0;
-=======
-		card->ext_csd.bkops_en = bkops_en;
-		pr_debug("%s: %s: bkops state %x\n",
-				mmc_hostname(card->host), __func__, bkops_en);
-	}
-out:
-	return ret;
->>>>>>> 9415f723
-}
-EXPORT_SYMBOL(mmc_set_auto_bkops);
-
-static int mmc_cmdq_check_retune(struct mmc_host *host)
-{
-	bool cmdq_mode;
-	int err = 0;
-
-	if (!host->need_retune || host->doing_retune || !host->card ||
-			mmc_card_hs400es(host->card) ||
-			(host->ios.clock <= MMC_HIGH_DDR_MAX_DTR))
-		return 0;
-
-	cmdq_mode = mmc_card_cmdq(host->card);
-	if (cmdq_mode) {
-		err = mmc_cmdq_halt(host, true);
-		if (err) {
-			pr_err("%s: %s: failed halting queue (%d)\n",
-				mmc_hostname(host), __func__, err);
-			host->cmdq_ops->dumpstate(host);
-			goto halt_failed;
-		}
-	}
-
-	mmc_retune_hold(host);
-	err = mmc_retune(host);
-	mmc_retune_release(host);
-
-	if (cmdq_mode) {
-		if (mmc_cmdq_halt(host, false)) {
-			pr_err("%s: %s: cmdq unhalt failed\n",
-			mmc_hostname(host), __func__);
-			host->cmdq_ops->dumpstate(host);
-		}
-	}
-
-halt_failed:
-	pr_debug("%s: %s: Retuning done err: %d\n",
-				mmc_hostname(host), __func__, err);
-
-	return err;
-}
-
-static int mmc_start_cmdq_request(struct mmc_host *host,
-				   struct mmc_request *mrq)
-{
-	int ret = 0;
-
-	if (mrq->data) {
-		pr_debug("%s:     blksz %d blocks %d flags %08x tsac %lu ms nsac %d\n",
-			mmc_hostname(host), mrq->data->blksz,
-			mrq->data->blocks, mrq->data->flags,
-			mrq->data->timeout_ns / NSEC_PER_MSEC,
-			mrq->data->timeout_clks);
-
-		BUG_ON(mrq->data->blksz > host->max_blk_size);
-		BUG_ON(mrq->data->blocks > host->max_blk_count);
-		BUG_ON(mrq->data->blocks * mrq->data->blksz >
-			host->max_req_size);
-		mrq->data->error = 0;
-		mrq->data->mrq = mrq;
-	}
-
-	if (mrq->cmd) {
-		mrq->cmd->error = 0;
-		mrq->cmd->mrq = mrq;
-	}
-
-	mmc_host_clk_hold(host);
-	mmc_cmdq_check_retune(host);
-	if (likely(host->cmdq_ops->request)) {
-		ret = host->cmdq_ops->request(host, mrq);
-	} else {
-		ret = -ENOENT;
-		pr_err("%s: %s: cmdq request host op is not available\n",
-			mmc_hostname(host), __func__);
-	}
-
-	if (ret) {
-		mmc_host_clk_release(host);
-		pr_err("%s: %s: issue request failed, err=%d\n",
-			mmc_hostname(host), __func__, ret);
-	}
-
-	return ret;
-}
-
-/**
-<<<<<<< HEAD
- *	mmc_blk_init_bkops_statistics - initialize bkops statistics
- *	@card: MMC card to start BKOPS
- *
- *	Initialize and enable the bkops statistics
- */
-void mmc_blk_init_bkops_statistics(struct mmc_card *card)
-{
-	int i;
-	struct mmc_bkops_stats *stats;
-
-	if (!card)
-		return;
-
-	stats = &card->bkops.stats;
-	spin_lock(&stats->lock);
-
-	stats->manual_start = 0;
-	stats->hpi = 0;
-	stats->auto_start = 0;
-	stats->auto_stop = 0;
-	for (i = 0 ; i < MMC_BKOPS_NUM_SEVERITY_LEVELS ; i++)
-		stats->level[i] = 0;
-	stats->enabled = true;
-
-	spin_unlock(&stats->lock);
-}
-EXPORT_SYMBOL(mmc_blk_init_bkops_statistics);
-
-static void mmc_update_bkops_hpi(struct mmc_bkops_stats *stats)
-{
-	spin_lock_irq(&stats->lock);
-	if (stats->enabled)
-		stats->hpi++;
-	spin_unlock_irq(&stats->lock);
-}
-
-static void mmc_update_bkops_start(struct mmc_bkops_stats *stats)
-{
-	spin_lock_irq(&stats->lock);
-	if (stats->enabled)
-		stats->manual_start++;
-	spin_unlock_irq(&stats->lock);
-}
-
-static void mmc_update_bkops_auto_on(struct mmc_bkops_stats *stats)
-{
-	spin_lock_irq(&stats->lock);
-	if (stats->enabled)
-		stats->auto_start++;
-	spin_unlock_irq(&stats->lock);
-}
-
-static void mmc_update_bkops_auto_off(struct mmc_bkops_stats *stats)
-{
-	spin_lock_irq(&stats->lock);
-	if (stats->enabled)
-		stats->auto_stop++;
-	spin_unlock_irq(&stats->lock);
-}
-
-static void mmc_update_bkops_level(struct mmc_bkops_stats *stats,
-					unsigned level)
-{
-	BUG_ON(level >= MMC_BKOPS_NUM_SEVERITY_LEVELS);
-	spin_lock_irq(&stats->lock);
-	if (stats->enabled)
-		stats->level[level]++;
-	spin_unlock_irq(&stats->lock);
-}
-
-/**
- *	mmc_set_auto_bkops - set auto BKOPS for supported cards
- *	@card: MMC card to start BKOPS
- *	@enable: enable/disable flag
- *	Configure the card to run automatic BKOPS.
- *
- *	Should be called when host is claimed.
-*/
-int mmc_set_auto_bkops(struct mmc_card *card, bool enable)
-{
-	int ret = 0;
-	u8 bkops_en;
-
-	BUG_ON(!card);
-	enable = !!enable;
-
-	if (unlikely(!mmc_card_support_auto_bkops(card))) {
-		pr_err("%s: %s: card doesn't support auto bkops\n",
-				mmc_hostname(card->host), __func__);
-		return -EPERM;
-	}
 	if (enable) {
 		if (mmc_card_doing_auto_bkops(card))
 			goto out;
@@ -1615,14 +1386,6 @@
  *	Read the BKOPS status in order to determine whether the
  *	card requires bkops to be started.
 */
-=======
- *	mmc_check_bkops - check BKOPS for supported cards
- *	@card: MMC card to check BKOPS
- *
- *	Read the BKOPS status in order to determine whether the
- *	card requires bkops to be started.
-*/
->>>>>>> 9415f723
 void mmc_check_bkops(struct mmc_card *card)
 {
 	int err;
@@ -1643,7 +1406,6 @@
 
 	mmc_update_bkops_level(&card->bkops.stats,
 				card->ext_csd.raw_bkops_status);
-<<<<<<< HEAD
 
 	card->bkops.needs_bkops = card->ext_csd.raw_bkops_status > 0;
 }
@@ -1662,26 +1424,6 @@
 
 	BUG_ON(!card);
 
-=======
-
-	card->bkops.needs_bkops = card->ext_csd.raw_bkops_status > 0;
-}
-EXPORT_SYMBOL(mmc_check_bkops);
-
-/**
- *	mmc_start_manual_bkops - start BKOPS for supported cards
- *	@card: MMC card to start BKOPS
- *
- *      Send START_BKOPS to the card.
- *      The function should be called with claimed host.
-*/
-void mmc_start_manual_bkops(struct mmc_card *card)
-{
-	int err;
-
-	BUG_ON(!card);
-
->>>>>>> 9415f723
 	if (unlikely(!mmc_card_configured_manual_bkops(card)))
 		return;
 
@@ -2894,11 +2636,7 @@
 	num_ranges = num_ranges / sizeof(*voltage_ranges) / 2;
 	if (!voltage_ranges) {
 		pr_debug("%s: voltage-ranges unspecified\n", np->full_name);
-<<<<<<< HEAD
 		return 0;
-=======
-		return -EINVAL;
->>>>>>> 9415f723
 	}
 	if (!num_ranges) {
 		pr_err("%s: voltage-ranges empty\n", np->full_name);
@@ -3948,9 +3686,9 @@
 	return err;
 }
 
-static u32 mmc_get_erase_qty(struct mmc_card *card, u32 from, u32 to)
-{
-<<<<<<< HEAD
+static int mmc_do_erase(struct mmc_card *card, unsigned int from,
+			unsigned int to, unsigned int arg)
+{
 	struct mmc_command cmd = {0};
 	unsigned int qty = 0, busy_timeout = 0;
 	bool use_r1b_resp = false;
@@ -3962,142 +3700,6 @@
 	nr = to - from + 1;
 	trace_mmc_blk_erase_start(arg, fr, nr);
 
-=======
-	u32 qty = 0;
-
-	/*
-	 * qty is used to calculate the erase timeout which depends on how many
-	 * erase groups (or allocation units in SD terminology) are affected.
-	 * We count erasing part of an erase group as one erase group.
-	 * For SD, the allocation units are always a power of 2.  For MMC, the
-	 * erase group size is almost certainly also power of 2, but it does not
-	 * seem to insist on that in the JEDEC standard, so we fall back to
-	 * division in that case.  SD may not specify an allocation unit size,
-	 * in which case the timeout is based on the number of write blocks.
-	 *
-	 * Note that the timeout for secure trim 2 will only be correct if the
-	 * number of erase groups specified is the same as the total of all
-	 * preceding secure trim 1 commands.  Since the power may have been
-	 * lost since the secure trim 1 commands occurred, it is generally
-	 * impossible to calculate the secure trim 2 timeout correctly.
-	 */
-	if (card->erase_shift)
-		qty += ((to >> card->erase_shift) -
-			(from >> card->erase_shift)) + 1;
-	else if (mmc_card_sd(card))
-		qty += to - from + 1;
-	else
-		qty += ((to / card->erase_size) -
-			(from / card->erase_size)) + 1;
-	return qty;
-}
-
-static int mmc_cmdq_send_erase_cmd(struct mmc_cmdq_req *cmdq_req,
-		struct mmc_card *card, u32 opcode, u32 arg, u32 qty)
-{
-	struct mmc_command *cmd = cmdq_req->mrq.cmd;
-	int err;
-
-	memset(cmd, 0, sizeof(struct mmc_command));
-
-	cmd->opcode = opcode;
-	cmd->arg = arg;
-	if (cmd->opcode == MMC_ERASE) {
-		cmd->flags = MMC_RSP_SPI_R1B | MMC_RSP_R1B | MMC_CMD_AC;
-		cmd->busy_timeout = mmc_erase_timeout(card, arg, qty);
-	} else {
-		cmd->flags = MMC_RSP_SPI_R1 | MMC_RSP_R1 | MMC_CMD_AC;
-	}
-
-	err = mmc_cmdq_wait_for_dcmd(card->host, cmdq_req);
-	if (err) {
-		pr_err("mmc_erase: group start error %d, status %#x\n",
-				err, cmd->resp[0]);
-		return -EIO;
-	}
-	return 0;
-}
-
-static int mmc_cmdq_do_erase(struct mmc_cmdq_req *cmdq_req,
-			struct mmc_card *card, unsigned int from,
-			unsigned int to, unsigned int arg)
-{
-	struct mmc_command *cmd = cmdq_req->mrq.cmd;
-	unsigned int qty = 0;
-	unsigned long timeout;
-	unsigned int fr, nr;
-	int err;
-
-	fr = from;
-	nr = to - from + 1;
-	trace_mmc_blk_erase_start(arg, fr, nr);
-
-	qty = mmc_get_erase_qty(card, from, to);
-
-	if (!mmc_card_blockaddr(card)) {
-		from <<= 9;
-		to <<= 9;
-	}
-
-	err = mmc_cmdq_send_erase_cmd(cmdq_req, card, MMC_ERASE_GROUP_START,
-			from, qty);
-	if (err)
-		goto out;
-
-	err = mmc_cmdq_send_erase_cmd(cmdq_req, card, MMC_ERASE_GROUP_END,
-			to, qty);
-	if (err)
-		goto out;
-
-	err = mmc_cmdq_send_erase_cmd(cmdq_req, card, MMC_ERASE,
-			arg, qty);
-	if (err)
-		goto out;
-
-	timeout = jiffies + msecs_to_jiffies(MMC_CORE_TIMEOUT_MS);
-	do {
-		memset(cmd, 0, sizeof(struct mmc_command));
-		cmd->opcode = MMC_SEND_STATUS;
-		cmd->arg = card->rca << 16;
-		cmd->flags = MMC_RSP_R1 | MMC_CMD_AC;
-		/* Do not retry else we can't see errors */
-		err = mmc_cmdq_wait_for_dcmd(card->host, cmdq_req);
-		if (err || (cmd->resp[0] & 0xFDF92000)) {
-			pr_err("error %d requesting status %#x\n",
-				err, cmd->resp[0]);
-			err = -EIO;
-			goto out;
-		}
-		/* Timeout if the device never becomes ready for data and
-		 * never leaves the program state.
-		 */
-		if (time_after(jiffies, timeout)) {
-			pr_err("%s: Card stuck in programming state! %s\n",
-				mmc_hostname(card->host), __func__);
-			err =  -EIO;
-			goto out;
-		}
-	} while (!(cmd->resp[0] & R1_READY_FOR_DATA) ||
-		 (R1_CURRENT_STATE(cmd->resp[0]) == R1_STATE_PRG));
-out:
-	trace_mmc_blk_erase_end(arg, fr, nr);
-	return err;
-}
-
-static int mmc_do_erase(struct mmc_card *card, unsigned int from,
-			unsigned int to, unsigned int arg)
-{
-	struct mmc_command cmd = {0};
-	unsigned int qty = 0;
-	unsigned long timeout;
-	unsigned int fr, nr;
-	int err;
-
-	fr = from;
-	nr = to - from + 1;
-	trace_mmc_blk_erase_start(arg, fr, nr);
-
->>>>>>> 9415f723
 	qty = mmc_get_erase_qty(card, from, to);
 
 	if (!mmc_card_blockaddr(card)) {
@@ -4205,7 +3807,6 @@
 	return err;
 }
 
-<<<<<<< HEAD
 static unsigned int mmc_align_erase_size(struct mmc_card *card,
 					 unsigned int *from,
 					 unsigned int *to,
@@ -4257,11 +3858,6 @@
 int mmc_erase_sanity_check(struct mmc_card *card, unsigned int from,
 		unsigned int nr, unsigned int arg)
 {
-=======
-int mmc_erase_sanity_check(struct mmc_card *card, unsigned int from,
-		unsigned int nr, unsigned int arg)
-{
->>>>>>> 9415f723
 	if (!(card->host->caps & MMC_CAP_ERASE) ||
 	    !(card->csd.cmdclass & CCC_ERASE))
 		return -EOPNOTSUPP;
@@ -4291,21 +3887,48 @@
 	      struct mmc_card *card, unsigned int from, unsigned int nr,
 	      unsigned int arg)
 {
-<<<<<<< HEAD
 	unsigned int to = from + nr;
-=======
-	unsigned int rem, to = from + nr;
->>>>>>> 9415f723
 	int ret;
 
 	ret = mmc_erase_sanity_check(card, from, nr, arg);
 	if (ret)
 		return ret;
 
-<<<<<<< HEAD
 	if (arg == MMC_ERASE_ARG)
 		nr = mmc_align_erase_size(card, &from, &to, nr);
-=======
+
+	if (nr == 0)
+		return 0;
+
+	if (to <= from)
+		return -EINVAL;
+
+	/* 'from' and 'to' are inclusive */
+	to -= 1;
+
+	return mmc_cmdq_do_erase(cmdq_req, card, from, to, arg);
+}
+EXPORT_SYMBOL(mmc_cmdq_erase);
+
+/**
+ * mmc_erase - erase sectors.
+ * @card: card to erase
+ * @from: first sector to erase
+ * @nr: number of sectors to erase
+ * @arg: erase command argument (SD supports only %MMC_ERASE_ARG)
+ *
+ * Caller must claim host before calling this function.
+ */
+int mmc_erase(struct mmc_card *card, unsigned int from, unsigned int nr,
+	      unsigned int arg)
+{
+	unsigned int rem, to = from + nr;
+	int ret;
+
+	ret = mmc_erase_sanity_check(card, from, nr, arg);
+	if (ret)
+		return ret;
+
 	if (arg == MMC_ERASE_ARG) {
 		rem = from % card->erase_size;
 		if (rem) {
@@ -4320,59 +3943,6 @@
 		if (rem)
 			nr -= rem;
 	}
->>>>>>> 9415f723
-
-	if (nr == 0)
-		return 0;
-
-<<<<<<< HEAD
-=======
-	to = from + nr;
-
->>>>>>> 9415f723
-	if (to <= from)
-		return -EINVAL;
-
-	/* 'from' and 'to' are inclusive */
-	to -= 1;
-
-	return mmc_cmdq_do_erase(cmdq_req, card, from, to, arg);
-}
-EXPORT_SYMBOL(mmc_cmdq_erase);
-
-/**
- * mmc_erase - erase sectors.
- * @card: card to erase
- * @from: first sector to erase
- * @nr: number of sectors to erase
- * @arg: erase command argument (SD supports only %MMC_ERASE_ARG)
- *
- * Caller must claim host before calling this function.
- */
-int mmc_erase(struct mmc_card *card, unsigned int from, unsigned int nr,
-	      unsigned int arg)
-{
-	unsigned int rem, to = from + nr;
-	int ret;
-
-	ret = mmc_erase_sanity_check(card, from, nr, arg);
-	if (ret)
-		return ret;
-
-	if (arg == MMC_ERASE_ARG) {
-		rem = from % card->erase_size;
-		if (rem) {
-			rem = card->erase_size - rem;
-			from += rem;
-			if (nr > rem)
-				nr -= rem;
-			else
-				return 0;
-		}
-		rem = nr % card->erase_size;
-		if (rem)
-			nr -= rem;
-	}
 
 	if (nr == 0)
 		return 0;
@@ -4548,13 +4118,6 @@
 	struct mmc_host *host = card->host;
 	unsigned int max_discard, max_trim;
 
-<<<<<<< HEAD
-=======
-	if (!host->max_busy_timeout ||
-			(host->caps2 & MMC_CAP2_MAX_DISCARD_SIZE))
-		return UINT_MAX;
-
->>>>>>> 9415f723
 	/*
 	 * Without erase_group_def set, MMC erase timeout depends on clock
 	 * frequence which can change.  In that case, the best choice is
@@ -4613,25 +4176,7 @@
 	mmc_host_clk_hold(host);
 	host->ops->hw_reset(host);
 	mmc_host_clk_release(host);
-<<<<<<< HEAD
-=======
-}
-
-/*
- * mmc_cmdq_hw_reset: Helper API for doing
- * reset_all of host and reinitializing card.
- * This must be called with mmc_claim_host
- * acquired by the caller.
- */
-int mmc_cmdq_hw_reset(struct mmc_host *host)
-{
-	if (!host->bus_ops->reset)
-		return -EOPNOTSUPP;
-
-	return host->bus_ops->reset(host);
->>>>>>> 9415f723
-}
-EXPORT_SYMBOL(mmc_cmdq_hw_reset);
+}
 
 /*
  * mmc_cmdq_hw_reset: Helper API for doing
