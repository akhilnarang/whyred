/*
 * Common Block IO controller cgroup interface
 *
 * Based on ideas and code from CFQ, CFS and BFQ:
 * Copyright (C) 2003 Jens Axboe <axboe@kernel.dk>
 *
 * Copyright (C) 2008 Fabio Checconi <fabio@gandalf.sssup.it>
 *		      Paolo Valente <paolo.valente@unimore.it>
 *
 * Copyright (C) 2009 Vivek Goyal <vgoyal@redhat.com>
 * 	              Nauman Rafique <nauman@google.com>
 *
 * For policy-specific per-blkcg data:
 * Copyright (C) 2015 Paolo Valente <paolo.valente@unimore.it>
 *                    Arianna Avanzini <avanzini.arianna@gmail.com>
 */
#include <linux/ioprio.h>
#include <linux/kdev_t.h>
#include <linux/module.h>
#include <linux/err.h>
#include <linux/blkdev.h>
#include <linux/backing-dev.h>
#include <linux/slab.h>
#include <linux/genhd.h>
#include <linux/delay.h>
#include <linux/atomic.h>
#include <linux/ctype.h>
#include <linux/blk-cgroup.h>
#include "blk.h"

#define MAX_KEY_LEN 100

/*
 * blkcg_pol_mutex protects blkcg_policy[] and policy [de]activation.
 * blkcg_pol_register_mutex nests outside of it and synchronizes entire
 * policy [un]register operations including cgroup file additions /
 * removals.  Putting cgroup file registration outside blkcg_pol_mutex
 * allows grabbing it from cgroup callbacks.
 */
static DEFINE_MUTEX(blkcg_pol_register_mutex);
static DEFINE_MUTEX(blkcg_pol_mutex);

struct blkcg blkcg_root;
EXPORT_SYMBOL_GPL(blkcg_root);

struct cgroup_subsys_state * const blkcg_root_css = &blkcg_root.css;

static struct blkcg_policy *blkcg_policy[BLKCG_MAX_POLS];

static LIST_HEAD(all_blkcgs);		/* protected by blkcg_pol_mutex */

static bool blkcg_policy_enabled(struct request_queue *q,
				 const struct blkcg_policy *pol)
{
	return pol && test_bit(pol->plid, q->blkcg_pols);
}

/**
 * blkg_free - free a blkg
 * @blkg: blkg to free
 *
 * Free @blkg which may be partially allocated.
 */
static void blkg_free(struct blkcg_gq *blkg)
{
	int i;

	if (!blkg)
		return;

	for (i = 0; i < BLKCG_MAX_POLS; i++)
		if (blkg->pd[i])
			blkcg_policy[i]->pd_free_fn(blkg->pd[i]);

	if (blkg->blkcg != &blkcg_root)
		blk_exit_rl(&blkg->rl);

	blkg_rwstat_exit(&blkg->stat_ios);
	blkg_rwstat_exit(&blkg->stat_bytes);
	kfree(blkg);
}

/**
 * blkg_alloc - allocate a blkg
 * @blkcg: block cgroup the new blkg is associated with
 * @q: request_queue the new blkg is associated with
 * @gfp_mask: allocation mask to use
 *
 * Allocate a new blkg assocating @blkcg and @q.
 */
static struct blkcg_gq *blkg_alloc(struct blkcg *blkcg, struct request_queue *q,
				   gfp_t gfp_mask)
{
	struct blkcg_gq *blkg;
	int i;

	/* alloc and init base part */
	blkg = kzalloc_node(sizeof(*blkg), gfp_mask, q->node);
	if (!blkg)
		return NULL;

	if (blkg_rwstat_init(&blkg->stat_bytes, gfp_mask) ||
	    blkg_rwstat_init(&blkg->stat_ios, gfp_mask))
		goto err_free;

	blkg->q = q;
	INIT_LIST_HEAD(&blkg->q_node);
	blkg->blkcg = blkcg;
	atomic_set(&blkg->refcnt, 1);

	/* root blkg uses @q->root_rl, init rl only for !root blkgs */
	if (blkcg != &blkcg_root) {
		if (blk_init_rl(&blkg->rl, q, gfp_mask))
			goto err_free;
		blkg->rl.blkg = blkg;
	}

	for (i = 0; i < BLKCG_MAX_POLS; i++) {
		struct blkcg_policy *pol = blkcg_policy[i];
		struct blkg_policy_data *pd;

		if (!blkcg_policy_enabled(q, pol))
			continue;

		/* alloc per-policy data and attach it to blkg */
		pd = pol->pd_alloc_fn(gfp_mask, q->node);
		if (!pd)
			goto err_free;

		blkg->pd[i] = pd;
		pd->blkg = blkg;
		pd->plid = i;
	}

	return blkg;

err_free:
	blkg_free(blkg);
	return NULL;
}

struct blkcg_gq *blkg_lookup_slowpath(struct blkcg *blkcg,
				      struct request_queue *q, bool update_hint)
{
	struct blkcg_gq *blkg;

	/*
	 * Hint didn't match.  Look up from the radix tree.  Note that the
	 * hint can only be updated under queue_lock as otherwise @blkg
	 * could have already been removed from blkg_tree.  The caller is
	 * responsible for grabbing queue_lock if @update_hint.
	 */
	blkg = radix_tree_lookup(&blkcg->blkg_tree, q->id);
	if (blkg && blkg->q == q) {
		if (update_hint) {
			lockdep_assert_held(q->queue_lock);
			rcu_assign_pointer(blkcg->blkg_hint, blkg);
		}
		return blkg;
	}

	return NULL;
}
EXPORT_SYMBOL_GPL(blkg_lookup_slowpath);

/*
 * If @new_blkg is %NULL, this function tries to allocate a new one as
 * necessary using %GFP_NOWAIT.  @new_blkg is always consumed on return.
 */
static struct blkcg_gq *blkg_create(struct blkcg *blkcg,
				    struct request_queue *q,
				    struct blkcg_gq *new_blkg)
{
	struct blkcg_gq *blkg;
	struct bdi_writeback_congested *wb_congested;
	int i, ret;

	WARN_ON_ONCE(!rcu_read_lock_held());
	lockdep_assert_held(q->queue_lock);

	/* blkg holds a reference to blkcg */
	if (!css_tryget_online(&blkcg->css)) {
		ret = -ENODEV;
		goto err_free_blkg;
	}

<<<<<<< HEAD
	wb_congested = wb_congested_get_create(q->backing_dev_info,
					       blkcg->css.id, GFP_NOWAIT);
=======
	wb_congested = wb_congested_get_create(&q->backing_dev_info,
					       blkcg->css.id,
					       GFP_NOWAIT | __GFP_NOWARN);
>>>>>>> d9560919
	if (!wb_congested) {
		ret = -ENOMEM;
		goto err_put_css;
	}

	/* allocate */
	if (!new_blkg) {
		new_blkg = blkg_alloc(blkcg, q, GFP_NOWAIT | __GFP_NOWARN);
		if (unlikely(!new_blkg)) {
			ret = -ENOMEM;
			goto err_put_congested;
		}
	}
	blkg = new_blkg;
	blkg->wb_congested = wb_congested;

	/* link parent */
	if (blkcg_parent(blkcg)) {
		blkg->parent = __blkg_lookup(blkcg_parent(blkcg), q, false);
		if (WARN_ON_ONCE(!blkg->parent)) {
			ret = -ENODEV;
			goto err_put_congested;
		}
		blkg_get(blkg->parent);
	}

	/* invoke per-policy init */
	for (i = 0; i < BLKCG_MAX_POLS; i++) {
		struct blkcg_policy *pol = blkcg_policy[i];

		if (blkg->pd[i] && pol->pd_init_fn)
			pol->pd_init_fn(blkg->pd[i]);
	}

	/* insert */
	spin_lock(&blkcg->lock);
	ret = radix_tree_insert(&blkcg->blkg_tree, q->id, blkg);
	if (likely(!ret)) {
		hlist_add_head_rcu(&blkg->blkcg_node, &blkcg->blkg_list);
		list_add(&blkg->q_node, &q->blkg_list);

		for (i = 0; i < BLKCG_MAX_POLS; i++) {
			struct blkcg_policy *pol = blkcg_policy[i];

			if (blkg->pd[i] && pol->pd_online_fn)
				pol->pd_online_fn(blkg->pd[i]);
		}
	}
	blkg->online = true;
	spin_unlock(&blkcg->lock);

	if (!ret)
		return blkg;

	/* @blkg failed fully initialized, use the usual release path */
	blkg_put(blkg);
	return ERR_PTR(ret);

err_put_congested:
	wb_congested_put(wb_congested);
err_put_css:
	css_put(&blkcg->css);
err_free_blkg:
	blkg_free(new_blkg);
	return ERR_PTR(ret);
}

/**
 * blkg_lookup_create - lookup blkg, try to create one if not there
 * @blkcg: blkcg of interest
 * @q: request_queue of interest
 *
 * Lookup blkg for the @blkcg - @q pair.  If it doesn't exist, try to
 * create one.  blkg creation is performed recursively from blkcg_root such
 * that all non-root blkg's have access to the parent blkg.  This function
 * should be called under RCU read lock and @q->queue_lock.
 *
 * Returns pointer to the looked up or created blkg on success, ERR_PTR()
 * value on error.  If @q is dead, returns ERR_PTR(-EINVAL).  If @q is not
 * dead and bypassing, returns ERR_PTR(-EBUSY).
 */
struct blkcg_gq *blkg_lookup_create(struct blkcg *blkcg,
				    struct request_queue *q)
{
	struct blkcg_gq *blkg;

	WARN_ON_ONCE(!rcu_read_lock_held());
	lockdep_assert_held(q->queue_lock);

	/*
	 * This could be the first entry point of blkcg implementation and
	 * we shouldn't allow anything to go through for a bypassing queue.
	 */
	if (unlikely(blk_queue_bypass(q)))
		return ERR_PTR(blk_queue_dying(q) ? -ENODEV : -EBUSY);

	blkg = __blkg_lookup(blkcg, q, true);
	if (blkg)
		return blkg;

	/*
	 * Create blkgs walking down from blkcg_root to @blkcg, so that all
	 * non-root blkgs have access to their parents.
	 */
	while (true) {
		struct blkcg *pos = blkcg;
		struct blkcg *parent = blkcg_parent(blkcg);

		while (parent && !__blkg_lookup(parent, q, false)) {
			pos = parent;
			parent = blkcg_parent(parent);
		}

		blkg = blkg_create(pos, q, NULL);
		if (pos == blkcg || IS_ERR(blkg))
			return blkg;
	}
}

static void blkg_destroy(struct blkcg_gq *blkg)
{
	struct blkcg *blkcg = blkg->blkcg;
	struct blkcg_gq *parent = blkg->parent;
	int i;

	lockdep_assert_held(blkg->q->queue_lock);
	lockdep_assert_held(&blkcg->lock);

	/* Something wrong if we are trying to remove same group twice */
	WARN_ON_ONCE(list_empty(&blkg->q_node));
	WARN_ON_ONCE(hlist_unhashed(&blkg->blkcg_node));

	for (i = 0; i < BLKCG_MAX_POLS; i++) {
		struct blkcg_policy *pol = blkcg_policy[i];

		if (blkg->pd[i] && pol->pd_offline_fn)
			pol->pd_offline_fn(blkg->pd[i]);
	}

	if (parent) {
		blkg_rwstat_add_aux(&parent->stat_bytes, &blkg->stat_bytes);
		blkg_rwstat_add_aux(&parent->stat_ios, &blkg->stat_ios);
	}

	blkg->online = false;

	radix_tree_delete(&blkcg->blkg_tree, blkg->q->id);
	list_del_init(&blkg->q_node);
	hlist_del_init_rcu(&blkg->blkcg_node);

	/*
	 * Both setting lookup hint to and clearing it from @blkg are done
	 * under queue_lock.  If it's not pointing to @blkg now, it never
	 * will.  Hint assignment itself can race safely.
	 */
	if (rcu_access_pointer(blkcg->blkg_hint) == blkg)
		rcu_assign_pointer(blkcg->blkg_hint, NULL);

	/*
	 * Put the reference taken at the time of creation so that when all
	 * queues are gone, group can be destroyed.
	 */
	blkg_put(blkg);
}

/**
 * blkg_destroy_all - destroy all blkgs associated with a request_queue
 * @q: request_queue of interest
 *
 * Destroy all blkgs associated with @q.
 */
static void blkg_destroy_all(struct request_queue *q)
{
	struct blkcg_gq *blkg, *n;

	lockdep_assert_held(q->queue_lock);

	list_for_each_entry_safe(blkg, n, &q->blkg_list, q_node) {
		struct blkcg *blkcg = blkg->blkcg;

		spin_lock(&blkcg->lock);
		blkg_destroy(blkg);
		spin_unlock(&blkcg->lock);
	}

	q->root_blkg = NULL;
	q->root_rl.blkg = NULL;
}

/*
 * A group is RCU protected, but having an rcu lock does not mean that one
 * can access all the fields of blkg and assume these are valid.  For
 * example, don't try to follow throtl_data and request queue links.
 *
 * Having a reference to blkg under an rcu allows accesses to only values
 * local to groups like group stats and group rate limits.
 */
void __blkg_release_rcu(struct rcu_head *rcu_head)
{
	struct blkcg_gq *blkg = container_of(rcu_head, struct blkcg_gq, rcu_head);

	/* release the blkcg and parent blkg refs this blkg has been holding */
	css_put(&blkg->blkcg->css);
	if (blkg->parent)
		blkg_put(blkg->parent);

	wb_congested_put(blkg->wb_congested);

	blkg_free(blkg);
}
EXPORT_SYMBOL_GPL(__blkg_release_rcu);

/*
 * The next function used by blk_queue_for_each_rl().  It's a bit tricky
 * because the root blkg uses @q->root_rl instead of its own rl.
 */
struct request_list *__blk_queue_next_rl(struct request_list *rl,
					 struct request_queue *q)
{
	struct list_head *ent;
	struct blkcg_gq *blkg;

	/*
	 * Determine the current blkg list_head.  The first entry is
	 * root_rl which is off @q->blkg_list and mapped to the head.
	 */
	if (rl == &q->root_rl) {
		ent = &q->blkg_list;
		/* There are no more block groups, hence no request lists */
		if (list_empty(ent))
			return NULL;
	} else {
		blkg = container_of(rl, struct blkcg_gq, rl);
		ent = &blkg->q_node;
	}

	/* walk to the next list_head, skip root blkcg */
	ent = ent->next;
	if (ent == &q->root_blkg->q_node)
		ent = ent->next;
	if (ent == &q->blkg_list)
		return NULL;

	blkg = container_of(ent, struct blkcg_gq, q_node);
	return &blkg->rl;
}

static int blkcg_reset_stats(struct cgroup_subsys_state *css,
			     struct cftype *cftype, u64 val)
{
	struct blkcg *blkcg = css_to_blkcg(css);
	struct blkcg_gq *blkg;
	int i;

	mutex_lock(&blkcg_pol_mutex);
	spin_lock_irq(&blkcg->lock);

	/*
	 * Note that stat reset is racy - it doesn't synchronize against
	 * stat updates.  This is a debug feature which shouldn't exist
	 * anyway.  If you get hit by a race, retry.
	 */
	hlist_for_each_entry(blkg, &blkcg->blkg_list, blkcg_node) {
		blkg_rwstat_reset(&blkg->stat_bytes);
		blkg_rwstat_reset(&blkg->stat_ios);

		for (i = 0; i < BLKCG_MAX_POLS; i++) {
			struct blkcg_policy *pol = blkcg_policy[i];

			if (blkg->pd[i] && pol->pd_reset_stats_fn)
				pol->pd_reset_stats_fn(blkg->pd[i]);
		}
	}

	spin_unlock_irq(&blkcg->lock);
	mutex_unlock(&blkcg_pol_mutex);
	return 0;
}

const char *blkg_dev_name(struct blkcg_gq *blkg)
{
	/* some drivers (floppy) instantiate a queue w/o disk registered */
	if (blkg->q->backing_dev_info->dev)
		return dev_name(blkg->q->backing_dev_info->dev);
	return NULL;
}
EXPORT_SYMBOL_GPL(blkg_dev_name);

/**
 * blkcg_print_blkgs - helper for printing per-blkg data
 * @sf: seq_file to print to
 * @blkcg: blkcg of interest
 * @prfill: fill function to print out a blkg
 * @pol: policy in question
 * @data: data to be passed to @prfill
 * @show_total: to print out sum of prfill return values or not
 *
 * This function invokes @prfill on each blkg of @blkcg if pd for the
 * policy specified by @pol exists.  @prfill is invoked with @sf, the
 * policy data and @data and the matching queue lock held.  If @show_total
 * is %true, the sum of the return values from @prfill is printed with
 * "Total" label at the end.
 *
 * This is to be used to construct print functions for
 * cftype->read_seq_string method.
 */
void blkcg_print_blkgs(struct seq_file *sf, struct blkcg *blkcg,
		       u64 (*prfill)(struct seq_file *,
				     struct blkg_policy_data *, int),
		       const struct blkcg_policy *pol, int data,
		       bool show_total)
{
	struct blkcg_gq *blkg;
	u64 total = 0;

	rcu_read_lock();
	hlist_for_each_entry_rcu(blkg, &blkcg->blkg_list, blkcg_node) {
		spin_lock_irq(blkg->q->queue_lock);
		if (blkcg_policy_enabled(blkg->q, pol))
			total += prfill(sf, blkg->pd[pol->plid], data);
		spin_unlock_irq(blkg->q->queue_lock);
	}
	rcu_read_unlock();

	if (show_total)
		seq_printf(sf, "Total %llu\n", (unsigned long long)total);
}
EXPORT_SYMBOL_GPL(blkcg_print_blkgs);

/**
 * __blkg_prfill_u64 - prfill helper for a single u64 value
 * @sf: seq_file to print to
 * @pd: policy private data of interest
 * @v: value to print
 *
 * Print @v to @sf for the device assocaited with @pd.
 */
u64 __blkg_prfill_u64(struct seq_file *sf, struct blkg_policy_data *pd, u64 v)
{
	const char *dname = blkg_dev_name(pd->blkg);

	if (!dname)
		return 0;

	seq_printf(sf, "%s %llu\n", dname, (unsigned long long)v);
	return v;
}
EXPORT_SYMBOL_GPL(__blkg_prfill_u64);

/**
 * __blkg_prfill_rwstat - prfill helper for a blkg_rwstat
 * @sf: seq_file to print to
 * @pd: policy private data of interest
 * @rwstat: rwstat to print
 *
 * Print @rwstat to @sf for the device assocaited with @pd.
 */
u64 __blkg_prfill_rwstat(struct seq_file *sf, struct blkg_policy_data *pd,
			 const struct blkg_rwstat *rwstat)
{
	static const char *rwstr[] = {
		[BLKG_RWSTAT_READ]	= "Read",
		[BLKG_RWSTAT_WRITE]	= "Write",
		[BLKG_RWSTAT_SYNC]	= "Sync",
		[BLKG_RWSTAT_ASYNC]	= "Async",
	};
	const char *dname = blkg_dev_name(pd->blkg);
	u64 v;
	int i;

	if (!dname)
		return 0;

	for (i = 0; i < BLKG_RWSTAT_NR; i++)
		seq_printf(sf, "%s %s %llu\n", dname, rwstr[i],
			   (unsigned long long)atomic64_read(&rwstat->aux_cnt[i]));

	v = atomic64_read(&rwstat->aux_cnt[BLKG_RWSTAT_READ]) +
		atomic64_read(&rwstat->aux_cnt[BLKG_RWSTAT_WRITE]);
	seq_printf(sf, "%s Total %llu\n", dname, (unsigned long long)v);
	return v;
}
EXPORT_SYMBOL_GPL(__blkg_prfill_rwstat);

/**
 * blkg_prfill_stat - prfill callback for blkg_stat
 * @sf: seq_file to print to
 * @pd: policy private data of interest
 * @off: offset to the blkg_stat in @pd
 *
 * prfill callback for printing a blkg_stat.
 */
u64 blkg_prfill_stat(struct seq_file *sf, struct blkg_policy_data *pd, int off)
{
	return __blkg_prfill_u64(sf, pd, blkg_stat_read((void *)pd + off));
}
EXPORT_SYMBOL_GPL(blkg_prfill_stat);

/**
 * blkg_prfill_rwstat - prfill callback for blkg_rwstat
 * @sf: seq_file to print to
 * @pd: policy private data of interest
 * @off: offset to the blkg_rwstat in @pd
 *
 * prfill callback for printing a blkg_rwstat.
 */
u64 blkg_prfill_rwstat(struct seq_file *sf, struct blkg_policy_data *pd,
		       int off)
{
	struct blkg_rwstat rwstat = blkg_rwstat_read((void *)pd + off);

	return __blkg_prfill_rwstat(sf, pd, &rwstat);
}
EXPORT_SYMBOL_GPL(blkg_prfill_rwstat);

static u64 blkg_prfill_rwstat_field(struct seq_file *sf,
				    struct blkg_policy_data *pd, int off)
{
	struct blkg_rwstat rwstat = blkg_rwstat_read((void *)pd->blkg + off);

	return __blkg_prfill_rwstat(sf, pd, &rwstat);
}

/**
 * blkg_print_stat_bytes - seq_show callback for blkg->stat_bytes
 * @sf: seq_file to print to
 * @v: unused
 *
 * To be used as cftype->seq_show to print blkg->stat_bytes.
 * cftype->private must be set to the blkcg_policy.
 */
int blkg_print_stat_bytes(struct seq_file *sf, void *v)
{
	blkcg_print_blkgs(sf, css_to_blkcg(seq_css(sf)),
			  blkg_prfill_rwstat_field, (void *)seq_cft(sf)->private,
			  offsetof(struct blkcg_gq, stat_bytes), true);
	return 0;
}
EXPORT_SYMBOL_GPL(blkg_print_stat_bytes);

/**
 * blkg_print_stat_bytes - seq_show callback for blkg->stat_ios
 * @sf: seq_file to print to
 * @v: unused
 *
 * To be used as cftype->seq_show to print blkg->stat_ios.  cftype->private
 * must be set to the blkcg_policy.
 */
int blkg_print_stat_ios(struct seq_file *sf, void *v)
{
	blkcg_print_blkgs(sf, css_to_blkcg(seq_css(sf)),
			  blkg_prfill_rwstat_field, (void *)seq_cft(sf)->private,
			  offsetof(struct blkcg_gq, stat_ios), true);
	return 0;
}
EXPORT_SYMBOL_GPL(blkg_print_stat_ios);

static u64 blkg_prfill_rwstat_field_recursive(struct seq_file *sf,
					      struct blkg_policy_data *pd,
					      int off)
{
	struct blkg_rwstat rwstat = blkg_rwstat_recursive_sum(pd->blkg,
							      NULL, off);
	return __blkg_prfill_rwstat(sf, pd, &rwstat);
}

/**
 * blkg_print_stat_bytes_recursive - recursive version of blkg_print_stat_bytes
 * @sf: seq_file to print to
 * @v: unused
 */
int blkg_print_stat_bytes_recursive(struct seq_file *sf, void *v)
{
	blkcg_print_blkgs(sf, css_to_blkcg(seq_css(sf)),
			  blkg_prfill_rwstat_field_recursive,
			  (void *)seq_cft(sf)->private,
			  offsetof(struct blkcg_gq, stat_bytes), true);
	return 0;
}
EXPORT_SYMBOL_GPL(blkg_print_stat_bytes_recursive);

/**
 * blkg_print_stat_ios_recursive - recursive version of blkg_print_stat_ios
 * @sf: seq_file to print to
 * @v: unused
 */
int blkg_print_stat_ios_recursive(struct seq_file *sf, void *v)
{
	blkcg_print_blkgs(sf, css_to_blkcg(seq_css(sf)),
			  blkg_prfill_rwstat_field_recursive,
			  (void *)seq_cft(sf)->private,
			  offsetof(struct blkcg_gq, stat_ios), true);
	return 0;
}
EXPORT_SYMBOL_GPL(blkg_print_stat_ios_recursive);

/**
 * blkg_stat_recursive_sum - collect hierarchical blkg_stat
 * @blkg: blkg of interest
 * @pol: blkcg_policy which contains the blkg_stat
 * @off: offset to the blkg_stat in blkg_policy_data or @blkg
 *
 * Collect the blkg_stat specified by @blkg, @pol and @off and all its
 * online descendants and their aux counts.  The caller must be holding the
 * queue lock for online tests.
 *
 * If @pol is NULL, blkg_stat is at @off bytes into @blkg; otherwise, it is
 * at @off bytes into @blkg's blkg_policy_data of the policy.
 */
u64 blkg_stat_recursive_sum(struct blkcg_gq *blkg,
			    struct blkcg_policy *pol, int off)
{
	struct blkcg_gq *pos_blkg;
	struct cgroup_subsys_state *pos_css;
	u64 sum = 0;

	lockdep_assert_held(blkg->q->queue_lock);

	rcu_read_lock();
	blkg_for_each_descendant_pre(pos_blkg, pos_css, blkg) {
		struct blkg_stat *stat;

		if (!pos_blkg->online)
			continue;

		if (pol)
			stat = (void *)blkg_to_pd(pos_blkg, pol) + off;
		else
			stat = (void *)blkg + off;

		sum += blkg_stat_read(stat) + atomic64_read(&stat->aux_cnt);
	}
	rcu_read_unlock();

	return sum;
}
EXPORT_SYMBOL_GPL(blkg_stat_recursive_sum);

/**
 * blkg_rwstat_recursive_sum - collect hierarchical blkg_rwstat
 * @blkg: blkg of interest
 * @pol: blkcg_policy which contains the blkg_rwstat
 * @off: offset to the blkg_rwstat in blkg_policy_data or @blkg
 *
 * Collect the blkg_rwstat specified by @blkg, @pol and @off and all its
 * online descendants and their aux counts.  The caller must be holding the
 * queue lock for online tests.
 *
 * If @pol is NULL, blkg_rwstat is at @off bytes into @blkg; otherwise, it
 * is at @off bytes into @blkg's blkg_policy_data of the policy.
 */
struct blkg_rwstat blkg_rwstat_recursive_sum(struct blkcg_gq *blkg,
					     struct blkcg_policy *pol, int off)
{
	struct blkcg_gq *pos_blkg;
	struct cgroup_subsys_state *pos_css;
	struct blkg_rwstat sum = { };
	int i;

	lockdep_assert_held(blkg->q->queue_lock);

	rcu_read_lock();
	blkg_for_each_descendant_pre(pos_blkg, pos_css, blkg) {
		struct blkg_rwstat *rwstat;

		if (!pos_blkg->online)
			continue;

		if (pol)
			rwstat = (void *)blkg_to_pd(pos_blkg, pol) + off;
		else
			rwstat = (void *)pos_blkg + off;

		for (i = 0; i < BLKG_RWSTAT_NR; i++)
			atomic64_add(atomic64_read(&rwstat->aux_cnt[i]) +
				percpu_counter_sum_positive(&rwstat->cpu_cnt[i]),
				&sum.aux_cnt[i]);
	}
	rcu_read_unlock();

	return sum;
}
EXPORT_SYMBOL_GPL(blkg_rwstat_recursive_sum);

/**
 * blkg_conf_prep - parse and prepare for per-blkg config update
 * @blkcg: target block cgroup
 * @pol: target policy
 * @input: input string
 * @ctx: blkg_conf_ctx to be filled
 *
 * Parse per-blkg config update from @input and initialize @ctx with the
 * result.  @ctx->blkg points to the blkg to be updated and @ctx->body the
 * part of @input following MAJ:MIN.  This function returns with RCU read
 * lock and queue lock held and must be paired with blkg_conf_finish().
 */
int blkg_conf_prep(struct blkcg *blkcg, const struct blkcg_policy *pol,
		   char *input, struct blkg_conf_ctx *ctx)
	__acquires(rcu) __acquires(disk->queue->queue_lock)
{
	struct gendisk *disk;
	struct blkcg_gq *blkg;
	struct module *owner;
	unsigned int major, minor;
	int key_len, part, ret;
	char *body;

	if (sscanf(input, "%u:%u%n", &major, &minor, &key_len) != 2)
		return -EINVAL;

	body = input + key_len;
	if (!isspace(*body))
		return -EINVAL;
	body = skip_spaces(body);

	disk = get_gendisk(MKDEV(major, minor), &part);
	if (!disk)
		return -ENODEV;
	if (part) {
		owner = disk->fops->owner;
		put_disk(disk);
		module_put(owner);
		return -ENODEV;
	}

	rcu_read_lock();
	spin_lock_irq(disk->queue->queue_lock);

	if (blkcg_policy_enabled(disk->queue, pol))
		blkg = blkg_lookup_create(blkcg, disk->queue);
	else
		blkg = ERR_PTR(-EOPNOTSUPP);

	if (IS_ERR(blkg)) {
		ret = PTR_ERR(blkg);
		rcu_read_unlock();
		spin_unlock_irq(disk->queue->queue_lock);
		owner = disk->fops->owner;
		put_disk(disk);
		module_put(owner);
		/*
		 * If queue was bypassing, we should retry.  Do so after a
		 * short msleep().  It isn't strictly necessary but queue
		 * can be bypassing for some time and it's always nice to
		 * avoid busy looping.
		 */
		if (ret == -EBUSY) {
			msleep(10);
			ret = restart_syscall();
		}
		return ret;
	}

	ctx->disk = disk;
	ctx->blkg = blkg;
	ctx->body = body;
	return 0;
}
EXPORT_SYMBOL_GPL(blkg_conf_prep);

/**
 * blkg_conf_finish - finish up per-blkg config update
 * @ctx: blkg_conf_ctx intiailized by blkg_conf_prep()
 *
 * Finish up after per-blkg config update.  This function must be paired
 * with blkg_conf_prep().
 */
void blkg_conf_finish(struct blkg_conf_ctx *ctx)
	__releases(ctx->disk->queue->queue_lock) __releases(rcu)
{
	struct module *owner;

	spin_unlock_irq(ctx->disk->queue->queue_lock);
	rcu_read_unlock();
	owner = ctx->disk->fops->owner;
	put_disk(ctx->disk);
	module_put(owner);
}
EXPORT_SYMBOL_GPL(blkg_conf_finish);

static int blkcg_print_stat(struct seq_file *sf, void *v)
{
	struct blkcg *blkcg = css_to_blkcg(seq_css(sf));
	struct blkcg_gq *blkg;

	rcu_read_lock();

	hlist_for_each_entry_rcu(blkg, &blkcg->blkg_list, blkcg_node) {
		const char *dname;
		struct blkg_rwstat rwstat;
		u64 rbytes, wbytes, rios, wios;

		dname = blkg_dev_name(blkg);
		if (!dname)
			continue;

		spin_lock_irq(blkg->q->queue_lock);

		rwstat = blkg_rwstat_recursive_sum(blkg, NULL,
					offsetof(struct blkcg_gq, stat_bytes));
		rbytes = atomic64_read(&rwstat.aux_cnt[BLKG_RWSTAT_READ]);
		wbytes = atomic64_read(&rwstat.aux_cnt[BLKG_RWSTAT_WRITE]);

		rwstat = blkg_rwstat_recursive_sum(blkg, NULL,
					offsetof(struct blkcg_gq, stat_ios));
		rios = atomic64_read(&rwstat.aux_cnt[BLKG_RWSTAT_READ]);
		wios = atomic64_read(&rwstat.aux_cnt[BLKG_RWSTAT_WRITE]);

		spin_unlock_irq(blkg->q->queue_lock);

		if (rbytes || wbytes || rios || wios)
			seq_printf(sf, "%s rbytes=%llu wbytes=%llu rios=%llu wios=%llu\n",
				   dname, rbytes, wbytes, rios, wios);
	}

	rcu_read_unlock();
	return 0;
}

struct cftype blkcg_files[] = {
	{
		.name = "stat",
		.flags = CFTYPE_NOT_ON_ROOT,
		.seq_show = blkcg_print_stat,
	},
	{ }	/* terminate */
};

struct cftype blkcg_legacy_files[] = {
	{
		.name = "reset_stats",
		.write_u64 = blkcg_reset_stats,
	},
	{ }	/* terminate */
};

/**
 * blkcg_css_offline - cgroup css_offline callback
 * @css: css of interest
 *
 * This function is called when @css is about to go away and responsible
 * for shooting down all blkgs associated with @css.  blkgs should be
 * removed while holding both q and blkcg locks.  As blkcg lock is nested
 * inside q lock, this function performs reverse double lock dancing.
 *
 * This is the blkcg counterpart of ioc_release_fn().
 */
static void blkcg_css_offline(struct cgroup_subsys_state *css)
{
	struct blkcg *blkcg = css_to_blkcg(css);

	spin_lock_irq(&blkcg->lock);

	while (!hlist_empty(&blkcg->blkg_list)) {
		struct blkcg_gq *blkg = hlist_entry(blkcg->blkg_list.first,
						struct blkcg_gq, blkcg_node);
		struct request_queue *q = blkg->q;

		if (spin_trylock(q->queue_lock)) {
			blkg_destroy(blkg);
			spin_unlock(q->queue_lock);
		} else {
			spin_unlock_irq(&blkcg->lock);
			cpu_relax();
			spin_lock_irq(&blkcg->lock);
		}
	}

	spin_unlock_irq(&blkcg->lock);

	wb_blkcg_offline(blkcg);
}

static void blkcg_css_free(struct cgroup_subsys_state *css)
{
	struct blkcg *blkcg = css_to_blkcg(css);
	int i;

	mutex_lock(&blkcg_pol_mutex);

	list_del(&blkcg->all_blkcgs_node);

	for (i = 0; i < BLKCG_MAX_POLS; i++)
		if (blkcg->cpd[i])
			blkcg_policy[i]->cpd_free_fn(blkcg->cpd[i]);

	mutex_unlock(&blkcg_pol_mutex);

	kfree(blkcg);
}

static struct cgroup_subsys_state *
blkcg_css_alloc(struct cgroup_subsys_state *parent_css)
{
	struct blkcg *blkcg;
	struct cgroup_subsys_state *ret;
	int i;

	mutex_lock(&blkcg_pol_mutex);

	if (!parent_css) {
		blkcg = &blkcg_root;
	} else {
		blkcg = kzalloc(sizeof(*blkcg), GFP_KERNEL);
		if (!blkcg) {
			ret = ERR_PTR(-ENOMEM);
			goto free_blkcg;
		}
	}

	for (i = 0; i < BLKCG_MAX_POLS ; i++) {
		struct blkcg_policy *pol = blkcg_policy[i];
		struct blkcg_policy_data *cpd;

		/*
		 * If the policy hasn't been attached yet, wait for it
		 * to be attached before doing anything else. Otherwise,
		 * check if the policy requires any specific per-cgroup
		 * data: if it does, allocate and initialize it.
		 */
		if (!pol || !pol->cpd_alloc_fn)
			continue;

		cpd = pol->cpd_alloc_fn(GFP_KERNEL);
		if (!cpd) {
			ret = ERR_PTR(-ENOMEM);
			goto free_pd_blkcg;
		}
		blkcg->cpd[i] = cpd;
		cpd->blkcg = blkcg;
		cpd->plid = i;
		if (pol->cpd_init_fn)
			pol->cpd_init_fn(cpd);
	}

	spin_lock_init(&blkcg->lock);
	INIT_RADIX_TREE(&blkcg->blkg_tree, GFP_NOWAIT | __GFP_NOWARN);
	INIT_HLIST_HEAD(&blkcg->blkg_list);
#ifdef CONFIG_CGROUP_WRITEBACK
	INIT_LIST_HEAD(&blkcg->cgwb_list);
#endif
	list_add_tail(&blkcg->all_blkcgs_node, &all_blkcgs);

	mutex_unlock(&blkcg_pol_mutex);
	return &blkcg->css;

free_pd_blkcg:
	for (i--; i >= 0; i--)
		if (blkcg->cpd[i])
			blkcg_policy[i]->cpd_free_fn(blkcg->cpd[i]);
free_blkcg:
	kfree(blkcg);
	mutex_unlock(&blkcg_pol_mutex);
	return ret;
}

/**
 * blkcg_init_queue - initialize blkcg part of request queue
 * @q: request_queue to initialize
 *
 * Called from blk_alloc_queue_node(). Responsible for initializing blkcg
 * part of new request_queue @q.
 *
 * RETURNS:
 * 0 on success, -errno on failure.
 */
int blkcg_init_queue(struct request_queue *q)
{
	struct blkcg_gq *new_blkg, *blkg;
	bool preloaded;
	int ret;

	new_blkg = blkg_alloc(&blkcg_root, q, GFP_KERNEL);
	if (!new_blkg)
		return -ENOMEM;

	preloaded = !radix_tree_preload(GFP_KERNEL);

	/*
	 * Make sure the root blkg exists and count the existing blkgs.  As
	 * @q is bypassing at this point, blkg_lookup_create() can't be
	 * used.  Open code insertion.
	 */
	rcu_read_lock();
	spin_lock_irq(q->queue_lock);
	blkg = blkg_create(&blkcg_root, q, new_blkg);
	spin_unlock_irq(q->queue_lock);
	rcu_read_unlock();

	if (preloaded)
		radix_tree_preload_end();

	if (IS_ERR(blkg))
		return PTR_ERR(blkg);

	q->root_blkg = blkg;
	q->root_rl.blkg = blkg;

	ret = blk_throtl_init(q);
	if (ret) {
		spin_lock_irq(q->queue_lock);
		blkg_destroy_all(q);
		spin_unlock_irq(q->queue_lock);
	}
	return ret;
}

/**
 * blkcg_drain_queue - drain blkcg part of request_queue
 * @q: request_queue to drain
 *
 * Called from blk_drain_queue().  Responsible for draining blkcg part.
 */
void blkcg_drain_queue(struct request_queue *q)
{
	lockdep_assert_held(q->queue_lock);

	/*
	 * @q could be exiting and already have destroyed all blkgs as
	 * indicated by NULL root_blkg.  If so, don't confuse policies.
	 */
	if (!q->root_blkg)
		return;

	blk_throtl_drain(q);
}

/**
 * blkcg_exit_queue - exit and release blkcg part of request_queue
 * @q: request_queue being released
 *
 * Called from blk_release_queue().  Responsible for exiting blkcg part.
 */
void blkcg_exit_queue(struct request_queue *q)
{
	spin_lock_irq(q->queue_lock);
	blkg_destroy_all(q);
	spin_unlock_irq(q->queue_lock);

	blk_throtl_exit(q);
}

/*
 * We cannot support shared io contexts, as we have no mean to support
 * two tasks with the same ioc in two different groups without major rework
 * of the main cic data structures.  For now we allow a task to change
 * its cgroup only if it's the only owner of its ioc.
 */
static int blkcg_can_attach(struct cgroup_taskset *tset)
{
	struct task_struct *task;
	struct cgroup_subsys_state *dst_css;
	struct io_context *ioc;
	int ret = 0;

	/* task_lock() is needed to avoid races with exit_io_context() */
	cgroup_taskset_for_each(task, dst_css, tset) {
		task_lock(task);
		ioc = task->io_context;
		if (ioc && atomic_read(&ioc->nr_tasks) > 1)
			ret = -EINVAL;
		task_unlock(task);
		if (ret)
			break;
	}
	return ret;
}

static void blkcg_bind(struct cgroup_subsys_state *root_css)
{
	int i;

	mutex_lock(&blkcg_pol_mutex);

	for (i = 0; i < BLKCG_MAX_POLS; i++) {
		struct blkcg_policy *pol = blkcg_policy[i];
		struct blkcg *blkcg;

		if (!pol || !pol->cpd_bind_fn)
			continue;

		list_for_each_entry(blkcg, &all_blkcgs, all_blkcgs_node)
			if (blkcg->cpd[pol->plid])
				pol->cpd_bind_fn(blkcg->cpd[pol->plid]);
	}
	mutex_unlock(&blkcg_pol_mutex);
}

struct cgroup_subsys io_cgrp_subsys = {
	.css_alloc = blkcg_css_alloc,
	.css_offline = blkcg_css_offline,
	.css_free = blkcg_css_free,
	.can_attach = blkcg_can_attach,
	.bind = blkcg_bind,
	.dfl_cftypes = blkcg_files,
	.legacy_cftypes = blkcg_legacy_files,
	.legacy_name = "blkio",
#ifdef CONFIG_MEMCG
	/*
	 * This ensures that, if available, memcg is automatically enabled
	 * together on the default hierarchy so that the owner cgroup can
	 * be retrieved from writeback pages.
	 */
	.depends_on = 1 << memory_cgrp_id,
#endif
};
EXPORT_SYMBOL_GPL(io_cgrp_subsys);

/**
 * blkcg_activate_policy - activate a blkcg policy on a request_queue
 * @q: request_queue of interest
 * @pol: blkcg policy to activate
 *
 * Activate @pol on @q.  Requires %GFP_KERNEL context.  @q goes through
 * bypass mode to populate its blkgs with policy_data for @pol.
 *
 * Activation happens with @q bypassed, so nobody would be accessing blkgs
 * from IO path.  Update of each blkg is protected by both queue and blkcg
 * locks so that holding either lock and testing blkcg_policy_enabled() is
 * always enough for dereferencing policy data.
 *
 * The caller is responsible for synchronizing [de]activations and policy
 * [un]registerations.  Returns 0 on success, -errno on failure.
 */
int blkcg_activate_policy(struct request_queue *q,
			  const struct blkcg_policy *pol)
{
	struct blkg_policy_data *pd_prealloc = NULL;
	struct blkcg_gq *blkg;
	int ret;

	if (blkcg_policy_enabled(q, pol))
		return 0;

	blk_queue_bypass_start(q);
pd_prealloc:
	if (!pd_prealloc) {
		pd_prealloc = pol->pd_alloc_fn(GFP_KERNEL, q->node);
		if (!pd_prealloc) {
			ret = -ENOMEM;
			goto out_bypass_end;
		}
	}

	spin_lock_irq(q->queue_lock);

	list_for_each_entry(blkg, &q->blkg_list, q_node) {
		struct blkg_policy_data *pd;

		if (blkg->pd[pol->plid])
			continue;

		pd = pol->pd_alloc_fn(GFP_NOWAIT | __GFP_NOWARN, q->node);
		if (!pd)
			swap(pd, pd_prealloc);
		if (!pd) {
			spin_unlock_irq(q->queue_lock);
			goto pd_prealloc;
		}

		blkg->pd[pol->plid] = pd;
		pd->blkg = blkg;
		pd->plid = pol->plid;
		if (pol->pd_init_fn)
			pol->pd_init_fn(pd);
	}

	__set_bit(pol->plid, q->blkcg_pols);
	ret = 0;

	spin_unlock_irq(q->queue_lock);
out_bypass_end:
	blk_queue_bypass_end(q);
	if (pd_prealloc)
		pol->pd_free_fn(pd_prealloc);
	return ret;
}
EXPORT_SYMBOL_GPL(blkcg_activate_policy);

/**
 * blkcg_deactivate_policy - deactivate a blkcg policy on a request_queue
 * @q: request_queue of interest
 * @pol: blkcg policy to deactivate
 *
 * Deactivate @pol on @q.  Follows the same synchronization rules as
 * blkcg_activate_policy().
 */
void blkcg_deactivate_policy(struct request_queue *q,
			     const struct blkcg_policy *pol)
{
	struct blkcg_gq *blkg;

	if (!blkcg_policy_enabled(q, pol))
		return;

	blk_queue_bypass_start(q);
	spin_lock_irq(q->queue_lock);

	__clear_bit(pol->plid, q->blkcg_pols);

	list_for_each_entry(blkg, &q->blkg_list, q_node) {
		/* grab blkcg lock too while removing @pd from @blkg */
		spin_lock(&blkg->blkcg->lock);

		if (blkg->pd[pol->plid]) {
			if (pol->pd_offline_fn)
				pol->pd_offline_fn(blkg->pd[pol->plid]);
			pol->pd_free_fn(blkg->pd[pol->plid]);
			blkg->pd[pol->plid] = NULL;
		}

		spin_unlock(&blkg->blkcg->lock);
	}

	spin_unlock_irq(q->queue_lock);
	blk_queue_bypass_end(q);
}
EXPORT_SYMBOL_GPL(blkcg_deactivate_policy);

/**
 * blkcg_policy_register - register a blkcg policy
 * @pol: blkcg policy to register
 *
 * Register @pol with blkcg core.  Might sleep and @pol may be modified on
 * successful registration.  Returns 0 on success and -errno on failure.
 */
int blkcg_policy_register(struct blkcg_policy *pol)
{
	struct blkcg *blkcg;
	int i, ret;

	mutex_lock(&blkcg_pol_register_mutex);
	mutex_lock(&blkcg_pol_mutex);

	/* find an empty slot */
	ret = -ENOSPC;
	for (i = 0; i < BLKCG_MAX_POLS; i++)
		if (!blkcg_policy[i])
			break;
	if (i >= BLKCG_MAX_POLS)
		goto err_unlock;

	/* register @pol */
	pol->plid = i;
	blkcg_policy[pol->plid] = pol;

	/* allocate and install cpd's */
	if (pol->cpd_alloc_fn) {
		list_for_each_entry(blkcg, &all_blkcgs, all_blkcgs_node) {
			struct blkcg_policy_data *cpd;

			cpd = pol->cpd_alloc_fn(GFP_KERNEL);
			if (!cpd)
				goto err_free_cpds;

			blkcg->cpd[pol->plid] = cpd;
			cpd->blkcg = blkcg;
			cpd->plid = pol->plid;
			pol->cpd_init_fn(cpd);
		}
	}

	mutex_unlock(&blkcg_pol_mutex);

	/* everything is in place, add intf files for the new policy */
	if (pol->dfl_cftypes)
		WARN_ON(cgroup_add_dfl_cftypes(&io_cgrp_subsys,
					       pol->dfl_cftypes));
	if (pol->legacy_cftypes)
		WARN_ON(cgroup_add_legacy_cftypes(&io_cgrp_subsys,
						  pol->legacy_cftypes));
	mutex_unlock(&blkcg_pol_register_mutex);
	return 0;

err_free_cpds:
	if (pol->cpd_alloc_fn) {
		list_for_each_entry(blkcg, &all_blkcgs, all_blkcgs_node) {
			if (blkcg->cpd[pol->plid]) {
				pol->cpd_free_fn(blkcg->cpd[pol->plid]);
				blkcg->cpd[pol->plid] = NULL;
			}
		}
	}
	blkcg_policy[pol->plid] = NULL;
err_unlock:
	mutex_unlock(&blkcg_pol_mutex);
	mutex_unlock(&blkcg_pol_register_mutex);
	return ret;
}
EXPORT_SYMBOL_GPL(blkcg_policy_register);

/**
 * blkcg_policy_unregister - unregister a blkcg policy
 * @pol: blkcg policy to unregister
 *
 * Undo blkcg_policy_register(@pol).  Might sleep.
 */
void blkcg_policy_unregister(struct blkcg_policy *pol)
{
	struct blkcg *blkcg;

	mutex_lock(&blkcg_pol_register_mutex);

	if (WARN_ON(blkcg_policy[pol->plid] != pol))
		goto out_unlock;

	/* kill the intf files first */
	if (pol->dfl_cftypes)
		cgroup_rm_cftypes(pol->dfl_cftypes);
	if (pol->legacy_cftypes)
		cgroup_rm_cftypes(pol->legacy_cftypes);

	/* remove cpds and unregister */
	mutex_lock(&blkcg_pol_mutex);

	if (pol->cpd_alloc_fn) {
		list_for_each_entry(blkcg, &all_blkcgs, all_blkcgs_node) {
			if (blkcg->cpd[pol->plid]) {
				pol->cpd_free_fn(blkcg->cpd[pol->plid]);
				blkcg->cpd[pol->plid] = NULL;
			}
		}
	}
	blkcg_policy[pol->plid] = NULL;

	mutex_unlock(&blkcg_pol_mutex);
out_unlock:
	mutex_unlock(&blkcg_pol_register_mutex);
}
EXPORT_SYMBOL_GPL(blkcg_policy_unregister);<|MERGE_RESOLUTION|>--- conflicted
+++ resolved
@@ -184,14 +184,9 @@
 		goto err_free_blkg;
 	}
 
-<<<<<<< HEAD
 	wb_congested = wb_congested_get_create(q->backing_dev_info,
-					       blkcg->css.id, GFP_NOWAIT);
-=======
-	wb_congested = wb_congested_get_create(&q->backing_dev_info,
 					       blkcg->css.id,
 					       GFP_NOWAIT | __GFP_NOWARN);
->>>>>>> d9560919
 	if (!wb_congested) {
 		ret = -ENOMEM;
 		goto err_put_css;
