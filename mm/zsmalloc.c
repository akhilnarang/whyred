/*
 * zsmalloc memory allocator
 *
 * Copyright (C) 2011  Nitin Gupta
 * Copyright (C) 2012, 2013 Minchan Kim
 *
 * This code is released using a dual license strategy: BSD/GPL
 * You can choose the license that better fits your requirements.
 *
 * Released under the terms of 3-clause BSD License
 * Released under the terms of GNU General Public License Version 2.0
 */

/*
 * Following is how we use various fields and flags of underlying
 * struct page(s) to form a zspage.
 *
 * Usage of struct page fields:
 *	page->private: points to zspage
 *	page->freelist(index): links together all component pages of a zspage
 *		For the huge page, this is always 0, so we use this field
 *		to store handle.
 *
 * Usage of struct page flags:
 *	PG_private: identifies the first component page
 *	PG_private2: identifies the last component page
 *	PG_owner_priv_1: indentifies the huge component page
 *
 */

#include <linux/module.h>
#include <linux/kernel.h>
#include <linux/sched.h>
#include <linux/bitops.h>
#include <linux/errno.h>
#include <linux/highmem.h>
#include <linux/string.h>
#include <linux/slab.h>
#include <asm/tlbflush.h>
#include <asm/pgtable.h>
#include <linux/cpumask.h>
#include <linux/cpu.h>
#include <linux/vmalloc.h>
#include <linux/preempt.h>
#include <linux/spinlock.h>
#include <linux/types.h>
#include <linux/debugfs.h>
#include <linux/zsmalloc.h>
#include <linux/zpool.h>
#include <linux/mount.h>
#include <linux/migrate.h>
#include <linux/pagemap.h>

#define ZSPAGE_MAGIC	0x58

/*
 * This must be power of 2 and greater than of equal to sizeof(link_free).
 * These two conditions ensure that any 'struct link_free' itself doesn't
 * span more than 1 page which avoids complex case of mapping 2 pages simply
 * to restore link_free pointer values.
 */
#define ZS_ALIGN		8

/*
 * A single 'zspage' is composed of up to 2^N discontiguous 0-order (single)
 * pages. ZS_MAX_ZSPAGE_ORDER defines upper limit on N.
 */
#define ZS_MAX_ZSPAGE_ORDER 2
#define ZS_MAX_PAGES_PER_ZSPAGE (_AC(1, UL) << ZS_MAX_ZSPAGE_ORDER)

#define ZS_HANDLE_SIZE (sizeof(unsigned long))

/*
 * Object location (<PFN>, <obj_idx>) is encoded as
 * as single (unsigned long) handle value.
 *
 * Note that object index <obj_idx> starts from 0.
 *
 * This is made more complicated by various memory models and PAE.
 */

#ifndef MAX_PHYSMEM_BITS
#ifdef CONFIG_HIGHMEM64G
#define MAX_PHYSMEM_BITS 36
#else /* !CONFIG_HIGHMEM64G */
/*
 * If this definition of MAX_PHYSMEM_BITS is used, OBJ_INDEX_BITS will just
 * be PAGE_SHIFT
 */
#define MAX_PHYSMEM_BITS BITS_PER_LONG
#endif
#endif
#define _PFN_BITS		(MAX_PHYSMEM_BITS - PAGE_SHIFT)

/*
 * Memory for allocating for handle keeps object position by
 * encoding <page, obj_idx> and the encoded value has a room
 * in least bit(ie, look at obj_to_location).
 * We use the bit to synchronize between object access by
 * user and migration.
 */
#define HANDLE_PIN_BIT	0

/*
 * Head in allocated object should have OBJ_ALLOCATED_TAG
 * to identify the object was allocated or not.
 * It's okay to add the status bit in the least bit because
 * header keeps handle which is 4byte-aligned address so we
 * have room for two bit at least.
 */
#define OBJ_ALLOCATED_TAG 1
#define OBJ_TAG_BITS 1
#define OBJ_INDEX_BITS	(BITS_PER_LONG - _PFN_BITS - OBJ_TAG_BITS)
#define OBJ_INDEX_MASK	((_AC(1, UL) << OBJ_INDEX_BITS) - 1)

#define MAX(a, b) ((a) >= (b) ? (a) : (b))
/* ZS_MIN_ALLOC_SIZE must be multiple of ZS_ALIGN */
#define ZS_MIN_ALLOC_SIZE \
	MAX(32, (ZS_MAX_PAGES_PER_ZSPAGE << PAGE_SHIFT >> OBJ_INDEX_BITS))
/* each chunk includes extra space to keep handle */
#define ZS_MAX_ALLOC_SIZE	PAGE_SIZE

/*
 * On systems with 4K page size, this gives 255 size classes! There is a
 * trader-off here:
 *  - Large number of size classes is potentially wasteful as free page are
 *    spread across these classes
 *  - Small number of size classes causes large internal fragmentation
 *  - Probably its better to use specific size classes (empirically
 *    determined). NOTE: all those class sizes must be set as multiple of
 *    ZS_ALIGN to make sure link_free itself never has to span 2 pages.
 *
 *  ZS_MIN_ALLOC_SIZE and ZS_SIZE_CLASS_DELTA must be multiple of ZS_ALIGN
 *  (reason above)
 */
#define ZS_SIZE_CLASS_DELTA	(PAGE_SIZE >> CLASS_BITS)

/*
 * We do not maintain any list for completely empty or full pages
 */
enum fullness_group {
	ZS_EMPTY,
	ZS_ALMOST_EMPTY,
	ZS_ALMOST_FULL,
	ZS_FULL,
	NR_ZS_FULLNESS,
};

enum zs_stat_type {
	CLASS_EMPTY,
	CLASS_ALMOST_EMPTY,
	CLASS_ALMOST_FULL,
	CLASS_FULL,
	OBJ_ALLOCATED,
	OBJ_USED,
	NR_ZS_STAT_TYPE,
};

struct zs_size_stat {
	unsigned long objs[NR_ZS_STAT_TYPE];
};

#ifdef CONFIG_ZSMALLOC_STAT
static struct dentry *zs_stat_root;
#endif

#ifdef CONFIG_COMPACTION
static struct vfsmount *zsmalloc_mnt;
#endif

/*
 * number of size_classes
 */
static int zs_size_classes;

/*
 * We assign a page to ZS_ALMOST_EMPTY fullness group when:
 *	n <= N / f, where
 * n = number of allocated objects
 * N = total number of objects zspage can store
 * f = fullness_threshold_frac
 *
 * Similarly, we assign zspage to:
 *	ZS_ALMOST_FULL	when n > N / f
 *	ZS_EMPTY	when n == 0
 *	ZS_FULL		when n == N
 *
 * (see: fix_fullness_group())
 */
static const int fullness_threshold_frac = 4;
static size_t huge_class_size;

struct size_class {
	spinlock_t lock;
	struct list_head fullness_list[NR_ZS_FULLNESS];
	/*
	 * Size of objects stored in this class. Must be multiple
	 * of ZS_ALIGN.
	 */
	int size;
	int objs_per_zspage;
	/* Number of PAGE_SIZE sized pages to combine to form a 'zspage' */
	int pages_per_zspage;

	unsigned int index;
	struct zs_size_stat stats;
};

/* huge object: pages_per_zspage == 1 && maxobj_per_zspage == 1 */
static void SetPageHugeObject(struct page *page)
{
	SetPageOwnerPriv1(page);
}

static void ClearPageHugeObject(struct page *page)
{
	ClearPageOwnerPriv1(page);
}

static int PageHugeObject(struct page *page)
{
	return PageOwnerPriv1(page);
}

/*
 * Placed within free objects to form a singly linked list.
 * For every zspage, zspage->freeobj gives head of this list.
 *
 * This must be power of 2 and less than or equal to ZS_ALIGN
 */
struct link_free {
	union {
		/*
		 * Free object index;
		 * It's valid for non-allocated object
		 */
		unsigned long next;
		/*
		 * Handle of allocated object.
		 */
		unsigned long handle;
	};
};

struct zs_pool {
	const char *name;

	struct size_class **size_class;
	struct kmem_cache *handle_cachep;
	struct kmem_cache *zspage_cachep;

	atomic_long_t pages_allocated;

	struct zs_pool_stats stats;

	/* Compact classes */
	struct shrinker shrinker;
	/*
	 * To signify that register_shrinker() was successful
	 * and unregister_shrinker() will not Oops.
	 */
	bool shrinker_enabled;
#ifdef CONFIG_ZSMALLOC_STAT
	struct dentry *stat_dentry;
#endif
#ifdef CONFIG_COMPACTION
	struct inode *inode;
	struct work_struct free_work;
#endif
};

/*
 * A zspage's class index and fullness group
 * are encoded in its (first)page->mapping
 */
#define FULLNESS_BITS	2
#define CLASS_BITS	8
#define ISOLATED_BITS	3
#define MAGIC_VAL_BITS	8

struct zspage {
	struct {
		unsigned int fullness:FULLNESS_BITS;
		unsigned int class:CLASS_BITS;
		unsigned int isolated:ISOLATED_BITS;
		unsigned int magic:MAGIC_VAL_BITS;
	};
	unsigned int inuse;
	unsigned int freeobj;
	struct page *first_page;
	struct list_head list; /* fullness list */
#ifdef CONFIG_COMPACTION
	rwlock_t lock;
#endif
};

struct mapping_area {
#ifdef CONFIG_PGTABLE_MAPPING
	struct vm_struct *vm; /* vm area for mapping object that span pages */
#else
	char *vm_buf; /* copy buffer for objects that span pages */
#endif
	char *vm_addr; /* address of kmap_atomic()'ed pages */
	enum zs_mapmode vm_mm; /* mapping mode */
};

#ifdef CONFIG_COMPACTION
static int zs_register_migration(struct zs_pool *pool);
static void zs_unregister_migration(struct zs_pool *pool);
static void migrate_lock_init(struct zspage *zspage);
static void migrate_read_lock(struct zspage *zspage);
static void migrate_read_unlock(struct zspage *zspage);
static void kick_deferred_free(struct zs_pool *pool);
static void init_deferred_free(struct zs_pool *pool);
static void SetZsPageMovable(struct zs_pool *pool, struct zspage *zspage);
#else
static int zsmalloc_mount(void) { return 0; }
static void zsmalloc_unmount(void) {}
static int zs_register_migration(struct zs_pool *pool) { return 0; }
static void zs_unregister_migration(struct zs_pool *pool) {}
static void migrate_lock_init(struct zspage *zspage) {}
static void migrate_read_lock(struct zspage *zspage) {}
static void migrate_read_unlock(struct zspage *zspage) {}
static void kick_deferred_free(struct zs_pool *pool) {}
static void init_deferred_free(struct zs_pool *pool) {}
static void SetZsPageMovable(struct zs_pool *pool, struct zspage *zspage) {}
#endif

static int create_cache(struct zs_pool *pool)
{
	pool->handle_cachep = kmem_cache_create("zs_handle", ZS_HANDLE_SIZE,
					0, 0, NULL);
	if (!pool->handle_cachep)
		return 1;

	pool->zspage_cachep = kmem_cache_create("zspage", sizeof(struct zspage),
					0, 0, NULL);
	if (!pool->zspage_cachep) {
		kmem_cache_destroy(pool->handle_cachep);
		pool->handle_cachep = NULL;
		return 1;
	}

	return 0;
}

static void destroy_cache(struct zs_pool *pool)
{
	kmem_cache_destroy(pool->handle_cachep);
	kmem_cache_destroy(pool->zspage_cachep);
}

<<<<<<< HEAD
static unsigned long cache_alloc_handle(struct zs_pool *pool, gfp_t gfp)
{
	return (unsigned long)kmem_cache_alloc(pool->handle_cachep,
			gfp & ~(__GFP_HIGHMEM|__GFP_MOVABLE));
=======
static unsigned long alloc_handle(struct zs_pool *pool, gfp_t gfp)
{
	return (unsigned long)kmem_cache_alloc(pool->handle_cachep,
			gfp & ~__GFP_HIGHMEM);
>>>>>>> b95a8c04
}

static void cache_free_handle(struct zs_pool *pool, unsigned long handle)
{
	kmem_cache_free(pool->handle_cachep, (void *)handle);
}

static struct zspage *cache_alloc_zspage(struct zs_pool *pool, gfp_t flags)
{
	return kmem_cache_alloc(pool->zspage_cachep,
			flags & ~(__GFP_HIGHMEM|__GFP_MOVABLE));
};

static void cache_free_zspage(struct zs_pool *pool, struct zspage *zspage)
{
	kmem_cache_free(pool->zspage_cachep, zspage);
}

static void record_obj(unsigned long handle, unsigned long obj)
{
	/*
	 * lsb of @obj represents handle lock while other bits
	 * represent object value the handle is pointing so
	 * updating shouldn't do store tearing.
	 */
	WRITE_ONCE(*(unsigned long *)handle, obj);
}

/* zpool driver */

#ifdef CONFIG_ZPOOL

static void *zs_zpool_create(const char *name, gfp_t gfp,
			     const struct zpool_ops *zpool_ops,
			     struct zpool *zpool)
{
	/*
	 * Ignore global gfp flags: zs_malloc() may be invoked from
	 * different contexts and its caller must provide a valid
	 * gfp mask.
	 */
	return zs_create_pool(name);
}

static void zs_zpool_destroy(void *pool)
{
	zs_destroy_pool(pool);
}

static int zs_zpool_malloc(void *pool, size_t size, gfp_t gfp,
			unsigned long *handle)
{
	*handle = zs_malloc(pool, size, gfp);
	return *handle ? 0 : -1;
}
static void zs_zpool_free(void *pool, unsigned long handle)
{
	zs_free(pool, handle);
}

static int zs_zpool_shrink(void *pool, unsigned int pages,
			unsigned int *reclaimed)
{
	return -EINVAL;
}

static void *zs_zpool_map(void *pool, unsigned long handle,
			enum zpool_mapmode mm)
{
	enum zs_mapmode zs_mm;

	switch (mm) {
	case ZPOOL_MM_RO:
		zs_mm = ZS_MM_RO;
		break;
	case ZPOOL_MM_WO:
		zs_mm = ZS_MM_WO;
		break;
	case ZPOOL_MM_RW: /* fallthru */
	default:
		zs_mm = ZS_MM_RW;
		break;
	}

	return zs_map_object(pool, handle, zs_mm);
}
static void zs_zpool_unmap(void *pool, unsigned long handle)
{
	zs_unmap_object(pool, handle);
}

static u64 zs_zpool_total_size(void *pool)
{
	return zs_get_total_pages(pool) << PAGE_SHIFT;
}

static struct zpool_driver zs_zpool_driver = {
	.type =		"zsmalloc",
	.owner =	THIS_MODULE,
	.create =	zs_zpool_create,
	.destroy =	zs_zpool_destroy,
	.malloc =	zs_zpool_malloc,
	.free =		zs_zpool_free,
	.shrink =	zs_zpool_shrink,
	.map =		zs_zpool_map,
	.unmap =	zs_zpool_unmap,
	.total_size =	zs_zpool_total_size,
};

MODULE_ALIAS("zpool-zsmalloc");
#endif /* CONFIG_ZPOOL */

static unsigned int get_maxobj_per_zspage(int size, int pages_per_zspage)
{
	return pages_per_zspage * PAGE_SIZE / size;
}

/* per-cpu VM mapping areas for zspage accesses that cross page boundaries */
static DEFINE_PER_CPU(struct mapping_area, zs_map_area);

static bool is_zspage_isolated(struct zspage *zspage)
{
	return zspage->isolated;
}

static __maybe_unused int is_first_page(struct page *page)
{
	return PagePrivate(page);
}

/* Protected by class->lock */
static inline int get_zspage_inuse(struct zspage *zspage)
{
	return zspage->inuse;
}

static inline void set_zspage_inuse(struct zspage *zspage, int val)
{
	zspage->inuse = val;
}

static inline void mod_zspage_inuse(struct zspage *zspage, int val)
{
	zspage->inuse += val;
}

static inline struct page *get_first_page(struct zspage *zspage)
{
	struct page *first_page = zspage->first_page;

	VM_BUG_ON_PAGE(!is_first_page(first_page), first_page);
	return first_page;
}

static inline int get_first_obj_offset(struct page *page)
{
	return page->units;
}

static inline void set_first_obj_offset(struct page *page, int offset)
{
	page->units = offset;
}

static inline unsigned int get_freeobj(struct zspage *zspage)
{
	return zspage->freeobj;
}

static inline void set_freeobj(struct zspage *zspage, unsigned int obj)
{
	zspage->freeobj = obj;
}

static void get_zspage_mapping(struct zspage *zspage,
				unsigned int *class_idx,
				enum fullness_group *fullness)
{
	BUG_ON(zspage->magic != ZSPAGE_MAGIC);

	*fullness = zspage->fullness;
	*class_idx = zspage->class;
}

static void set_zspage_mapping(struct zspage *zspage,
				unsigned int class_idx,
				enum fullness_group fullness)
{
	zspage->class = class_idx;
	zspage->fullness = fullness;
}

/*
 * zsmalloc divides the pool into various size classes where each
 * class maintains a list of zspages where each zspage is divided
 * into equal sized chunks. Each allocation falls into one of these
 * classes depending on its size. This function returns index of the
 * size class which has chunk size big enough to hold the give size.
 */
static int get_size_class_index(int size)
{
	int idx = 0;

	if (likely(size > ZS_MIN_ALLOC_SIZE))
		idx = DIV_ROUND_UP(size - ZS_MIN_ALLOC_SIZE,
				ZS_SIZE_CLASS_DELTA);

	return min(zs_size_classes - 1, idx);
}

/* type can be of enum type zs_stat_type or fullness_group */
static inline void zs_stat_inc(struct size_class *class,
				int type, unsigned long cnt)
{
	class->stats.objs[type] += cnt;
}

/* type can be of enum type zs_stat_type or fullness_group */
static inline void zs_stat_dec(struct size_class *class,
				int type, unsigned long cnt)
{
	class->stats.objs[type] -= cnt;
}

/* type can be of enum type zs_stat_type or fullness_group */
static inline unsigned long zs_stat_get(struct size_class *class,
				int type)
{
	return class->stats.objs[type];
}

#ifdef CONFIG_ZSMALLOC_STAT

static int __init zs_stat_init(void)
{
	if (!debugfs_initialized())
		return -ENODEV;

	zs_stat_root = debugfs_create_dir("zsmalloc", NULL);
	if (!zs_stat_root)
		return -ENOMEM;

	return 0;
}

static void __exit zs_stat_exit(void)
{
	debugfs_remove_recursive(zs_stat_root);
}

static unsigned long zs_can_compact(struct size_class *class);

static int zs_stats_size_show(struct seq_file *s, void *v)
{
	int i;
	struct zs_pool *pool = s->private;
	struct size_class *class;
	int objs_per_zspage;
	unsigned long class_almost_full, class_almost_empty;
	unsigned long obj_allocated, obj_used, pages_used, freeable;
	unsigned long total_class_almost_full = 0, total_class_almost_empty = 0;
	unsigned long total_objs = 0, total_used_objs = 0, total_pages = 0;
	unsigned long total_freeable = 0;

	seq_printf(s, " %5s %5s %11s %12s %13s %10s %10s %16s %8s\n",
			"class", "size", "almost_full", "almost_empty",
			"obj_allocated", "obj_used", "pages_used",
			"pages_per_zspage", "freeable");

	for (i = 0; i < zs_size_classes; i++) {
		class = pool->size_class[i];

		if (class->index != i)
			continue;

		spin_lock(&class->lock);
		class_almost_full = zs_stat_get(class, CLASS_ALMOST_FULL);
		class_almost_empty = zs_stat_get(class, CLASS_ALMOST_EMPTY);
		obj_allocated = zs_stat_get(class, OBJ_ALLOCATED);
		obj_used = zs_stat_get(class, OBJ_USED);
		freeable = zs_can_compact(class);
		spin_unlock(&class->lock);

		objs_per_zspage = get_maxobj_per_zspage(class->size,
				class->pages_per_zspage);
		pages_used = obj_allocated / objs_per_zspage *
				class->pages_per_zspage;

		seq_printf(s, " %5u %5u %11lu %12lu %13lu"
				" %10lu %10lu %16d %8lu\n",
			i, class->size, class_almost_full, class_almost_empty,
			obj_allocated, obj_used, pages_used,
			class->pages_per_zspage, freeable);

		total_class_almost_full += class_almost_full;
		total_class_almost_empty += class_almost_empty;
		total_objs += obj_allocated;
		total_used_objs += obj_used;
		total_pages += pages_used;
		total_freeable += freeable;
	}

	seq_puts(s, "\n");
	seq_printf(s, " %5s %5s %11lu %12lu %13lu %10lu %10lu %16s %8lu\n",
			"Total", "", total_class_almost_full,
			total_class_almost_empty, total_objs,
			total_used_objs, total_pages, "", total_freeable);

	return 0;
}

static int zs_stats_size_open(struct inode *inode, struct file *file)
{
	return single_open(file, zs_stats_size_show, inode->i_private);
}

static const struct file_operations zs_stat_size_ops = {
	.open           = zs_stats_size_open,
	.read           = seq_read,
	.llseek         = seq_lseek,
	.release        = single_release,
};

static int zs_pool_stat_create(struct zs_pool *pool, const char *name)
{
	struct dentry *entry;

	if (!zs_stat_root)
		return -ENODEV;

	entry = debugfs_create_dir(name, zs_stat_root);
	if (!entry) {
		pr_warn("debugfs dir <%s> creation failed\n", name);
		return -ENOMEM;
	}
	pool->stat_dentry = entry;

	entry = debugfs_create_file("classes", S_IFREG | S_IRUGO,
			pool->stat_dentry, pool, &zs_stat_size_ops);
	if (!entry) {
		pr_warn("%s: debugfs file entry <%s> creation failed\n",
				name, "classes");
		return -ENOMEM;
	}

	return 0;
}

static void zs_pool_stat_destroy(struct zs_pool *pool)
{
	debugfs_remove_recursive(pool->stat_dentry);
}

#else /* CONFIG_ZSMALLOC_STAT */
static int __init zs_stat_init(void)
{
	return 0;
}

static void __exit zs_stat_exit(void)
{
}

static inline int zs_pool_stat_create(struct zs_pool *pool, const char *name)
{
	return 0;
}

static inline void zs_pool_stat_destroy(struct zs_pool *pool)
{
}
#endif


/*
 * For each size class, zspages are divided into different groups
 * depending on how "full" they are. This was done so that we could
 * easily find empty or nearly empty zspages when we try to shrink
 * the pool (not yet implemented). This function returns fullness
 * status of the given page.
 */
static enum fullness_group get_fullness_group(struct size_class *class,
						struct zspage *zspage)
{
	int inuse, objs_per_zspage;
	enum fullness_group fg;

	inuse = get_zspage_inuse(zspage);
	objs_per_zspage = class->objs_per_zspage;

	if (inuse == 0)
		fg = ZS_EMPTY;
	else if (inuse == objs_per_zspage)
		fg = ZS_FULL;
	else if (inuse <= 3 * objs_per_zspage / fullness_threshold_frac)
		fg = ZS_ALMOST_EMPTY;
	else
		fg = ZS_ALMOST_FULL;

	return fg;
}

/*
 * Each size class maintains various freelists and zspages are assigned
 * to one of these freelists based on the number of live objects they
 * have. This functions inserts the given zspage into the freelist
 * identified by <class, fullness_group>.
 */
static void insert_zspage(struct size_class *class,
				struct zspage *zspage,
				enum fullness_group fullness)
{
	struct zspage *head;

	zs_stat_inc(class, fullness, 1);
	head = list_first_entry_or_null(&class->fullness_list[fullness],
					struct zspage, list);
	/*
	 * We want to see more ZS_FULL pages and less almost empty/full.
	 * Put pages with higher ->inuse first.
	 */
	if (head) {
		if (get_zspage_inuse(zspage) < get_zspage_inuse(head)) {
			list_add(&zspage->list, &head->list);
			return;
		}
	}
	list_add(&zspage->list, &class->fullness_list[fullness]);
}

/*
 * This function removes the given zspage from the freelist identified
 * by <class, fullness_group>.
 */
static void remove_zspage(struct size_class *class,
				struct zspage *zspage,
				enum fullness_group fullness)
{
	VM_BUG_ON(list_empty(&class->fullness_list[fullness]));
	VM_BUG_ON(is_zspage_isolated(zspage));

	list_del_init(&zspage->list);
	zs_stat_dec(class, fullness, 1);
}

/*
 * Each size class maintains zspages in different fullness groups depending
 * on the number of live objects they contain. When allocating or freeing
 * objects, the fullness status of the page can change, say, from ALMOST_FULL
 * to ALMOST_EMPTY when freeing an object. This function checks if such
 * a status change has occurred for the given page and accordingly moves the
 * page from the freelist of the old fullness group to that of the new
 * fullness group.
 */
static enum fullness_group fix_fullness_group(struct size_class *class,
						struct zspage *zspage)
{
	int class_idx;
	enum fullness_group currfg, newfg;

	get_zspage_mapping(zspage, &class_idx, &currfg);
	newfg = get_fullness_group(class, zspage);
	if (newfg == currfg)
		goto out;

	if (!is_zspage_isolated(zspage)) {
		remove_zspage(class, zspage, currfg);
		insert_zspage(class, zspage, newfg);
	}

	set_zspage_mapping(zspage, class_idx, newfg);

out:
	return newfg;
}

/*
 * We have to decide on how many pages to link together
 * to form a zspage for each size class. This is important
 * to reduce wastage due to unusable space left at end of
 * each zspage which is given as:
 *     wastage = Zp % class_size
 *     usage = Zp - wastage
 * where Zp = zspage size = k * PAGE_SIZE where k = 1, 2, ...
 *
 * For example, for size class of 3/8 * PAGE_SIZE, we should
 * link together 3 PAGE_SIZE sized pages to form a zspage
 * since then we can perfectly fit in 8 such objects.
 */
static int get_pages_per_zspage(int class_size)
{
	int i, max_usedpc = 0;
	/* zspage order which gives maximum used size per KB */
	int max_usedpc_order = 1;

	for (i = 1; i <= ZS_MAX_PAGES_PER_ZSPAGE; i++) {
		int zspage_size;
		int waste, usedpc;

		zspage_size = i * PAGE_SIZE;
		waste = zspage_size % class_size;
		usedpc = (zspage_size - waste) * 100 / zspage_size;

		if (usedpc > max_usedpc) {
			max_usedpc = usedpc;
			max_usedpc_order = i;
		}
	}

	return max_usedpc_order;
}

static struct zspage *get_zspage(struct page *page)
{
	struct zspage *zspage = (struct zspage *)page->private;

	BUG_ON(zspage->magic != ZSPAGE_MAGIC);
	return zspage;
}

static struct page *get_next_page(struct page *page)
{
	if (unlikely(PageHugeObject(page)))
		return NULL;

	return page->freelist;
}

/**
 * obj_to_location - get (<page>, <obj_idx>) from encoded object value
 * @page: page object resides in zspage
 * @obj_idx: object index
 */
static void obj_to_location(unsigned long obj, struct page **page,
				unsigned int *obj_idx)
{
	obj >>= OBJ_TAG_BITS;
	*page = pfn_to_page(obj >> OBJ_INDEX_BITS);
	*obj_idx = (obj & OBJ_INDEX_MASK);
}

/**
 * location_to_obj - get obj value encoded from (<page>, <obj_idx>)
 * @page: page object resides in zspage
 * @obj_idx: object index
 */
static unsigned long location_to_obj(struct page *page, unsigned int obj_idx)
{
	unsigned long obj;

	obj = page_to_pfn(page) << OBJ_INDEX_BITS;
	obj |= obj_idx & OBJ_INDEX_MASK;
	obj <<= OBJ_TAG_BITS;

	return obj;
}

static unsigned long handle_to_obj(unsigned long handle)
{
	return *(unsigned long *)handle;
}

static unsigned long obj_to_head(struct page *page, void *obj)
{
	if (unlikely(PageHugeObject(page))) {
		VM_BUG_ON_PAGE(!is_first_page(page), page);
		return page->index;
	} else
		return *(unsigned long *)obj;
}

static inline int testpin_tag(unsigned long handle)
{
	return bit_spin_is_locked(HANDLE_PIN_BIT, (unsigned long *)handle);
}

static inline int trypin_tag(unsigned long handle)
{
	return bit_spin_trylock(HANDLE_PIN_BIT, (unsigned long *)handle);
}

static void pin_tag(unsigned long handle)
{
	bit_spin_lock(HANDLE_PIN_BIT, (unsigned long *)handle);
}

static void unpin_tag(unsigned long handle)
{
	bit_spin_unlock(HANDLE_PIN_BIT, (unsigned long *)handle);
}

static void reset_page(struct page *page)
{
	__ClearPageMovable(page);
	clear_bit(PG_private, &page->flags);
	clear_bit(PG_private_2, &page->flags);
	set_page_private(page, 0);
	page_mapcount_reset(page);
	ClearPageHugeObject(page);
	page->freelist = NULL;
}

/*
 * To prevent zspage destroy during migration, zspage freeing should
 * hold locks of all pages in the zspage.
 */
void lock_zspage(struct zspage *zspage)
{
	struct page *page = get_first_page(zspage);

	do {
		lock_page(page);
	} while ((page = get_next_page(page)) != NULL);
}

int trylock_zspage(struct zspage *zspage)
{
	struct page *cursor, *fail;

	for (cursor = get_first_page(zspage); cursor != NULL; cursor =
					get_next_page(cursor)) {
		if (!trylock_page(cursor)) {
			fail = cursor;
			goto unlock;
		}
	}

	return 1;
unlock:
	for (cursor = get_first_page(zspage); cursor != fail; cursor =
					get_next_page(cursor))
		unlock_page(cursor);

	return 0;
}

static void __free_zspage(struct zs_pool *pool, struct size_class *class,
				struct zspage *zspage)
{
	struct page *page, *next;
	enum fullness_group fg;
	unsigned int class_idx;

	get_zspage_mapping(zspage, &class_idx, &fg);

	assert_spin_locked(&class->lock);

	VM_BUG_ON(get_zspage_inuse(zspage));
	VM_BUG_ON(fg != ZS_EMPTY);

	next = page = get_first_page(zspage);
	do {
		VM_BUG_ON_PAGE(!PageLocked(page), page);
		next = get_next_page(page);
		reset_page(page);
		unlock_page(page);
		put_page(page);
		page = next;
	} while (page != NULL);

	cache_free_zspage(pool, zspage);

	zs_stat_dec(class, OBJ_ALLOCATED, get_maxobj_per_zspage(
			class->size, class->pages_per_zspage));
	atomic_long_sub(class->pages_per_zspage,
					&pool->pages_allocated);
}

static void free_zspage(struct zs_pool *pool, struct size_class *class,
				struct zspage *zspage)
{
	VM_BUG_ON(get_zspage_inuse(zspage));
	VM_BUG_ON(list_empty(&zspage->list));

	if (!trylock_zspage(zspage)) {
		kick_deferred_free(pool);
		return;
	}

	remove_zspage(class, zspage, ZS_EMPTY);
	__free_zspage(pool, class, zspage);
}

/* Initialize a newly allocated zspage */
static void init_zspage(struct size_class *class, struct zspage *zspage)
{
	unsigned int freeobj = 1;
	unsigned long off = 0;
	struct page *page = get_first_page(zspage);

	while (page) {
		struct page *next_page;
		struct link_free *link;
		void *vaddr;

		set_first_obj_offset(page, off);

		vaddr = kmap_atomic(page);
		link = (struct link_free *)vaddr + off / sizeof(*link);

		while ((off += class->size) < PAGE_SIZE) {
			link->next = freeobj++ << OBJ_ALLOCATED_TAG;
			link += class->size / sizeof(*link);
		}

		/*
		 * We now come to the last (full or partial) object on this
		 * page, which must point to the first object on the next
		 * page (if present)
		 */
		next_page = get_next_page(page);
		if (next_page) {
			link->next = freeobj++ << OBJ_ALLOCATED_TAG;
		} else {
			/*
			 * Reset OBJ_ALLOCATED_TAG bit to last link to tell
			 * whether it's allocated object or not.
			 */
			link->next = -1 << OBJ_ALLOCATED_TAG;
		}
		kunmap_atomic(vaddr);
		page = next_page;
		off %= PAGE_SIZE;
	}

	set_freeobj(zspage, 0);
}

static void create_page_chain(struct size_class *class, struct zspage *zspage,
				struct page *pages[])
{
	int i;
	struct page *page;
	struct page *prev_page = NULL;
	int nr_pages = class->pages_per_zspage;

	/*
	 * Allocate individual pages and link them together as:
	 * 1. all pages are linked together using page->freelist
	 * 2. each sub-page point to zspage using page->private
	 *
	 * we set PG_private to identify the first page (i.e. no other sub-page
	 * has this flag set) and PG_private_2 to identify the last page.
	 */
	for (i = 0; i < nr_pages; i++) {
		page = pages[i];
		set_page_private(page, (unsigned long)zspage);
		page->freelist = NULL;
		if (i == 0) {
			zspage->first_page = page;
			SetPagePrivate(page);
			if (unlikely(class->objs_per_zspage == 1 &&
					class->pages_per_zspage == 1))
				SetPageHugeObject(page);
		} else {
			prev_page->freelist = page;
		}
		if (i == nr_pages - 1)
			SetPagePrivate2(page);
		prev_page = page;
	}
}

/*
 * Allocate a zspage for the given size class
 */
static struct zspage *alloc_zspage(struct zs_pool *pool,
					struct size_class *class,
					gfp_t gfp)
{
	int i;
	struct page *pages[ZS_MAX_PAGES_PER_ZSPAGE];
	struct zspage *zspage = cache_alloc_zspage(pool, gfp);

	if (!zspage)
		return NULL;

	memset(zspage, 0, sizeof(struct zspage));
	zspage->magic = ZSPAGE_MAGIC;
	migrate_lock_init(zspage);

	for (i = 0; i < class->pages_per_zspage; i++) {
		struct page *page;

		page = alloc_page(gfp);
		if (!page) {
			while (--i >= 0)
				__free_page(pages[i]);
			cache_free_zspage(pool, zspage);
			return NULL;
		}
		pages[i] = page;
	}

	create_page_chain(class, zspage, pages);
	init_zspage(class, zspage);

	return zspage;
}

static struct zspage *find_get_zspage(struct size_class *class)
{
	int i;
	struct zspage *zspage;

	for (i = ZS_ALMOST_FULL; i >= ZS_EMPTY; i--) {
		zspage = list_first_entry_or_null(&class->fullness_list[i],
				struct zspage, list);
		if (zspage)
			break;
	}

	return zspage;
}

#ifdef CONFIG_PGTABLE_MAPPING
static inline int __zs_cpu_up(struct mapping_area *area)
{
	/*
	 * Make sure we don't leak memory if a cpu UP notification
	 * and zs_init() race and both call zs_cpu_up() on the same cpu
	 */
	if (area->vm)
		return 0;
	area->vm = alloc_vm_area(PAGE_SIZE * 2, NULL);
	if (!area->vm)
		return -ENOMEM;
	return 0;
}

static inline void __zs_cpu_down(struct mapping_area *area)
{
	if (area->vm)
		free_vm_area(area->vm);
	area->vm = NULL;
}

static inline void *__zs_map_object(struct mapping_area *area,
				struct page *pages[2], int off, int size)
{
	BUG_ON(map_vm_area(area->vm, PAGE_KERNEL, pages));
	area->vm_addr = area->vm->addr;
	return area->vm_addr + off;
}

static inline void __zs_unmap_object(struct mapping_area *area,
				struct page *pages[2], int off, int size)
{
	unsigned long addr = (unsigned long)area->vm_addr;

	unmap_kernel_range(addr, PAGE_SIZE * 2);
}

#else /* CONFIG_PGTABLE_MAPPING */

static inline int __zs_cpu_up(struct mapping_area *area)
{
	/*
	 * Make sure we don't leak memory if a cpu UP notification
	 * and zs_init() race and both call zs_cpu_up() on the same cpu
	 */
	if (area->vm_buf)
		return 0;
	area->vm_buf = kmalloc(ZS_MAX_ALLOC_SIZE, GFP_KERNEL);
	if (!area->vm_buf)
		return -ENOMEM;
	return 0;
}

static inline void __zs_cpu_down(struct mapping_area *area)
{
	kfree(area->vm_buf);
	area->vm_buf = NULL;
}

static void *__zs_map_object(struct mapping_area *area,
			struct page *pages[2], int off, int size)
{
	int sizes[2];
	void *addr;
	char *buf = area->vm_buf;

	/* disable page faults to match kmap_atomic() return conditions */
	pagefault_disable();

	/* no read fastpath */
	if (area->vm_mm == ZS_MM_WO)
		goto out;

	sizes[0] = PAGE_SIZE - off;
	sizes[1] = size - sizes[0];

	/* copy object to per-cpu buffer */
	addr = kmap_atomic(pages[0]);
	memcpy(buf, addr + off, sizes[0]);
	kunmap_atomic(addr);
	addr = kmap_atomic(pages[1]);
	memcpy(buf + sizes[0], addr, sizes[1]);
	kunmap_atomic(addr);
out:
	return area->vm_buf;
}

static void __zs_unmap_object(struct mapping_area *area,
			struct page *pages[2], int off, int size)
{
	int sizes[2];
	void *addr;
	char *buf;

	/* no write fastpath */
	if (area->vm_mm == ZS_MM_RO)
		goto out;

	buf = area->vm_buf;
	buf = buf + ZS_HANDLE_SIZE;
	size -= ZS_HANDLE_SIZE;
	off += ZS_HANDLE_SIZE;

	sizes[0] = PAGE_SIZE - off;
	sizes[1] = size - sizes[0];

	/* copy per-cpu buffer to object */
	addr = kmap_atomic(pages[0]);
	memcpy(addr + off, buf, sizes[0]);
	kunmap_atomic(addr);
	addr = kmap_atomic(pages[1]);
	memcpy(addr, buf + sizes[0], sizes[1]);
	kunmap_atomic(addr);

out:
	/* enable page faults to match kunmap_atomic() return conditions */
	pagefault_enable();
}

#endif /* CONFIG_PGTABLE_MAPPING */

static int zs_cpu_notifier(struct notifier_block *nb, unsigned long action,
				void *pcpu)
{
	int ret, cpu = (long)pcpu;
	struct mapping_area *area;

	switch (action) {
	case CPU_UP_PREPARE:
		area = &per_cpu(zs_map_area, cpu);
		ret = __zs_cpu_up(area);
		if (ret)
			return notifier_from_errno(ret);
		break;
	case CPU_DEAD:
	case CPU_UP_CANCELED:
		area = &per_cpu(zs_map_area, cpu);
		__zs_cpu_down(area);
		break;
	}

	return NOTIFY_OK;
}

static struct notifier_block zs_cpu_nb = {
	.notifier_call = zs_cpu_notifier
};

static int zs_register_cpu_notifier(void)
{
	int cpu, uninitialized_var(ret);

	cpu_notifier_register_begin();

	__register_cpu_notifier(&zs_cpu_nb);
	for_each_online_cpu(cpu) {
		ret = zs_cpu_notifier(NULL, CPU_UP_PREPARE, (void *)(long)cpu);
		if (notifier_to_errno(ret))
			break;
	}

	cpu_notifier_register_done();
	return notifier_to_errno(ret);
}

static void zs_unregister_cpu_notifier(void)
{
	int cpu;

	cpu_notifier_register_begin();

	for_each_online_cpu(cpu)
		zs_cpu_notifier(NULL, CPU_DEAD, (void *)(long)cpu);
	__unregister_cpu_notifier(&zs_cpu_nb);

	cpu_notifier_register_done();
}

static void init_zs_size_classes(void)
{
	int nr;

	nr = (ZS_MAX_ALLOC_SIZE - ZS_MIN_ALLOC_SIZE) / ZS_SIZE_CLASS_DELTA + 1;
	if ((ZS_MAX_ALLOC_SIZE - ZS_MIN_ALLOC_SIZE) % ZS_SIZE_CLASS_DELTA)
		nr += 1;

	zs_size_classes = nr;
}

static bool can_merge(struct size_class *prev, int size, int pages_per_zspage)
{
	if (prev->pages_per_zspage != pages_per_zspage)
		return false;

	if (get_maxobj_per_zspage(prev->size, prev->pages_per_zspage)
		!= get_maxobj_per_zspage(size, pages_per_zspage))
		return false;

	return true;
}

static bool zspage_full(struct size_class *class, struct zspage *zspage)
{
	return get_zspage_inuse(zspage) == class->objs_per_zspage;
}

unsigned long zs_get_total_pages(struct zs_pool *pool)
{
	return atomic_long_read(&pool->pages_allocated);
}
EXPORT_SYMBOL_GPL(zs_get_total_pages);

/**
 * zs_map_object - get address of allocated object from handle.
 * @pool: pool from which the object was allocated
 * @handle: handle returned from zs_malloc
 *
 * Before using an object allocated from zs_malloc, it must be mapped using
 * this function. When done with the object, it must be unmapped using
 * zs_unmap_object.
 *
 * Only one object can be mapped per cpu at a time. There is no protection
 * against nested mappings.
 *
 * This function returns with preemption and page faults disabled.
 */
void *zs_map_object(struct zs_pool *pool, unsigned long handle,
			enum zs_mapmode mm)
{
	struct zspage *zspage;
	struct page *page;
	unsigned long obj, off;
	unsigned int obj_idx;

	unsigned int class_idx;
	enum fullness_group fg;
	struct size_class *class;
	struct mapping_area *area;
	struct page *pages[2];
	void *ret;

	/*
	 * Because we use per-cpu mapping areas shared among the
	 * pools/users, we can't allow mapping in interrupt context
	 * because it can corrupt another users mappings.
	 */
	WARN_ON_ONCE(in_interrupt());

	/* From now on, migration cannot move the object */
	pin_tag(handle);

	obj = handle_to_obj(handle);
	obj_to_location(obj, &page, &obj_idx);
	zspage = get_zspage(page);

	/* migration cannot move any subpage in this zspage */
	migrate_read_lock(zspage);

	get_zspage_mapping(zspage, &class_idx, &fg);
	class = pool->size_class[class_idx];
	off = (class->size * obj_idx) & ~PAGE_MASK;

	area = &get_cpu_var(zs_map_area);
	area->vm_mm = mm;
	if (off + class->size <= PAGE_SIZE) {
		/* this object is contained entirely within a page */
		area->vm_addr = kmap_atomic(page);
		ret = area->vm_addr + off;
		goto out;
	}

	/* this object spans two pages */
	pages[0] = page;
	pages[1] = get_next_page(page);
	BUG_ON(!pages[1]);

	ret = __zs_map_object(area, pages, off, class->size);
out:
	if (likely(!PageHugeObject(page)))
		ret += ZS_HANDLE_SIZE;

	return ret;
}
EXPORT_SYMBOL_GPL(zs_map_object);

void zs_unmap_object(struct zs_pool *pool, unsigned long handle)
{
	struct zspage *zspage;
	struct page *page;
	unsigned long obj, off;
	unsigned int obj_idx;

	unsigned int class_idx;
	enum fullness_group fg;
	struct size_class *class;
	struct mapping_area *area;

	obj = handle_to_obj(handle);
	obj_to_location(obj, &page, &obj_idx);
	zspage = get_zspage(page);
	get_zspage_mapping(zspage, &class_idx, &fg);
	class = pool->size_class[class_idx];
	off = (class->size * obj_idx) & ~PAGE_MASK;

	area = this_cpu_ptr(&zs_map_area);
	if (off + class->size <= PAGE_SIZE)
		kunmap_atomic(area->vm_addr);
	else {
		struct page *pages[2];

		pages[0] = page;
		pages[1] = get_next_page(page);
		BUG_ON(!pages[1]);

		__zs_unmap_object(area, pages, off, class->size);
	}
	put_cpu_var(zs_map_area);

	migrate_read_unlock(zspage);
	unpin_tag(handle);
}
EXPORT_SYMBOL_GPL(zs_unmap_object);

<<<<<<< HEAD
static unsigned long obj_malloc(struct size_class *class,
				struct zspage *zspage, unsigned long handle)
=======
/**
 * zs_huge_class_size() - Returns the size (in bytes) of the first huge
 *                        zsmalloc &size_class.
 * @pool: zsmalloc pool to use
 *
 * The function returns the size of the first huge class - any object of equal
 * or bigger size will be stored in zspage consisting of a single physical
 * page.
 *
 * Context: Any context.
 *
 * Return: the size (in bytes) of the first huge zsmalloc &size_class.
 */
size_t zs_huge_class_size(struct zs_pool *pool)
{
	return huge_class_size;
}
EXPORT_SYMBOL_GPL(zs_huge_class_size);

static unsigned long obj_malloc(struct page *first_page,
		struct size_class *class, unsigned long handle)
>>>>>>> b95a8c04
{
	int i, nr_page, offset;
	unsigned long obj;
	struct link_free *link;

	struct page *m_page;
	unsigned long m_offset;
	void *vaddr;

	handle |= OBJ_ALLOCATED_TAG;
	obj = get_freeobj(zspage);

	offset = obj * class->size;
	nr_page = offset >> PAGE_SHIFT;
	m_offset = offset & ~PAGE_MASK;
	m_page = get_first_page(zspage);

	for (i = 0; i < nr_page; i++)
		m_page = get_next_page(m_page);

	vaddr = kmap_atomic(m_page);
	link = (struct link_free *)vaddr + m_offset / sizeof(*link);
	set_freeobj(zspage, link->next >> OBJ_ALLOCATED_TAG);
	if (likely(!PageHugeObject(m_page)))
		/* record handle in the header of allocated chunk */
		link->handle = handle;
	else
		/* record handle to page->index */
		zspage->first_page->index = handle;

	kunmap_atomic(vaddr);
	mod_zspage_inuse(zspage, 1);
	zs_stat_inc(class, OBJ_USED, 1);

	obj = location_to_obj(m_page, obj);

	return obj;
}


/**
 * zs_malloc - Allocate block of given size from pool.
 * @pool: pool to allocate from
 * @size: size of block to allocate
 *
 * On success, handle to the allocated object is returned,
 * otherwise 0.
 * Allocation requests with size > ZS_MAX_ALLOC_SIZE will fail.
 */
unsigned long zs_malloc(struct zs_pool *pool, size_t size, gfp_t gfp)
{
	unsigned long handle, obj;
	struct size_class *class;
	enum fullness_group newfg;
	struct zspage *zspage;

	if (unlikely(!size || size > ZS_MAX_ALLOC_SIZE))
		return 0;

<<<<<<< HEAD
	handle = cache_alloc_handle(pool, gfp);
=======
	handle = alloc_handle(pool, gfp);
>>>>>>> b95a8c04
	if (!handle)
		return 0;

	/* extra space in chunk to keep the handle */
	size += ZS_HANDLE_SIZE;
	class = pool->size_class[get_size_class_index(size)];

	spin_lock(&class->lock);
	zspage = find_get_zspage(class);
	if (likely(zspage)) {
		obj = obj_malloc(class, zspage, handle);
		/* Now move the zspage to another fullness group, if required */
		fix_fullness_group(class, zspage);
		record_obj(handle, obj);
		spin_unlock(&class->lock);
<<<<<<< HEAD
=======
		first_page = alloc_zspage(class, gfp);
		if (unlikely(!first_page)) {
			free_handle(pool, handle);
			return 0;
		}
>>>>>>> b95a8c04

		return handle;
	}

	spin_unlock(&class->lock);

	zspage = alloc_zspage(pool, class, gfp);
	if (!zspage) {
		cache_free_handle(pool, handle);
		return 0;
	}

	spin_lock(&class->lock);
	obj = obj_malloc(class, zspage, handle);
	newfg = get_fullness_group(class, zspage);
	insert_zspage(class, zspage, newfg);
	set_zspage_mapping(zspage, class->index, newfg);
	record_obj(handle, obj);
	atomic_long_add(class->pages_per_zspage,
				&pool->pages_allocated);
	zs_stat_inc(class, OBJ_ALLOCATED, get_maxobj_per_zspage(
			class->size, class->pages_per_zspage));

	/* We completely set up zspage so mark them as movable */
	SetZsPageMovable(pool, zspage);
	spin_unlock(&class->lock);

	return handle;
}
EXPORT_SYMBOL_GPL(zs_malloc);

static void obj_free(struct size_class *class, unsigned long obj)
{
	struct link_free *link;
	struct zspage *zspage;
	struct page *f_page;
	unsigned long f_offset;
	unsigned int f_objidx;
	void *vaddr;

	obj &= ~OBJ_ALLOCATED_TAG;
	obj_to_location(obj, &f_page, &f_objidx);
	f_offset = (class->size * f_objidx) & ~PAGE_MASK;
	zspage = get_zspage(f_page);

	vaddr = kmap_atomic(f_page);

	/* Insert this object in containing zspage's freelist */
	link = (struct link_free *)(vaddr + f_offset);
	link->next = get_freeobj(zspage) << OBJ_ALLOCATED_TAG;
	kunmap_atomic(vaddr);
	set_freeobj(zspage, f_objidx);
	mod_zspage_inuse(zspage, -1);
	zs_stat_dec(class, OBJ_USED, 1);
}

void zs_free(struct zs_pool *pool, unsigned long handle)
{
	struct zspage *zspage;
	struct page *f_page;
	unsigned long obj;
	unsigned int f_objidx;
	int class_idx;
	struct size_class *class;
	enum fullness_group fullness;
	bool isolated;

	if (unlikely(!handle))
		return;

	pin_tag(handle);
	obj = handle_to_obj(handle);
	obj_to_location(obj, &f_page, &f_objidx);
	zspage = get_zspage(f_page);

	migrate_read_lock(zspage);

	get_zspage_mapping(zspage, &class_idx, &fullness);
	class = pool->size_class[class_idx];

	spin_lock(&class->lock);
	obj_free(class, obj);
	fullness = fix_fullness_group(class, zspage);
	if (fullness != ZS_EMPTY) {
		migrate_read_unlock(zspage);
		goto out;
	}

	isolated = is_zspage_isolated(zspage);
	migrate_read_unlock(zspage);
	/* If zspage is isolated, zs_page_putback will free the zspage */
	if (likely(!isolated))
		free_zspage(pool, class, zspage);
out:

	spin_unlock(&class->lock);
	unpin_tag(handle);
	cache_free_handle(pool, handle);
}
EXPORT_SYMBOL_GPL(zs_free);

static void zs_object_copy(struct size_class *class, unsigned long dst,
				unsigned long src)
{
	struct page *s_page, *d_page;
	unsigned int s_objidx, d_objidx;
	unsigned long s_off, d_off;
	void *s_addr, *d_addr;
	int s_size, d_size, size;
	int written = 0;

	s_size = d_size = class->size;

	obj_to_location(src, &s_page, &s_objidx);
	obj_to_location(dst, &d_page, &d_objidx);

	s_off = (class->size * s_objidx) & ~PAGE_MASK;
	d_off = (class->size * d_objidx) & ~PAGE_MASK;

	if (s_off + class->size > PAGE_SIZE)
		s_size = PAGE_SIZE - s_off;

	if (d_off + class->size > PAGE_SIZE)
		d_size = PAGE_SIZE - d_off;

	s_addr = kmap_atomic(s_page);
	d_addr = kmap_atomic(d_page);

	while (1) {
		size = min(s_size, d_size);
		memcpy(d_addr + d_off, s_addr + s_off, size);
		written += size;

		if (written == class->size)
			break;

		s_off += size;
		s_size -= size;
		d_off += size;
		d_size -= size;

		if (s_off >= PAGE_SIZE) {
			kunmap_atomic(d_addr);
			kunmap_atomic(s_addr);
			s_page = get_next_page(s_page);
			s_addr = kmap_atomic(s_page);
			d_addr = kmap_atomic(d_page);
			s_size = class->size - written;
			s_off = 0;
		}

		if (d_off >= PAGE_SIZE) {
			kunmap_atomic(d_addr);
			d_page = get_next_page(d_page);
			d_addr = kmap_atomic(d_page);
			d_size = class->size - written;
			d_off = 0;
		}
	}

	kunmap_atomic(d_addr);
	kunmap_atomic(s_addr);
}

/*
 * Find alloced object in zspage from index object and
 * return handle.
 */
static unsigned long find_alloced_obj(struct size_class *class,
					struct page *page, int index)
{
	unsigned long head;
	int offset = 0;
	unsigned long handle = 0;
	void *addr = kmap_atomic(page);

	offset = get_first_obj_offset(page);
	offset += class->size * index;

	while (offset < PAGE_SIZE) {
		head = obj_to_head(page, addr + offset);
		if (head & OBJ_ALLOCATED_TAG) {
			handle = head & ~OBJ_ALLOCATED_TAG;
			if (trypin_tag(handle))
				break;
			handle = 0;
		}

		offset += class->size;
		index++;
	}

	kunmap_atomic(addr);
	return handle;
}

struct zs_compact_control {
	/* Source spage for migration which could be a subpage of zspage */
	struct page *s_page;
	/* Destination page for migration which should be a first page
	 * of zspage. */
	struct page *d_page;
	 /* Starting object index within @s_page which used for live object
	  * in the subpage. */
	int index;
};

static int migrate_zspage(struct zs_pool *pool, struct size_class *class,
				struct zs_compact_control *cc)
{
	unsigned long used_obj, free_obj;
	unsigned long handle;
	struct page *s_page = cc->s_page;
	struct page *d_page = cc->d_page;
	unsigned long index = cc->index;
	int ret = 0;

	while (1) {
		handle = find_alloced_obj(class, s_page, index);
		if (!handle) {
			s_page = get_next_page(s_page);
			if (!s_page)
				break;
			index = 0;
			continue;
		}

		/* Stop if there is no more space */
		if (zspage_full(class, get_zspage(d_page))) {
			unpin_tag(handle);
			ret = -ENOMEM;
			break;
		}

		used_obj = handle_to_obj(handle);
		free_obj = obj_malloc(class, get_zspage(d_page), handle);
		zs_object_copy(class, free_obj, used_obj);
		index++;
		/*
		 * record_obj updates handle's value to free_obj and it will
		 * invalidate lock bit(ie, HANDLE_PIN_BIT) of handle, which
		 * breaks synchronization using pin_tag(e,g, zs_free) so
		 * let's keep the lock bit.
		 */
		free_obj |= BIT(HANDLE_PIN_BIT);
		record_obj(handle, free_obj);
		unpin_tag(handle);
		obj_free(class, used_obj);
	}

	/* Remember last position in this iteration */
	cc->s_page = s_page;
	cc->index = index;

	return ret;
}

static struct zspage *isolate_zspage(struct size_class *class, bool source)
{
	int i;
	struct zspage *zspage;
	enum fullness_group fg[2] = {ZS_ALMOST_EMPTY, ZS_ALMOST_FULL};

	if (!source) {
		fg[0] = ZS_ALMOST_FULL;
		fg[1] = ZS_ALMOST_EMPTY;
	}

	for (i = 0; i < 2; i++) {
		zspage = list_first_entry_or_null(&class->fullness_list[fg[i]],
							struct zspage, list);
		if (zspage) {
			VM_BUG_ON(is_zspage_isolated(zspage));
			remove_zspage(class, zspage, fg[i]);
			return zspage;
		}
	}

	return zspage;
}

/*
 * putback_zspage - add @zspage into right class's fullness list
 * @class: destination class
 * @zspage: target page
 *
 * Return @zspage's fullness_group
 */
static enum fullness_group putback_zspage(struct size_class *class,
			struct zspage *zspage)
{
	enum fullness_group fullness;

	VM_BUG_ON(is_zspage_isolated(zspage));

	fullness = get_fullness_group(class, zspage);
	insert_zspage(class, zspage, fullness);
	set_zspage_mapping(zspage, class->index, fullness);

	return fullness;
}

#ifdef CONFIG_COMPACTION
static struct dentry *zs_mount(struct file_system_type *fs_type,
				int flags, const char *dev_name, void *data)
{
	static const struct dentry_operations ops = {
		.d_dname = simple_dname,
	};

	return mount_pseudo(fs_type, "zsmalloc:", NULL, &ops, ZSMALLOC_MAGIC);
}

static struct file_system_type zsmalloc_fs = {
	.name		= "zsmalloc",
	.mount		= zs_mount,
	.kill_sb	= kill_anon_super,
};

static int zsmalloc_mount(void)
{
	int ret = 0;

	zsmalloc_mnt = kern_mount(&zsmalloc_fs);
	if (IS_ERR(zsmalloc_mnt))
		ret = PTR_ERR(zsmalloc_mnt);

	return ret;
}

static void zsmalloc_unmount(void)
{
	kern_unmount(zsmalloc_mnt);
}

static void migrate_lock_init(struct zspage *zspage)
{
	rwlock_init(&zspage->lock);
}

static void migrate_read_lock(struct zspage *zspage)
{
	read_lock(&zspage->lock);
}

static void migrate_read_unlock(struct zspage *zspage)
{
	read_unlock(&zspage->lock);
}

static void migrate_write_lock(struct zspage *zspage)
{
	write_lock(&zspage->lock);
}

static void migrate_write_unlock(struct zspage *zspage)
{
	write_unlock(&zspage->lock);
}

/* Number of isolated subpage for *page migration* in this zspage */
static void inc_zspage_isolation(struct zspage *zspage)
{
	zspage->isolated++;
}

static void dec_zspage_isolation(struct zspage *zspage)
{
	zspage->isolated--;
}

static void replace_sub_page(struct size_class *class, struct zspage *zspage,
				struct page *newpage, struct page *oldpage)
{
	struct page *page;
	struct page *pages[ZS_MAX_PAGES_PER_ZSPAGE] = {NULL, };
	int idx = 0;

	page = get_first_page(zspage);
	do {
		if (page == oldpage)
			pages[idx] = newpage;
		else
			pages[idx] = page;
		idx++;
	} while ((page = get_next_page(page)) != NULL);

	create_page_chain(class, zspage, pages);
	set_first_obj_offset(newpage, get_first_obj_offset(oldpage));
	if (unlikely(PageHugeObject(oldpage)))
		newpage->index = oldpage->index;
	__SetPageMovable(newpage, page_mapping(oldpage));
}

bool zs_page_isolate(struct page *page, isolate_mode_t mode)
{
	struct zs_pool *pool;
	struct size_class *class;
	int class_idx;
	enum fullness_group fullness;
	struct zspage *zspage;
	struct address_space *mapping;

	/*
	 * Page is locked so zspage couldn't be destroyed. For detail, look at
	 * lock_zspage in free_zspage.
	 */
	VM_BUG_ON_PAGE(!PageMovable(page), page);
	VM_BUG_ON_PAGE(PageIsolated(page), page);

	zspage = get_zspage(page);

	/*
	 * Without class lock, fullness could be stale while class_idx is okay
	 * because class_idx is constant unless page is freed so we should get
	 * fullness again under class lock.
	 */
	get_zspage_mapping(zspage, &class_idx, &fullness);
	mapping = page_mapping(page);
	pool = mapping->private_data;
	class = pool->size_class[class_idx];

	spin_lock(&class->lock);
	if (get_zspage_inuse(zspage) == 0) {
		spin_unlock(&class->lock);
		return false;
	}

	/* zspage is isolated for object migration */
	if (list_empty(&zspage->list) && !is_zspage_isolated(zspage)) {
		spin_unlock(&class->lock);
		return false;
	}

	/*
	 * If this is first time isolation for the zspage, isolate zspage from
	 * size_class to prevent further object allocation from the zspage.
	 */
	if (!list_empty(&zspage->list) && !is_zspage_isolated(zspage)) {
		get_zspage_mapping(zspage, &class_idx, &fullness);
		remove_zspage(class, zspage, fullness);
	}

	inc_zspage_isolation(zspage);
	spin_unlock(&class->lock);

	return true;
}

int zs_page_migrate(struct address_space *mapping, struct page *newpage,
		struct page *page, enum migrate_mode mode)
{
	struct zs_pool *pool;
	struct size_class *class;
	int class_idx;
	enum fullness_group fullness;
	struct zspage *zspage;
	struct page *dummy;
	void *s_addr, *d_addr, *addr;
	int offset, pos;
	unsigned long handle, head;
	unsigned long old_obj, new_obj;
	unsigned int obj_idx;
	int ret = -EAGAIN;

	VM_BUG_ON_PAGE(!PageMovable(page), page);
	VM_BUG_ON_PAGE(!PageIsolated(page), page);

	zspage = get_zspage(page);

	/* Concurrent compactor cannot migrate any subpage in zspage */
	migrate_write_lock(zspage);
	get_zspage_mapping(zspage, &class_idx, &fullness);
	pool = mapping->private_data;
	class = pool->size_class[class_idx];
	offset = get_first_obj_offset(page);

	spin_lock(&class->lock);
	if (!get_zspage_inuse(zspage)) {
		ret = -EBUSY;
		goto unlock_class;
	}

	pos = offset;
	s_addr = kmap_atomic(page);
	while (pos < PAGE_SIZE) {
		head = obj_to_head(page, s_addr + pos);
		if (head & OBJ_ALLOCATED_TAG) {
			handle = head & ~OBJ_ALLOCATED_TAG;
			if (!trypin_tag(handle))
				goto unpin_objects;
		}
		pos += class->size;
	}

	/*
	 * Here, any user cannot access all objects in the zspage so let's move.
	 */
	d_addr = kmap_atomic(newpage);
	memcpy(d_addr, s_addr, PAGE_SIZE);
	kunmap_atomic(d_addr);

	for (addr = s_addr + offset; addr < s_addr + pos;
					addr += class->size) {
		head = obj_to_head(page, addr);
		if (head & OBJ_ALLOCATED_TAG) {
			handle = head & ~OBJ_ALLOCATED_TAG;
			if (!testpin_tag(handle))
				BUG();

			old_obj = handle_to_obj(handle);
			obj_to_location(old_obj, &dummy, &obj_idx);
			new_obj = (unsigned long)location_to_obj(newpage,
								obj_idx);
			new_obj |= BIT(HANDLE_PIN_BIT);
			record_obj(handle, new_obj);
		}
	}

	replace_sub_page(class, zspage, newpage, page);
	get_page(newpage);

	dec_zspage_isolation(zspage);

	/*
	 * Page migration is done so let's putback isolated zspage to
	 * the list if @page is final isolated subpage in the zspage.
	 */
	if (!is_zspage_isolated(zspage))
		putback_zspage(class, zspage);

	reset_page(page);
	put_page(page);
	page = newpage;

	ret = MIGRATEPAGE_SUCCESS;
unpin_objects:
	for (addr = s_addr + offset; addr < s_addr + pos;
						addr += class->size) {
		head = obj_to_head(page, addr);
		if (head & OBJ_ALLOCATED_TAG) {
			handle = head & ~OBJ_ALLOCATED_TAG;
			if (!testpin_tag(handle))
				BUG();
			unpin_tag(handle);
		}
	}
	kunmap_atomic(s_addr);
unlock_class:
	spin_unlock(&class->lock);
	migrate_write_unlock(zspage);

	return ret;
}

void zs_page_putback(struct page *page)
{
	struct zs_pool *pool;
	struct size_class *class;
	int class_idx;
	enum fullness_group fg;
	struct address_space *mapping;
	struct zspage *zspage;

	VM_BUG_ON_PAGE(!PageMovable(page), page);
	VM_BUG_ON_PAGE(!PageIsolated(page), page);

	zspage = get_zspage(page);
	get_zspage_mapping(zspage, &class_idx, &fg);
	mapping = page_mapping(page);
	pool = mapping->private_data;
	class = pool->size_class[class_idx];

	spin_lock(&class->lock);
	dec_zspage_isolation(zspage);
	if (!is_zspage_isolated(zspage)) {
		fg = putback_zspage(class, zspage);
		/*
		 * Due to page_lock, we cannot free zspage immediately
		 * so let's defer.
		 */
		if (fg == ZS_EMPTY)
			schedule_work(&pool->free_work);
	}
	spin_unlock(&class->lock);
}

const struct address_space_operations zsmalloc_aops = {
	.isolate_page = zs_page_isolate,
	.migratepage = zs_page_migrate,
	.putback_page = zs_page_putback,
};

static int zs_register_migration(struct zs_pool *pool)
{
	pool->inode = alloc_anon_inode(zsmalloc_mnt->mnt_sb);
	if (IS_ERR(pool->inode)) {
		pool->inode = NULL;
		return 1;
	}

	pool->inode->i_mapping->private_data = pool;
	pool->inode->i_mapping->a_ops = &zsmalloc_aops;
	return 0;
}

static void zs_unregister_migration(struct zs_pool *pool)
{
	flush_work(&pool->free_work);
	if (pool->inode)
		iput(pool->inode);
}

/*
 * Caller should hold page_lock of all pages in the zspage
 * In here, we cannot use zspage meta data.
 */
static void async_free_zspage(struct work_struct *work)
{
	int i;
	struct size_class *class;
	unsigned int class_idx;
	enum fullness_group fullness;
	struct zspage *zspage, *tmp;
	LIST_HEAD(free_pages);
	struct zs_pool *pool = container_of(work, struct zs_pool,
					free_work);

	for (i = 0; i < zs_size_classes; i++) {
		class = pool->size_class[i];
		if (class->index != i)
			continue;

		spin_lock(&class->lock);
		list_splice_init(&class->fullness_list[ZS_EMPTY], &free_pages);
		spin_unlock(&class->lock);
	}


	list_for_each_entry_safe(zspage, tmp, &free_pages, list) {
		list_del(&zspage->list);
		lock_zspage(zspage);

		get_zspage_mapping(zspage, &class_idx, &fullness);
		VM_BUG_ON(fullness != ZS_EMPTY);
		class = pool->size_class[class_idx];
		spin_lock(&class->lock);
		__free_zspage(pool, pool->size_class[class_idx], zspage);
		spin_unlock(&class->lock);
	}
};

static void kick_deferred_free(struct zs_pool *pool)
{
	schedule_work(&pool->free_work);
}

static void init_deferred_free(struct zs_pool *pool)
{
	INIT_WORK(&pool->free_work, async_free_zspage);
}

static void SetZsPageMovable(struct zs_pool *pool, struct zspage *zspage)
{
	struct page *page = get_first_page(zspage);

	do {
		WARN_ON(!trylock_page(page));
		__SetPageMovable(page, pool->inode->i_mapping);
		unlock_page(page);
	} while ((page = get_next_page(page)) != NULL);
}
#endif

/*
 *
 * Based on the number of unused allocated objects calculate
 * and return the number of pages that we can free.
 */
static unsigned long zs_can_compact(struct size_class *class)
{
	unsigned long obj_wasted;
	unsigned long obj_allocated = zs_stat_get(class, OBJ_ALLOCATED);
	unsigned long obj_used = zs_stat_get(class, OBJ_USED);

	if (obj_allocated <= obj_used)
		return 0;

	obj_wasted = obj_allocated - obj_used;
	obj_wasted /= get_maxobj_per_zspage(class->size,
			class->pages_per_zspage);

	return obj_wasted * class->pages_per_zspage;
}

static void __zs_compact(struct zs_pool *pool, struct size_class *class)
{
	struct zs_compact_control cc;
	struct zspage *src_zspage;
	struct zspage *dst_zspage = NULL;

	spin_lock(&class->lock);
	while ((src_zspage = isolate_zspage(class, true))) {

		if (!zs_can_compact(class))
			break;

		cc.index = 0;
		cc.s_page = get_first_page(src_zspage);

		while ((dst_zspage = isolate_zspage(class, false))) {
			cc.d_page = get_first_page(dst_zspage);
			/*
			 * If there is no more space in dst_page, resched
			 * and see if anyone had allocated another zspage.
			 */
			if (!migrate_zspage(pool, class, &cc))
				break;

			putback_zspage(class, dst_zspage);
		}

		/* Stop if we couldn't find slot */
		if (dst_zspage == NULL)
			break;

		putback_zspage(class, dst_zspage);
		if (putback_zspage(class, src_zspage) == ZS_EMPTY) {
			free_zspage(pool, class, src_zspage);
			pool->stats.pages_compacted += class->pages_per_zspage;
		}
		spin_unlock(&class->lock);
		cond_resched();
		spin_lock(&class->lock);
	}

	if (src_zspage)
		putback_zspage(class, src_zspage);

	spin_unlock(&class->lock);
}

unsigned long zs_compact(struct zs_pool *pool)
{
	int i;
	struct size_class *class;

	for (i = zs_size_classes - 1; i >= 0; i--) {
		class = pool->size_class[i];
		if (!class)
			continue;
		if (class->index != i)
			continue;
		__zs_compact(pool, class);
	}

	return pool->stats.pages_compacted;
}
EXPORT_SYMBOL_GPL(zs_compact);

void zs_pool_stats(struct zs_pool *pool, struct zs_pool_stats *stats)
{
	memcpy(stats, &pool->stats, sizeof(struct zs_pool_stats));
}
EXPORT_SYMBOL_GPL(zs_pool_stats);

static unsigned long zs_shrinker_scan(struct shrinker *shrinker,
		struct shrink_control *sc)
{
	unsigned long pages_freed;
	struct zs_pool *pool = container_of(shrinker, struct zs_pool,
			shrinker);

	pages_freed = pool->stats.pages_compacted;
	/*
	 * Compact classes and calculate compaction delta.
	 * Can run concurrently with a manually triggered
	 * (by user) compaction.
	 */
	pages_freed = zs_compact(pool) - pages_freed;

	return pages_freed ? pages_freed : SHRINK_STOP;
}

static unsigned long zs_shrinker_count(struct shrinker *shrinker,
		struct shrink_control *sc)
{
	int i;
	struct size_class *class;
	unsigned long pages_to_free = 0;
	struct zs_pool *pool = container_of(shrinker, struct zs_pool,
			shrinker);

	for (i = zs_size_classes - 1; i >= 0; i--) {
		class = pool->size_class[i];
		if (!class)
			continue;
		if (class->index != i)
			continue;

		pages_to_free += zs_can_compact(class);
	}

	return pages_to_free;
}

static void zs_unregister_shrinker(struct zs_pool *pool)
{
	if (pool->shrinker_enabled) {
		unregister_shrinker(&pool->shrinker);
		pool->shrinker_enabled = false;
	}
}

static int zs_register_shrinker(struct zs_pool *pool)
{
	pool->shrinker.scan_objects = zs_shrinker_scan;
	pool->shrinker.count_objects = zs_shrinker_count;
	pool->shrinker.batch = 0;
	pool->shrinker.seeks = DEFAULT_SEEKS;

	return register_shrinker(&pool->shrinker);
}

/**
 * zs_create_pool - Creates an allocation pool to work from.
 * @flags: allocation flags used to allocate pool metadata
 *
 * This function must be called before anything when using
 * the zsmalloc allocator.
 *
 * On success, a pointer to the newly created pool is returned,
 * otherwise NULL.
 */
struct zs_pool *zs_create_pool(const char *name)
{
	int i;
	struct zs_pool *pool;
	struct size_class *prev_class = NULL;

	pool = kzalloc(sizeof(*pool), GFP_KERNEL);
	if (!pool)
		return NULL;

	init_deferred_free(pool);
	pool->size_class = kcalloc(zs_size_classes, sizeof(struct size_class *),
			GFP_KERNEL);
	if (!pool->size_class) {
		kfree(pool);
		return NULL;
	}

	pool->name = kstrdup(name, GFP_KERNEL);
	if (!pool->name)
		goto err;

	if (create_cache(pool))
		goto err;

	/*
	 * Iterate reversly, because, size of size_class that we want to use
	 * for merging should be larger or equal to current size.
	 */
	for (i = zs_size_classes - 1; i >= 0; i--) {
		int size;
		int pages_per_zspage;
		int objs_per_zspage;
		struct size_class *class;
		int fullness = 0;

		size = ZS_MIN_ALLOC_SIZE + i * ZS_SIZE_CLASS_DELTA;
		if (size > ZS_MAX_ALLOC_SIZE)
			size = ZS_MAX_ALLOC_SIZE;
		pages_per_zspage = get_pages_per_zspage(size);
		objs_per_zspage = pages_per_zspage * PAGE_SIZE / size;

		/*
		 * We iterate from biggest down to smallest classes,
		 * so huge_class_size holds the size of the first huge
		 * class. Any object bigger than or equal to that will
		 * endup in the huge class.
		 */
		if (pages_per_zspage != 1 && objs_per_zspage != 1 &&
				!huge_class_size) {
			huge_class_size = size;
			/*
			 * The object uses ZS_HANDLE_SIZE bytes to store the
			 * handle. We need to subtract it, because zs_malloc()
			 * unconditionally adds handle size before it performs
			 * size class search - so object may be smaller than
			 * huge class size, yet it still can end up in the huge
			 * class because it grows by ZS_HANDLE_SIZE extra bytes
			 * right before class lookup.
			 */
			huge_class_size -= (ZS_HANDLE_SIZE - 1);
		}

		/*
		 * size_class is used for normal zsmalloc operation such
		 * as alloc/free for that size. Although it is natural that we
		 * have one size_class for each size, there is a chance that we
		 * can get more memory utilization if we use one size_class for
		 * many different sizes whose size_class have same
		 * characteristics. So, we makes size_class point to
		 * previous size_class if possible.
		 */
		if (prev_class) {
			if (can_merge(prev_class, size, pages_per_zspage)) {
				pool->size_class[i] = prev_class;
				continue;
			}
		}

		class = kzalloc(sizeof(struct size_class), GFP_KERNEL);
		if (!class)
			goto err;

		class->size = size;
		class->index = i;
		class->pages_per_zspage = pages_per_zspage;
		class->objs_per_zspage = class->pages_per_zspage *
						PAGE_SIZE / class->size;
		spin_lock_init(&class->lock);
		pool->size_class[i] = class;
		for (fullness = ZS_EMPTY; fullness < NR_ZS_FULLNESS;
							fullness++)
			INIT_LIST_HEAD(&class->fullness_list[fullness]);

		prev_class = class;
	}

<<<<<<< HEAD
	if (zs_pool_stat_create(pool, name))
		goto err;

	if (zs_register_migration(pool))
=======
	if (zs_pool_stat_create(name, pool))
>>>>>>> b95a8c04
		goto err;

	/*
	 * Not critical, we still can use the pool
	 * and user can trigger compaction manually.
	 */
	if (zs_register_shrinker(pool) == 0)
		pool->shrinker_enabled = true;
	return pool;

err:
	zs_destroy_pool(pool);
	return NULL;
}
EXPORT_SYMBOL_GPL(zs_create_pool);

void zs_destroy_pool(struct zs_pool *pool)
{
	int i;

	zs_unregister_shrinker(pool);
	zs_unregister_migration(pool);
	zs_pool_stat_destroy(pool);

	for (i = 0; i < zs_size_classes; i++) {
		int fg;
		struct size_class *class = pool->size_class[i];

		if (!class)
			continue;

		if (class->index != i)
			continue;

		for (fg = ZS_EMPTY; fg < NR_ZS_FULLNESS; fg++) {
			if (!list_empty(&class->fullness_list[fg])) {
				pr_info("Freeing non-empty class with size %db, fullness group %d\n",
					class->size, fg);
			}
		}
		kfree(class);
	}

	destroy_cache(pool);
	kfree(pool->size_class);
	kfree(pool->name);
	kfree(pool);
}
EXPORT_SYMBOL_GPL(zs_destroy_pool);

static int __init zs_init(void)
{
	int ret;

	ret = zsmalloc_mount();
	if (ret)
		goto out;

	ret = zs_register_cpu_notifier();

	if (ret)
		goto notifier_fail;

	init_zs_size_classes();

#ifdef CONFIG_ZPOOL
	zpool_register_driver(&zs_zpool_driver);
#endif

	ret = zs_stat_init();
	if (ret) {
		pr_err("zs stat initialization failed\n");
		goto stat_fail;
	}
	return 0;

stat_fail:
#ifdef CONFIG_ZPOOL
	zpool_unregister_driver(&zs_zpool_driver);
#endif
notifier_fail:
	zs_unregister_cpu_notifier();
	zsmalloc_unmount();
out:
	return ret;
}

static void __exit zs_exit(void)
{
#ifdef CONFIG_ZPOOL
	zpool_unregister_driver(&zs_zpool_driver);
#endif
	zsmalloc_unmount();
	zs_unregister_cpu_notifier();

	zs_stat_exit();
}

module_init(zs_init);
module_exit(zs_exit);

MODULE_LICENSE("Dual BSD/GPL");
MODULE_AUTHOR("Nitin Gupta <ngupta@vflare.org>");<|MERGE_RESOLUTION|>--- conflicted
+++ resolved
@@ -350,17 +350,10 @@
 	kmem_cache_destroy(pool->zspage_cachep);
 }
 
-<<<<<<< HEAD
 static unsigned long cache_alloc_handle(struct zs_pool *pool, gfp_t gfp)
 {
 	return (unsigned long)kmem_cache_alloc(pool->handle_cachep,
 			gfp & ~(__GFP_HIGHMEM|__GFP_MOVABLE));
-=======
-static unsigned long alloc_handle(struct zs_pool *pool, gfp_t gfp)
-{
-	return (unsigned long)kmem_cache_alloc(pool->handle_cachep,
-			gfp & ~__GFP_HIGHMEM);
->>>>>>> b95a8c04
 }
 
 static void cache_free_handle(struct zs_pool *pool, unsigned long handle)
@@ -1500,10 +1493,6 @@
 }
 EXPORT_SYMBOL_GPL(zs_unmap_object);
 
-<<<<<<< HEAD
-static unsigned long obj_malloc(struct size_class *class,
-				struct zspage *zspage, unsigned long handle)
-=======
 /**
  * zs_huge_class_size() - Returns the size (in bytes) of the first huge
  *                        zsmalloc &size_class.
@@ -1523,9 +1512,8 @@
 }
 EXPORT_SYMBOL_GPL(zs_huge_class_size);
 
-static unsigned long obj_malloc(struct page *first_page,
-		struct size_class *class, unsigned long handle)
->>>>>>> b95a8c04
+static unsigned long obj_malloc(struct size_class *class,
+				struct zspage *zspage, unsigned long handle)
 {
 	int i, nr_page, offset;
 	unsigned long obj;
@@ -1585,11 +1573,7 @@
 	if (unlikely(!size || size > ZS_MAX_ALLOC_SIZE))
 		return 0;
 
-<<<<<<< HEAD
 	handle = cache_alloc_handle(pool, gfp);
-=======
-	handle = alloc_handle(pool, gfp);
->>>>>>> b95a8c04
 	if (!handle)
 		return 0;
 
@@ -1605,14 +1589,6 @@
 		fix_fullness_group(class, zspage);
 		record_obj(handle, obj);
 		spin_unlock(&class->lock);
-<<<<<<< HEAD
-=======
-		first_page = alloc_zspage(class, gfp);
-		if (unlikely(!first_page)) {
-			free_handle(pool, handle);
-			return 0;
-		}
->>>>>>> b95a8c04
 
 		return handle;
 	}
@@ -2544,14 +2520,10 @@
 		prev_class = class;
 	}
 
-<<<<<<< HEAD
 	if (zs_pool_stat_create(pool, name))
 		goto err;
 
 	if (zs_register_migration(pool))
-=======
-	if (zs_pool_stat_create(name, pool))
->>>>>>> b95a8c04
 		goto err;
 
 	/*
