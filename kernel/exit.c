/*
 *  linux/kernel/exit.c
 *
 *  Copyright (C) 1991, 1992  Linus Torvalds
 */

#include <linux/mm.h>
#include <linux/slab.h>
#include <linux/interrupt.h>
#include <linux/module.h>
#include <linux/capability.h>
#include <linux/completion.h>
#include <linux/personality.h>
#include <linux/tty.h>
#include <linux/iocontext.h>
#include <linux/key.h>
#include <linux/security.h>
#include <linux/cpu.h>
#include <linux/acct.h>
#include <linux/tsacct_kern.h>
#include <linux/file.h>
#include <linux/fdtable.h>
#include <linux/freezer.h>
#include <linux/binfmts.h>
#include <linux/nsproxy.h>
#include <linux/pid_namespace.h>
#include <linux/ptrace.h>
#include <linux/profile.h>
#include <linux/mount.h>
#include <linux/proc_fs.h>
#include <linux/kthread.h>
#include <linux/mempolicy.h>
#include <linux/taskstats_kern.h>
#include <linux/delayacct.h>
#include <linux/cgroup.h>
#include <linux/syscalls.h>
#include <linux/signal.h>
#include <linux/posix-timers.h>
#include <linux/cn_proc.h>
#include <linux/mutex.h>
#include <linux/futex.h>
#include <linux/pipe_fs_i.h>
#include <linux/audit.h> /* for audit_free() */
#include <linux/resource.h>
#include <linux/blkdev.h>
#include <linux/task_io_accounting_ops.h>
#include <linux/tracehook.h>
#include <linux/fs_struct.h>
#include <linux/init_task.h>
#include <linux/perf_event.h>
#include <trace/events/sched.h>
#include <linux/hw_breakpoint.h>
#include <linux/oom.h>
#include <linux/writeback.h>
#include <linux/shm.h>
#include <linux/kcov.h>

#include "sched/tune.h"

#include <asm/uaccess.h>
#include <asm/unistd.h>
#include <asm/pgtable.h>
#include <asm/mmu_context.h>

static void exit_mm(struct task_struct *tsk);

static void __unhash_process(struct task_struct *p, bool group_dead)
{
	nr_threads--;
	detach_pid(p, PIDTYPE_PID);
	if (group_dead) {
		detach_pid(p, PIDTYPE_PGID);
		detach_pid(p, PIDTYPE_SID);

		list_del_rcu(&p->tasks);
		list_del_init(&p->sibling);
		__this_cpu_dec(process_counts);
	}
	list_del_rcu(&p->thread_group);
	list_del_rcu(&p->thread_node);
}

/*
 * This function expects the tasklist_lock write-locked.
 */
static void __exit_signal(struct task_struct *tsk)
{
	struct signal_struct *sig = tsk->signal;
	bool group_dead = thread_group_leader(tsk);
	struct sighand_struct *sighand;
	struct tty_struct *uninitialized_var(tty);
	cputime_t utime, stime;

	sighand = rcu_dereference_check(tsk->sighand,
					lockdep_tasklist_lock_is_held());
	spin_lock(&sighand->siglock);

	posix_cpu_timers_exit(tsk);
	if (group_dead) {
		posix_cpu_timers_exit_group(tsk);
		tty = sig->tty;
		sig->tty = NULL;
	} else {
		/*
		 * This can only happen if the caller is de_thread().
		 * FIXME: this is the temporary hack, we should teach
		 * posix-cpu-timers to handle this case correctly.
		 */
		if (unlikely(has_group_leader_pid(tsk)))
			posix_cpu_timers_exit_group(tsk);

		/*
		 * If there is any task waiting for the group exit
		 * then notify it:
		 */
		if (sig->notify_count > 0 && !--sig->notify_count)
			wake_up_process(sig->group_exit_task);

		if (tsk == sig->curr_target)
			sig->curr_target = next_thread(tsk);
	}

	/*
	 * Accumulate here the counters for all threads as they die. We could
	 * skip the group leader because it is the last user of signal_struct,
	 * but we want to avoid the race with thread_group_cputime() which can
	 * see the empty ->thread_head list.
	 */
	task_cputime(tsk, &utime, &stime);
	write_seqlock(&sig->stats_lock);
	sig->utime += utime;
	sig->stime += stime;
	sig->gtime += task_gtime(tsk);
	sig->min_flt += tsk->min_flt;
	sig->maj_flt += tsk->maj_flt;
	sig->nvcsw += tsk->nvcsw;
	sig->nivcsw += tsk->nivcsw;
	sig->inblock += task_io_get_inblock(tsk);
	sig->oublock += task_io_get_oublock(tsk);
	task_io_accounting_add(&sig->ioac, &tsk->ioac);
	sig->sum_sched_runtime += tsk->se.sum_exec_runtime;
	sig->nr_threads--;
	__unhash_process(tsk, group_dead);
	write_sequnlock(&sig->stats_lock);

	/*
	 * Do this under ->siglock, we can race with another thread
	 * doing sigqueue_free() if we have SIGQUEUE_PREALLOC signals.
	 */
	flush_sigqueue(&tsk->pending);
	tsk->sighand = NULL;
	spin_unlock(&sighand->siglock);

	__cleanup_sighand(sighand);
	clear_tsk_thread_flag(tsk, TIF_SIGPENDING);
	if (group_dead) {
		flush_sigqueue(&sig->shared_pending);
		tty_kref_put(tty);
	}
}

static void delayed_put_task_struct(struct rcu_head *rhp)
{
	struct task_struct *tsk = container_of(rhp, struct task_struct, rcu);

	perf_event_delayed_put(tsk);
	trace_sched_process_free(tsk);
	put_task_struct(tsk);
}


void release_task(struct task_struct *p)
{
	struct task_struct *leader;
	int zap_leader;
repeat:
	/* don't need to get the RCU readlock here - the process is dead and
	 * can't be modifying its own credentials. But shut RCU-lockdep up */
	rcu_read_lock();
	atomic_dec(&__task_cred(p)->user->processes);
	rcu_read_unlock();

	proc_flush_task(p);

	write_lock_irq(&tasklist_lock);
	ptrace_release_task(p);
	__exit_signal(p);

	/*
	 * If we are the last non-leader member of the thread
	 * group, and the leader is zombie, then notify the
	 * group leader's parent process. (if it wants notification.)
	 */
	zap_leader = 0;
	leader = p->group_leader;
	if (leader != p && thread_group_empty(leader)
			&& leader->exit_state == EXIT_ZOMBIE) {
		/*
		 * If we were the last child thread and the leader has
		 * exited already, and the leader's parent ignores SIGCHLD,
		 * then we are the one who should release the leader.
		 */
		zap_leader = do_notify_parent(leader, leader->exit_signal);
		if (zap_leader)
			leader->exit_state = EXIT_DEAD;
	}

	write_unlock_irq(&tasklist_lock);
	release_thread(p);
	call_rcu(&p->rcu, delayed_put_task_struct);

	p = leader;
	if (unlikely(zap_leader))
		goto repeat;
}

/*
 * Determine if a process group is "orphaned", according to the POSIX
 * definition in 2.2.2.52.  Orphaned process groups are not to be affected
 * by terminal-generated stop signals.  Newly orphaned process groups are
 * to receive a SIGHUP and a SIGCONT.
 *
 * "I ask you, have you ever known what it is to be an orphan?"
 */
static int will_become_orphaned_pgrp(struct pid *pgrp,
					struct task_struct *ignored_task)
{
	struct task_struct *p;

	do_each_pid_task(pgrp, PIDTYPE_PGID, p) {
		if ((p == ignored_task) ||
		    (p->exit_state && thread_group_empty(p)) ||
		    is_global_init(p->real_parent))
			continue;

		if (task_pgrp(p->real_parent) != pgrp &&
		    task_session(p->real_parent) == task_session(p))
			return 0;
	} while_each_pid_task(pgrp, PIDTYPE_PGID, p);

	return 1;
}

int is_current_pgrp_orphaned(void)
{
	int retval;

	read_lock(&tasklist_lock);
	retval = will_become_orphaned_pgrp(task_pgrp(current), NULL);
	read_unlock(&tasklist_lock);

	return retval;
}

static bool has_stopped_jobs(struct pid *pgrp)
{
	struct task_struct *p;

	do_each_pid_task(pgrp, PIDTYPE_PGID, p) {
		if (p->signal->flags & SIGNAL_STOP_STOPPED)
			return true;
	} while_each_pid_task(pgrp, PIDTYPE_PGID, p);

	return false;
}

/*
 * Check to see if any process groups have become orphaned as
 * a result of our exiting, and if they have any stopped jobs,
 * send them a SIGHUP and then a SIGCONT. (POSIX 3.2.2.2)
 */
static void
kill_orphaned_pgrp(struct task_struct *tsk, struct task_struct *parent)
{
	struct pid *pgrp = task_pgrp(tsk);
	struct task_struct *ignored_task = tsk;

	if (!parent)
		/* exit: our father is in a different pgrp than
		 * we are and we were the only connection outside.
		 */
		parent = tsk->real_parent;
	else
		/* reparent: our child is in a different pgrp than
		 * we are, and it was the only connection outside.
		 */
		ignored_task = NULL;

	if (task_pgrp(parent) != pgrp &&
	    task_session(parent) == task_session(tsk) &&
	    will_become_orphaned_pgrp(pgrp, ignored_task) &&
	    has_stopped_jobs(pgrp)) {
		__kill_pgrp_info(SIGHUP, SEND_SIG_PRIV, pgrp);
		__kill_pgrp_info(SIGCONT, SEND_SIG_PRIV, pgrp);
	}
}

#ifdef CONFIG_MEMCG
/*
 * A task is exiting.   If it owned this mm, find a new owner for the mm.
 */
void mm_update_next_owner(struct mm_struct *mm)
{
	struct task_struct *c, *g, *p = current;

retry:
	/*
	 * If the exiting or execing task is not the owner, it's
	 * someone else's problem.
	 */
	if (mm->owner != p)
		return;
	/*
	 * The current owner is exiting/execing and there are no other
	 * candidates.  Do not leave the mm pointing to a possibly
	 * freed task structure.
	 */
	if (atomic_read(&mm->mm_users) <= 1) {
		mm->owner = NULL;
		return;
	}

	read_lock(&tasklist_lock);
	/*
	 * Search in the children
	 */
	list_for_each_entry(c, &p->children, sibling) {
		if (c->mm == mm)
			goto assign_new_owner;
	}

	/*
	 * Search in the siblings
	 */
	list_for_each_entry(c, &p->real_parent->children, sibling) {
		if (c->mm == mm)
			goto assign_new_owner;
	}

	/*
	 * Search through everything else, we should not get here often.
	 */
	for_each_process(g) {
		if (g->flags & PF_KTHREAD)
			continue;
		for_each_thread(g, c) {
			if (c->mm == mm)
				goto assign_new_owner;
			if (c->mm)
				break;
		}
	}
	read_unlock(&tasklist_lock);
	/*
	 * We found no owner yet mm_users > 1: this implies that we are
	 * most likely racing with swapoff (try_to_unuse()) or /proc or
	 * ptrace or page migration (get_task_mm()).  Mark owner as NULL.
	 */
	mm->owner = NULL;
	return;

assign_new_owner:
	BUG_ON(c == p);
	get_task_struct(c);
	/*
	 * The task_lock protects c->mm from changing.
	 * We always want mm->owner->mm == mm
	 */
	task_lock(c);
	/*
	 * Delay read_unlock() till we have the task_lock()
	 * to ensure that c does not slip away underneath us
	 */
	read_unlock(&tasklist_lock);
	if (c->mm != mm) {
		task_unlock(c);
		put_task_struct(c);
		goto retry;
	}
	mm->owner = c;
	task_unlock(c);
	put_task_struct(c);
}
#endif /* CONFIG_MEMCG */

/*
 * Turn us into a lazy TLB process if we
 * aren't already..
 */
static void exit_mm(struct task_struct *tsk)
{
	struct mm_struct *mm = tsk->mm;
	struct core_state *core_state;
	int mm_released;

	mm_release(tsk, mm);
	if (!mm)
		return;
	sync_mm_rss(mm);
	/*
	 * Serialize with any possible pending coredump.
	 * We must hold mmap_sem around checking core_state
	 * and clearing tsk->mm.  The core-inducing thread
	 * will increment ->nr_threads for each thread in the
	 * group with ->mm != NULL.
	 */
	down_read(&mm->mmap_sem);
	core_state = mm->core_state;
	if (core_state) {
		struct core_thread self;

		up_read(&mm->mmap_sem);

		self.task = tsk;
		self.next = xchg(&core_state->dumper.next, &self);
		/*
		 * Implies mb(), the result of xchg() must be visible
		 * to core_state->dumper.
		 */
		if (atomic_dec_and_test(&core_state->nr_threads))
			complete(&core_state->startup);

		for (;;) {
			set_task_state(tsk, TASK_UNINTERRUPTIBLE);
			if (!self.task) /* see coredump_finish() */
				break;
			freezable_schedule();
		}
		__set_task_state(tsk, TASK_RUNNING);
		down_read(&mm->mmap_sem);
	}
	atomic_inc(&mm->mm_count);
	BUG_ON(mm != tsk->active_mm);
	/* more a memory barrier than a real lock */
	task_lock(tsk);
	tsk->mm = NULL;
	up_read(&mm->mmap_sem);
	enter_lazy_tlb(mm, current);
	task_unlock(tsk);
	mm_update_next_owner(mm);

	mm_released = mmput(mm);
	if (test_thread_flag(TIF_MEMDIE))
		exit_oom_victim();
	if (mm_released)
		set_tsk_thread_flag(tsk, TIF_MM_RELEASED);
}

static struct task_struct *find_alive_thread(struct task_struct *p)
{
	struct task_struct *t;

	for_each_thread(p, t) {
		if (!(t->flags & PF_EXITING))
			return t;
	}
	return NULL;
}

static struct task_struct *find_child_reaper(struct task_struct *father,
						struct list_head *dead)
	__releases(&tasklist_lock)
	__acquires(&tasklist_lock)
{
	struct pid_namespace *pid_ns = task_active_pid_ns(father);
	struct task_struct *reaper = pid_ns->child_reaper;
	struct task_struct *p, *n;

	if (likely(reaper != father))
		return reaper;

	reaper = find_alive_thread(father);
	if (reaper) {
		pid_ns->child_reaper = reaper;
		return reaper;
	}

	write_unlock_irq(&tasklist_lock);
	if (unlikely(pid_ns == &init_pid_ns)) {
		panic("Attempted to kill init! exitcode=0x%08x\n",
			father->signal->group_exit_code ?: father->exit_code);
	}

	list_for_each_entry_safe(p, n, dead, ptrace_entry) {
		list_del_init(&p->ptrace_entry);
		release_task(p);
	}

	zap_pid_ns_processes(pid_ns);
	write_lock_irq(&tasklist_lock);

	return father;
}

/*
 * When we die, we re-parent all our children, and try to:
 * 1. give them to another thread in our thread group, if such a member exists
 * 2. give it to the first ancestor process which prctl'd itself as a
 *    child_subreaper for its children (like a service manager)
 * 3. give it to the init process (PID 1) in our pid namespace
 */
static struct task_struct *find_new_reaper(struct task_struct *father,
					   struct task_struct *child_reaper)
{
	struct task_struct *thread, *reaper;

	thread = find_alive_thread(father);
	if (thread)
		return thread;

	if (father->signal->has_child_subreaper) {
		/*
		 * Find the first ->is_child_subreaper ancestor in our pid_ns.
		 * We start from father to ensure we can not look into another
		 * namespace, this is safe because all its threads are dead.
		 */
		for (reaper = father;
		     !same_thread_group(reaper, child_reaper);
		     reaper = reaper->real_parent) {
			/* call_usermodehelper() descendants need this check */
			if (reaper == &init_task)
				break;
			if (!reaper->signal->is_child_subreaper)
				continue;
			thread = find_alive_thread(reaper);
			if (thread)
				return thread;
		}
	}

	return child_reaper;
}

/*
* Any that need to be release_task'd are put on the @dead list.
 */
static void reparent_leader(struct task_struct *father, struct task_struct *p,
				struct list_head *dead)
{
	if (unlikely(p->exit_state == EXIT_DEAD))
		return;

	/* We don't want people slaying init. */
	p->exit_signal = SIGCHLD;

	/* If it has exited notify the new parent about this child's death. */
	if (!p->ptrace &&
	    p->exit_state == EXIT_ZOMBIE && thread_group_empty(p)) {
		if (do_notify_parent(p, p->exit_signal)) {
			p->exit_state = EXIT_DEAD;
			list_add(&p->ptrace_entry, dead);
		}
	}

	kill_orphaned_pgrp(p, father);
}

/*
 * This does two things:
 *
 * A.  Make init inherit all the child processes
 * B.  Check to see if any process groups have become orphaned
 *	as a result of our exiting, and if they have any stopped
 *	jobs, send them a SIGHUP and then a SIGCONT.  (POSIX 3.2.2.2)
 */
static void forget_original_parent(struct task_struct *father,
					struct list_head *dead)
{
	struct task_struct *p, *t, *reaper;

	if (unlikely(!list_empty(&father->ptraced)))
		exit_ptrace(father, dead);

	/* Can drop and reacquire tasklist_lock */
	reaper = find_child_reaper(father, dead);
	if (list_empty(&father->children))
		return;

	reaper = find_new_reaper(father, reaper);
	list_for_each_entry(p, &father->children, sibling) {
		for_each_thread(p, t) {
			t->real_parent = reaper;
			BUG_ON((!t->ptrace) != (t->parent == father));
			if (likely(!t->ptrace))
				t->parent = t->real_parent;
			if (t->pdeath_signal)
				group_send_sig_info(t->pdeath_signal,
						    SEND_SIG_NOINFO, t);
		}
		/*
		 * If this is a threaded reparent there is no need to
		 * notify anyone anything has happened.
		 */
		if (!same_thread_group(reaper, father))
			reparent_leader(father, p, dead);
	}
	list_splice_tail_init(&father->children, &reaper->children);
}

/*
 * Send signals to all our closest relatives so that they know
 * to properly mourn us..
 */
static void exit_notify(struct task_struct *tsk, int group_dead)
{
	bool autoreap;
	struct task_struct *p, *n;
	LIST_HEAD(dead);

	write_lock_irq(&tasklist_lock);
	forget_original_parent(tsk, &dead);

	if (group_dead)
		kill_orphaned_pgrp(tsk->group_leader, NULL);

	if (unlikely(tsk->ptrace)) {
		int sig = thread_group_leader(tsk) &&
				thread_group_empty(tsk) &&
				!ptrace_reparented(tsk) ?
			tsk->exit_signal : SIGCHLD;
		autoreap = do_notify_parent(tsk, sig);
	} else if (thread_group_leader(tsk)) {
		autoreap = thread_group_empty(tsk) &&
			do_notify_parent(tsk, tsk->exit_signal);
	} else {
		autoreap = true;
	}

	tsk->exit_state = autoreap ? EXIT_DEAD : EXIT_ZOMBIE;
	if (tsk->exit_state == EXIT_DEAD)
		list_add(&tsk->ptrace_entry, &dead);

	/* mt-exec, de_thread() is waiting for group leader */
	if (unlikely(tsk->signal->notify_count < 0))
		wake_up_process(tsk->signal->group_exit_task);
	write_unlock_irq(&tasklist_lock);

	list_for_each_entry_safe(p, n, &dead, ptrace_entry) {
		list_del_init(&p->ptrace_entry);
		release_task(p);
	}
}

#ifdef CONFIG_DEBUG_STACK_USAGE
static void check_stack_usage(void)
{
	static DEFINE_SPINLOCK(low_water_lock);
	static int lowest_to_date = THREAD_SIZE;
	unsigned long free;
	int islower = false;

	free = stack_not_used(current);

	if (free >= lowest_to_date)
		return;

	spin_lock(&low_water_lock);
	if (free < lowest_to_date) {
		lowest_to_date = free;
		islower = true;
	}
	spin_unlock(&low_water_lock);

	if (islower) {
		printk(KERN_WARNING "%s (%d) used greatest stack depth: "
				"%lu bytes left\n",
				current->comm, task_pid_nr(current), free);
	}
}
#else
static inline void check_stack_usage(void) {}
#endif

void do_exit(long code)
{
	struct task_struct *tsk = current;
	int group_dead;
	TASKS_RCU(int tasks_rcu_i);

	profile_task_exit(tsk);
	kcov_task_exit(tsk);

	WARN_ON(blk_needs_flush_plug(tsk));

	if (unlikely(in_interrupt()))
		panic("Aiee, killing interrupt handler!");
	if (unlikely(!tsk->pid))
		panic("Attempted to kill the idle task!");

	/*
	 * If do_exit is called because this processes oopsed, it's possible
	 * that get_fs() was left as KERNEL_DS, so reset it to USER_DS before
	 * continuing. Amongst other possible reasons, this is to prevent
	 * mm_release()->clear_child_tid() from writing to a user-controlled
	 * kernel address.
	 */
	set_fs(USER_DS);

	ptrace_event(PTRACE_EVENT_EXIT, code);

	validate_creds_for_do_exit(tsk);

	/*
	 * We're taking recursive faults here in do_exit. Safest is to just
	 * leave this task alone and wait for reboot.
	 */
	if (unlikely(tsk->flags & PF_EXITING)) {
		pr_alert("Fixing recursive fault but reboot is needed!\n");
		/*
		 * We can do this unlocked here. The futex code uses
		 * this flag just to verify whether the pi state
		 * cleanup has been done or not. In the worst case it
		 * loops once more. We pretend that the cleanup was
		 * done as there is no way to return. Either the
		 * OWNER_DIED bit is set by now or we push the blocked
		 * task into the wait for ever nirwana as well.
		 */
		tsk->flags |= PF_EXITPIDONE;
		set_current_state(TASK_UNINTERRUPTIBLE);
		schedule();
	}

	exit_signals(tsk);  /* sets PF_EXITING */

<<<<<<< HEAD
	sched_exit(tsk);
	schedtune_exit_task(tsk);

	if (tsk->flags & PF_SU) {
		su_exit();
	}

=======
	schedtune_exit_task(tsk);

>>>>>>> 64b56442
	/*
	 * tsk->flags are checked in the futex code to protect against
	 * an exiting task cleaning up the robust pi futexes.
	 */
	smp_mb();
	raw_spin_unlock_wait(&tsk->pi_lock);

	if (unlikely(in_atomic())) {
		pr_info("note: %s[%d] exited with preempt_count %d\n",
			current->comm, task_pid_nr(current),
			preempt_count());
		preempt_count_set(PREEMPT_ENABLED);
	}

	/* sync mm's RSS info before statistics gathering */
	if (tsk->mm)
		sync_mm_rss(tsk->mm);
	acct_update_integrals(tsk);
	group_dead = atomic_dec_and_test(&tsk->signal->live);
	if (group_dead) {
		hrtimer_cancel(&tsk->signal->real_timer);
		exit_itimers(tsk->signal);
		if (tsk->mm)
			setmax_mm_hiwater_rss(&tsk->signal->maxrss, tsk->mm);
	}
	acct_collect(code, group_dead);
	if (group_dead)
		tty_audit_exit();
	audit_free(tsk);

	tsk->exit_code = code;
	taskstats_exit(tsk, group_dead);

	exit_mm(tsk);

	if (group_dead)
		acct_process();
	trace_sched_process_exit(tsk);

	exit_sem(tsk);
	exit_shm(tsk);
	exit_files(tsk);
	exit_fs(tsk);
	if (group_dead)
		disassociate_ctty(1);
	exit_task_namespaces(tsk);
	exit_task_work(tsk);
	exit_thread(tsk);

	/*
	 * Flush inherited counters to the parent - before the parent
	 * gets woken up by child-exit notifications.
	 *
	 * because of cgroup mode, must be called before cgroup_exit()
	 */
	perf_event_exit_task(tsk);

	cgroup_exit(tsk);

	/*
	 * FIXME: do that only when needed, using sched_exit tracepoint
	 */
	flush_ptrace_hw_breakpoint(tsk);

	TASKS_RCU(preempt_disable());
	TASKS_RCU(tasks_rcu_i = __srcu_read_lock(&tasks_rcu_exit_srcu));
	TASKS_RCU(preempt_enable());
	exit_notify(tsk, group_dead);
	proc_exit_connector(tsk);
#ifdef CONFIG_NUMA
	task_lock(tsk);
	mpol_put(tsk->mempolicy);
	tsk->mempolicy = NULL;
	task_unlock(tsk);
#endif
#ifdef CONFIG_FUTEX
	if (unlikely(current->pi_state_cache))
		kfree(current->pi_state_cache);
#endif
	/*
	 * Make sure we are holding no locks:
	 */
	debug_check_no_locks_held();
	/*
	 * We can do this unlocked here. The futex code uses this flag
	 * just to verify whether the pi state cleanup has been done
	 * or not. In the worst case it loops once more.
	 */
	tsk->flags |= PF_EXITPIDONE;

	if (tsk->io_context)
		exit_io_context(tsk);

	if (tsk->splice_pipe)
		free_pipe_info(tsk->splice_pipe);

	if (tsk->task_frag.page)
		put_page(tsk->task_frag.page);

	validate_creds_for_do_exit(tsk);

	check_stack_usage();
	preempt_disable();
	if (tsk->nr_dirtied)
		__this_cpu_add(dirty_throttle_leaks, tsk->nr_dirtied);
	exit_rcu();
	TASKS_RCU(__srcu_read_unlock(&tasks_rcu_exit_srcu, tasks_rcu_i));

	/*
	 * The setting of TASK_RUNNING by try_to_wake_up() may be delayed
	 * when the following two conditions become true.
	 *   - There is race condition of mmap_sem (It is acquired by
	 *     exit_mm()), and
	 *   - SMI occurs before setting TASK_RUNINNG.
	 *     (or hypervisor of virtual machine switches to other guest)
	 *  As a result, we may become TASK_RUNNING after becoming TASK_DEAD
	 *
	 * To avoid it, we have to wait for releasing tsk->pi_lock which
	 * is held by try_to_wake_up()
	 */
	smp_mb();
	raw_spin_unlock_wait(&tsk->pi_lock);

	/* causes final put_task_struct in finish_task_switch(). */
	tsk->state = TASK_DEAD;
	tsk->flags |= PF_NOFREEZE;	/* tell freezer to ignore us */
	schedule();
	BUG();
	/* Avoid "noreturn function does return".  */
	for (;;)
		cpu_relax();	/* For when BUG is null */
}
EXPORT_SYMBOL_GPL(do_exit);

void complete_and_exit(struct completion *comp, long code)
{
	if (comp)
		complete(comp);

	do_exit(code);
}
EXPORT_SYMBOL(complete_and_exit);

SYSCALL_DEFINE1(exit, int, error_code)
{
	do_exit((error_code&0xff)<<8);
}

/*
 * Take down every thread in the group.  This is called by fatal signals
 * as well as by sys_exit_group (below).
 */
void
do_group_exit(int exit_code)
{
	struct signal_struct *sig = current->signal;

	BUG_ON(exit_code & 0x80); /* core dumps don't get here */

	if (signal_group_exit(sig))
		exit_code = sig->group_exit_code;
	else if (!thread_group_empty(current)) {
		struct sighand_struct *const sighand = current->sighand;

		spin_lock_irq(&sighand->siglock);
		if (signal_group_exit(sig))
			/* Another thread got here before we took the lock.  */
			exit_code = sig->group_exit_code;
		else {
			sig->group_exit_code = exit_code;
			sig->flags = SIGNAL_GROUP_EXIT;
			zap_other_threads(current);
		}
		spin_unlock_irq(&sighand->siglock);
	}

	do_exit(exit_code);
	/* NOTREACHED */
}

/*
 * this kills every thread in the thread group. Note that any externally
 * wait4()-ing process will get the correct exit code - even if this
 * thread is not the thread group leader.
 */
SYSCALL_DEFINE1(exit_group, int, error_code)
{
	do_group_exit((error_code & 0xff) << 8);
	/* NOTREACHED */
	return 0;
}

struct wait_opts {
	enum pid_type		wo_type;
	int			wo_flags;
	struct pid		*wo_pid;

	struct siginfo __user	*wo_info;
	int __user		*wo_stat;
	struct rusage __user	*wo_rusage;

	wait_queue_t		child_wait;
	int			notask_error;
};

static inline
struct pid *task_pid_type(struct task_struct *task, enum pid_type type)
{
	if (type != PIDTYPE_PID)
		task = task->group_leader;
	return task->pids[type].pid;
}

static int eligible_pid(struct wait_opts *wo, struct task_struct *p)
{
	return	wo->wo_type == PIDTYPE_MAX ||
		task_pid_type(p, wo->wo_type) == wo->wo_pid;
}

static int
eligible_child(struct wait_opts *wo, bool ptrace, struct task_struct *p)
{
	if (!eligible_pid(wo, p))
		return 0;

	/*
	 * Wait for all children (clone and not) if __WALL is set or
	 * if it is traced by us.
	 */
	if (ptrace || (wo->wo_flags & __WALL))
		return 1;

	/*
	 * Otherwise, wait for clone children *only* if __WCLONE is set;
	 * otherwise, wait for non-clone children *only*.
	 *
	 * Note: a "clone" child here is one that reports to its parent
	 * using a signal other than SIGCHLD, or a non-leader thread which
	 * we can only see if it is traced by us.
	 */
	if ((p->exit_signal != SIGCHLD) ^ !!(wo->wo_flags & __WCLONE))
		return 0;

	return 1;
}

static int wait_noreap_copyout(struct wait_opts *wo, struct task_struct *p,
				pid_t pid, uid_t uid, int why, int status)
{
	struct siginfo __user *infop;
	int retval = wo->wo_rusage
		? getrusage(p, RUSAGE_BOTH, wo->wo_rusage) : 0;

	put_task_struct(p);
	infop = wo->wo_info;
	if (infop) {
		if (!retval)
			retval = put_user(SIGCHLD, &infop->si_signo);
		if (!retval)
			retval = put_user(0, &infop->si_errno);
		if (!retval)
			retval = put_user((short)why, &infop->si_code);
		if (!retval)
			retval = put_user(pid, &infop->si_pid);
		if (!retval)
			retval = put_user(uid, &infop->si_uid);
		if (!retval)
			retval = put_user(status, &infop->si_status);
	}
	if (!retval)
		retval = pid;
	return retval;
}

/*
 * Handle sys_wait4 work for one task in state EXIT_ZOMBIE.  We hold
 * read_lock(&tasklist_lock) on entry.  If we return zero, we still hold
 * the lock and this task is uninteresting.  If we return nonzero, we have
 * released the lock and the system call should return.
 */
static int wait_task_zombie(struct wait_opts *wo, struct task_struct *p)
{
	int state, retval, status;
	pid_t pid = task_pid_vnr(p);
	uid_t uid = from_kuid_munged(current_user_ns(), task_uid(p));
	struct siginfo __user *infop;

	if (!likely(wo->wo_flags & WEXITED))
		return 0;

	if (unlikely(wo->wo_flags & WNOWAIT)) {
		int exit_code = p->exit_code;
		int why;

		get_task_struct(p);
		read_unlock(&tasklist_lock);
		sched_annotate_sleep();

		if ((exit_code & 0x7f) == 0) {
			why = CLD_EXITED;
			status = exit_code >> 8;
		} else {
			why = (exit_code & 0x80) ? CLD_DUMPED : CLD_KILLED;
			status = exit_code & 0x7f;
		}
		return wait_noreap_copyout(wo, p, pid, uid, why, status);
	}
	/*
	 * Move the task's state to DEAD/TRACE, only one thread can do this.
	 */
	state = (ptrace_reparented(p) && thread_group_leader(p)) ?
		EXIT_TRACE : EXIT_DEAD;
	if (cmpxchg(&p->exit_state, EXIT_ZOMBIE, state) != EXIT_ZOMBIE)
		return 0;
	/*
	 * We own this thread, nobody else can reap it.
	 */
	read_unlock(&tasklist_lock);
	sched_annotate_sleep();

	/*
	 * Check thread_group_leader() to exclude the traced sub-threads.
	 */
	if (state == EXIT_DEAD && thread_group_leader(p)) {
		struct signal_struct *sig = p->signal;
		struct signal_struct *psig = current->signal;
		unsigned long maxrss;
		cputime_t tgutime, tgstime;

		/*
		 * The resource counters for the group leader are in its
		 * own task_struct.  Those for dead threads in the group
		 * are in its signal_struct, as are those for the child
		 * processes it has previously reaped.  All these
		 * accumulate in the parent's signal_struct c* fields.
		 *
		 * We don't bother to take a lock here to protect these
		 * p->signal fields because the whole thread group is dead
		 * and nobody can change them.
		 *
		 * psig->stats_lock also protects us from our sub-theads
		 * which can reap other children at the same time. Until
		 * we change k_getrusage()-like users to rely on this lock
		 * we have to take ->siglock as well.
		 *
		 * We use thread_group_cputime_adjusted() to get times for
		 * the thread group, which consolidates times for all threads
		 * in the group including the group leader.
		 */
		thread_group_cputime_adjusted(p, &tgutime, &tgstime);
		spin_lock_irq(&current->sighand->siglock);
		write_seqlock(&psig->stats_lock);
		psig->cutime += tgutime + sig->cutime;
		psig->cstime += tgstime + sig->cstime;
		psig->cgtime += task_gtime(p) + sig->gtime + sig->cgtime;
		psig->cmin_flt +=
			p->min_flt + sig->min_flt + sig->cmin_flt;
		psig->cmaj_flt +=
			p->maj_flt + sig->maj_flt + sig->cmaj_flt;
		psig->cnvcsw +=
			p->nvcsw + sig->nvcsw + sig->cnvcsw;
		psig->cnivcsw +=
			p->nivcsw + sig->nivcsw + sig->cnivcsw;
		psig->cinblock +=
			task_io_get_inblock(p) +
			sig->inblock + sig->cinblock;
		psig->coublock +=
			task_io_get_oublock(p) +
			sig->oublock + sig->coublock;
		maxrss = max(sig->maxrss, sig->cmaxrss);
		if (psig->cmaxrss < maxrss)
			psig->cmaxrss = maxrss;
		task_io_accounting_add(&psig->ioac, &p->ioac);
		task_io_accounting_add(&psig->ioac, &sig->ioac);
		write_sequnlock(&psig->stats_lock);
		spin_unlock_irq(&current->sighand->siglock);
	}

	retval = wo->wo_rusage
		? getrusage(p, RUSAGE_BOTH, wo->wo_rusage) : 0;
	status = (p->signal->flags & SIGNAL_GROUP_EXIT)
		? p->signal->group_exit_code : p->exit_code;
	if (!retval && wo->wo_stat)
		retval = put_user(status, wo->wo_stat);

	infop = wo->wo_info;
	if (!retval && infop)
		retval = put_user(SIGCHLD, &infop->si_signo);
	if (!retval && infop)
		retval = put_user(0, &infop->si_errno);
	if (!retval && infop) {
		int why;

		if ((status & 0x7f) == 0) {
			why = CLD_EXITED;
			status >>= 8;
		} else {
			why = (status & 0x80) ? CLD_DUMPED : CLD_KILLED;
			status &= 0x7f;
		}
		retval = put_user((short)why, &infop->si_code);
		if (!retval)
			retval = put_user(status, &infop->si_status);
	}
	if (!retval && infop)
		retval = put_user(pid, &infop->si_pid);
	if (!retval && infop)
		retval = put_user(uid, &infop->si_uid);
	if (!retval)
		retval = pid;

	if (state == EXIT_TRACE) {
		write_lock_irq(&tasklist_lock);
		/* We dropped tasklist, ptracer could die and untrace */
		ptrace_unlink(p);

		/* If parent wants a zombie, don't release it now */
		state = EXIT_ZOMBIE;
		if (do_notify_parent(p, p->exit_signal))
			state = EXIT_DEAD;
		p->exit_state = state;
		write_unlock_irq(&tasklist_lock);
	}
	if (state == EXIT_DEAD)
		release_task(p);

	return retval;
}

static int *task_stopped_code(struct task_struct *p, bool ptrace)
{
	if (ptrace) {
		if (task_is_stopped_or_traced(p) &&
		    !(p->jobctl & JOBCTL_LISTENING))
			return &p->exit_code;
	} else {
		if (p->signal->flags & SIGNAL_STOP_STOPPED)
			return &p->signal->group_exit_code;
	}
	return NULL;
}

/**
 * wait_task_stopped - Wait for %TASK_STOPPED or %TASK_TRACED
 * @wo: wait options
 * @ptrace: is the wait for ptrace
 * @p: task to wait for
 *
 * Handle sys_wait4() work for %p in state %TASK_STOPPED or %TASK_TRACED.
 *
 * CONTEXT:
 * read_lock(&tasklist_lock), which is released if return value is
 * non-zero.  Also, grabs and releases @p->sighand->siglock.
 *
 * RETURNS:
 * 0 if wait condition didn't exist and search for other wait conditions
 * should continue.  Non-zero return, -errno on failure and @p's pid on
 * success, implies that tasklist_lock is released and wait condition
 * search should terminate.
 */
static int wait_task_stopped(struct wait_opts *wo,
				int ptrace, struct task_struct *p)
{
	struct siginfo __user *infop;
	int retval, exit_code, *p_code, why;
	uid_t uid = 0; /* unneeded, required by compiler */
	pid_t pid;

	/*
	 * Traditionally we see ptrace'd stopped tasks regardless of options.
	 */
	if (!ptrace && !(wo->wo_flags & WUNTRACED))
		return 0;

	if (!task_stopped_code(p, ptrace))
		return 0;

	exit_code = 0;
	spin_lock_irq(&p->sighand->siglock);

	p_code = task_stopped_code(p, ptrace);
	if (unlikely(!p_code))
		goto unlock_sig;

	exit_code = *p_code;
	if (!exit_code)
		goto unlock_sig;

	if (!unlikely(wo->wo_flags & WNOWAIT))
		*p_code = 0;

	uid = from_kuid_munged(current_user_ns(), task_uid(p));
unlock_sig:
	spin_unlock_irq(&p->sighand->siglock);
	if (!exit_code)
		return 0;

	/*
	 * Now we are pretty sure this task is interesting.
	 * Make sure it doesn't get reaped out from under us while we
	 * give up the lock and then examine it below.  We don't want to
	 * keep holding onto the tasklist_lock while we call getrusage and
	 * possibly take page faults for user memory.
	 */
	get_task_struct(p);
	pid = task_pid_vnr(p);
	why = ptrace ? CLD_TRAPPED : CLD_STOPPED;
	read_unlock(&tasklist_lock);
	sched_annotate_sleep();

	if (unlikely(wo->wo_flags & WNOWAIT))
		return wait_noreap_copyout(wo, p, pid, uid, why, exit_code);

	retval = wo->wo_rusage
		? getrusage(p, RUSAGE_BOTH, wo->wo_rusage) : 0;
	if (!retval && wo->wo_stat)
		retval = put_user((exit_code << 8) | 0x7f, wo->wo_stat);

	infop = wo->wo_info;
	if (!retval && infop)
		retval = put_user(SIGCHLD, &infop->si_signo);
	if (!retval && infop)
		retval = put_user(0, &infop->si_errno);
	if (!retval && infop)
		retval = put_user((short)why, &infop->si_code);
	if (!retval && infop)
		retval = put_user(exit_code, &infop->si_status);
	if (!retval && infop)
		retval = put_user(pid, &infop->si_pid);
	if (!retval && infop)
		retval = put_user(uid, &infop->si_uid);
	if (!retval)
		retval = pid;
	put_task_struct(p);

	BUG_ON(!retval);
	return retval;
}

/*
 * Handle do_wait work for one task in a live, non-stopped state.
 * read_lock(&tasklist_lock) on entry.  If we return zero, we still hold
 * the lock and this task is uninteresting.  If we return nonzero, we have
 * released the lock and the system call should return.
 */
static int wait_task_continued(struct wait_opts *wo, struct task_struct *p)
{
	int retval;
	pid_t pid;
	uid_t uid;

	if (!unlikely(wo->wo_flags & WCONTINUED))
		return 0;

	if (!(p->signal->flags & SIGNAL_STOP_CONTINUED))
		return 0;

	spin_lock_irq(&p->sighand->siglock);
	/* Re-check with the lock held.  */
	if (!(p->signal->flags & SIGNAL_STOP_CONTINUED)) {
		spin_unlock_irq(&p->sighand->siglock);
		return 0;
	}
	if (!unlikely(wo->wo_flags & WNOWAIT))
		p->signal->flags &= ~SIGNAL_STOP_CONTINUED;
	uid = from_kuid_munged(current_user_ns(), task_uid(p));
	spin_unlock_irq(&p->sighand->siglock);

	pid = task_pid_vnr(p);
	get_task_struct(p);
	read_unlock(&tasklist_lock);
	sched_annotate_sleep();

	if (!wo->wo_info) {
		retval = wo->wo_rusage
			? getrusage(p, RUSAGE_BOTH, wo->wo_rusage) : 0;
		put_task_struct(p);
		if (!retval && wo->wo_stat)
			retval = put_user(0xffff, wo->wo_stat);
		if (!retval)
			retval = pid;
	} else {
		retval = wait_noreap_copyout(wo, p, pid, uid,
					     CLD_CONTINUED, SIGCONT);
		BUG_ON(retval == 0);
	}

	return retval;
}

/*
 * Consider @p for a wait by @parent.
 *
 * -ECHILD should be in ->notask_error before the first call.
 * Returns nonzero for a final return, when we have unlocked tasklist_lock.
 * Returns zero if the search for a child should continue;
 * then ->notask_error is 0 if @p is an eligible child,
 * or another error from security_task_wait(), or still -ECHILD.
 */
static int wait_consider_task(struct wait_opts *wo, int ptrace,
				struct task_struct *p)
{
	/*
	 * We can race with wait_task_zombie() from another thread.
	 * Ensure that EXIT_ZOMBIE -> EXIT_DEAD/EXIT_TRACE transition
	 * can't confuse the checks below.
	 */
	int exit_state = ACCESS_ONCE(p->exit_state);
	int ret;

	if (unlikely(exit_state == EXIT_DEAD))
		return 0;

	ret = eligible_child(wo, ptrace, p);
	if (!ret)
		return ret;

	ret = security_task_wait(p);
	if (unlikely(ret < 0)) {
		/*
		 * If we have not yet seen any eligible child,
		 * then let this error code replace -ECHILD.
		 * A permission error will give the user a clue
		 * to look for security policy problems, rather
		 * than for mysterious wait bugs.
		 */
		if (wo->notask_error)
			wo->notask_error = ret;
		return 0;
	}

	if (unlikely(exit_state == EXIT_TRACE)) {
		/*
		 * ptrace == 0 means we are the natural parent. In this case
		 * we should clear notask_error, debugger will notify us.
		 */
		if (likely(!ptrace))
			wo->notask_error = 0;
		return 0;
	}

	if (likely(!ptrace) && unlikely(p->ptrace)) {
		/*
		 * If it is traced by its real parent's group, just pretend
		 * the caller is ptrace_do_wait() and reap this child if it
		 * is zombie.
		 *
		 * This also hides group stop state from real parent; otherwise
		 * a single stop can be reported twice as group and ptrace stop.
		 * If a ptracer wants to distinguish these two events for its
		 * own children it should create a separate process which takes
		 * the role of real parent.
		 */
		if (!ptrace_reparented(p))
			ptrace = 1;
	}

	/* slay zombie? */
	if (exit_state == EXIT_ZOMBIE) {
		/* we don't reap group leaders with subthreads */
		if (!delay_group_leader(p)) {
			/*
			 * A zombie ptracee is only visible to its ptracer.
			 * Notification and reaping will be cascaded to the
			 * real parent when the ptracer detaches.
			 */
			if (unlikely(ptrace) || likely(!p->ptrace))
				return wait_task_zombie(wo, p);
		}

		/*
		 * Allow access to stopped/continued state via zombie by
		 * falling through.  Clearing of notask_error is complex.
		 *
		 * When !@ptrace:
		 *
		 * If WEXITED is set, notask_error should naturally be
		 * cleared.  If not, subset of WSTOPPED|WCONTINUED is set,
		 * so, if there are live subthreads, there are events to
		 * wait for.  If all subthreads are dead, it's still safe
		 * to clear - this function will be called again in finite
		 * amount time once all the subthreads are released and
		 * will then return without clearing.
		 *
		 * When @ptrace:
		 *
		 * Stopped state is per-task and thus can't change once the
		 * target task dies.  Only continued and exited can happen.
		 * Clear notask_error if WCONTINUED | WEXITED.
		 */
		if (likely(!ptrace) || (wo->wo_flags & (WCONTINUED | WEXITED)))
			wo->notask_error = 0;
	} else {
		/*
		 * @p is alive and it's gonna stop, continue or exit, so
		 * there always is something to wait for.
		 */
		wo->notask_error = 0;
	}

	/*
	 * Wait for stopped.  Depending on @ptrace, different stopped state
	 * is used and the two don't interact with each other.
	 */
	ret = wait_task_stopped(wo, ptrace, p);
	if (ret)
		return ret;

	/*
	 * Wait for continued.  There's only one continued state and the
	 * ptracer can consume it which can confuse the real parent.  Don't
	 * use WCONTINUED from ptracer.  You don't need or want it.
	 */
	return wait_task_continued(wo, p);
}

/*
 * Do the work of do_wait() for one thread in the group, @tsk.
 *
 * -ECHILD should be in ->notask_error before the first call.
 * Returns nonzero for a final return, when we have unlocked tasklist_lock.
 * Returns zero if the search for a child should continue; then
 * ->notask_error is 0 if there were any eligible children,
 * or another error from security_task_wait(), or still -ECHILD.
 */
static int do_wait_thread(struct wait_opts *wo, struct task_struct *tsk)
{
	struct task_struct *p;

	list_for_each_entry(p, &tsk->children, sibling) {
		int ret = wait_consider_task(wo, 0, p);

		if (ret)
			return ret;
	}

	return 0;
}

static int ptrace_do_wait(struct wait_opts *wo, struct task_struct *tsk)
{
	struct task_struct *p;

	list_for_each_entry(p, &tsk->ptraced, ptrace_entry) {
		int ret = wait_consider_task(wo, 1, p);

		if (ret)
			return ret;
	}

	return 0;
}

static int child_wait_callback(wait_queue_t *wait, unsigned mode,
				int sync, void *key)
{
	struct wait_opts *wo = container_of(wait, struct wait_opts,
						child_wait);
	struct task_struct *p = key;

	if (!eligible_pid(wo, p))
		return 0;

	if ((wo->wo_flags & __WNOTHREAD) && wait->private != p->parent)
		return 0;

	return default_wake_function(wait, mode, sync, key);
}

void __wake_up_parent(struct task_struct *p, struct task_struct *parent)
{
	__wake_up_sync_key(&parent->signal->wait_chldexit,
				TASK_INTERRUPTIBLE, 1, p);
}

static long do_wait(struct wait_opts *wo)
{
	struct task_struct *tsk;
	int retval;

	trace_sched_process_wait(wo->wo_pid);

	init_waitqueue_func_entry(&wo->child_wait, child_wait_callback);
	wo->child_wait.private = current;
	add_wait_queue(&current->signal->wait_chldexit, &wo->child_wait);
repeat:
	/*
	 * If there is nothing that can match our criteria, just get out.
	 * We will clear ->notask_error to zero if we see any child that
	 * might later match our criteria, even if we are not able to reap
	 * it yet.
	 */
	wo->notask_error = -ECHILD;
	if ((wo->wo_type < PIDTYPE_MAX) &&
	   (!wo->wo_pid || hlist_empty(&wo->wo_pid->tasks[wo->wo_type])))
		goto notask;

	set_current_state(TASK_INTERRUPTIBLE);
	read_lock(&tasklist_lock);
	tsk = current;
	do {
		retval = do_wait_thread(wo, tsk);
		if (retval)
			goto end;

		retval = ptrace_do_wait(wo, tsk);
		if (retval)
			goto end;

		if (wo->wo_flags & __WNOTHREAD)
			break;
	} while_each_thread(current, tsk);
	read_unlock(&tasklist_lock);

notask:
	retval = wo->notask_error;
	if (!retval && !(wo->wo_flags & WNOHANG)) {
		retval = -ERESTARTSYS;
		if (!signal_pending(current)) {
			schedule();
			goto repeat;
		}
	}
end:
	__set_current_state(TASK_RUNNING);
	remove_wait_queue(&current->signal->wait_chldexit, &wo->child_wait);
	return retval;
}

SYSCALL_DEFINE5(waitid, int, which, pid_t, upid, struct siginfo __user *,
		infop, int, options, struct rusage __user *, ru)
{
	struct wait_opts wo;
	struct pid *pid = NULL;
	enum pid_type type;
	long ret;

	if (options & ~(WNOHANG|WNOWAIT|WEXITED|WSTOPPED|WCONTINUED))
		return -EINVAL;
	if (!(options & (WEXITED|WSTOPPED|WCONTINUED)))
		return -EINVAL;

	switch (which) {
	case P_ALL:
		type = PIDTYPE_MAX;
		break;
	case P_PID:
		type = PIDTYPE_PID;
		if (upid <= 0)
			return -EINVAL;
		break;
	case P_PGID:
		type = PIDTYPE_PGID;
		if (upid <= 0)
			return -EINVAL;
		break;
	default:
		return -EINVAL;
	}

	if (type < PIDTYPE_MAX)
		pid = find_get_pid(upid);

	wo.wo_type	= type;
	wo.wo_pid	= pid;
	wo.wo_flags	= options;
	wo.wo_info	= infop;
	wo.wo_stat	= NULL;
	wo.wo_rusage	= ru;
	ret = do_wait(&wo);

	if (ret > 0) {
		ret = 0;
	} else if (infop) {
		/*
		 * For a WNOHANG return, clear out all the fields
		 * we would set so the user can easily tell the
		 * difference.
		 */
		if (!ret)
			ret = put_user(0, &infop->si_signo);
		if (!ret)
			ret = put_user(0, &infop->si_errno);
		if (!ret)
			ret = put_user(0, &infop->si_code);
		if (!ret)
			ret = put_user(0, &infop->si_pid);
		if (!ret)
			ret = put_user(0, &infop->si_uid);
		if (!ret)
			ret = put_user(0, &infop->si_status);
	}

	put_pid(pid);
	return ret;
}

SYSCALL_DEFINE4(wait4, pid_t, upid, int __user *, stat_addr,
		int, options, struct rusage __user *, ru)
{
	struct wait_opts wo;
	struct pid *pid = NULL;
	enum pid_type type;
	long ret;

	if (options & ~(WNOHANG|WUNTRACED|WCONTINUED|
			__WNOTHREAD|__WCLONE|__WALL))
		return -EINVAL;

	/* -INT_MIN is not defined */
	if (upid == INT_MIN)
		return -ESRCH;

	if (upid == -1)
		type = PIDTYPE_MAX;
	else if (upid < 0) {
		type = PIDTYPE_PGID;
		pid = find_get_pid(-upid);
	} else if (upid == 0) {
		type = PIDTYPE_PGID;
		pid = get_task_pid(current, PIDTYPE_PGID);
	} else /* upid > 0 */ {
		type = PIDTYPE_PID;
		pid = find_get_pid(upid);
	}

	wo.wo_type	= type;
	wo.wo_pid	= pid;
	wo.wo_flags	= options | WEXITED;
	wo.wo_info	= NULL;
	wo.wo_stat	= stat_addr;
	wo.wo_rusage	= ru;
	ret = do_wait(&wo);
	put_pid(pid);

	return ret;
}

#ifdef __ARCH_WANT_SYS_WAITPID

/*
 * sys_waitpid() remains for compatibility. waitpid() should be
 * implemented by calling sys_wait4() from libc.a.
 */
SYSCALL_DEFINE3(waitpid, pid_t, pid, int __user *, stat_addr, int, options)
{
	return sys_wait4(pid, stat_addr, options, NULL);
}

#endif<|MERGE_RESOLUTION|>--- conflicted
+++ resolved
@@ -722,7 +722,6 @@
 
 	exit_signals(tsk);  /* sets PF_EXITING */
 
-<<<<<<< HEAD
 	sched_exit(tsk);
 	schedtune_exit_task(tsk);
 
@@ -730,10 +729,6 @@
 		su_exit();
 	}
 
-=======
-	schedtune_exit_task(tsk);
-
->>>>>>> 64b56442
 	/*
 	 * tsk->flags are checked in the futex code to protect against
 	 * an exiting task cleaning up the robust pi futexes.
