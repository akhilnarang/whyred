--- conflicted
+++ resolved
@@ -366,12 +366,9 @@
 	err = kaiser_map_thread_stack(tsk->stack);
 	if (err)
 		goto free_stack;
-<<<<<<< HEAD
 
 	tsk->flags &= ~PF_SU;
 
-=======
->>>>>>> 47ecf75e
 #ifdef CONFIG_SECCOMP
 	/*
 	 * We must handle setting up seccomp filters once we're under
@@ -1381,21 +1378,6 @@
 		goto fork_out;
 
 	cpufreq_task_times_init(p);
-<<<<<<< HEAD
-
-	/*
-	 * This _must_ happen before we call free_task(), i.e. before we jump
-	 * to any of the bad_fork_* labels. This is to avoid freeing
-	 * p->set_child_tid which is (ab)used as a kthread's data pointer for
-	 * kernel threads (PF_KTHREAD).
-	 */
-	p->set_child_tid = (clone_flags & CLONE_CHILD_SETTID) ? child_tidptr : NULL;
-	/*
-	 * Clear TID on mm_release()?
-	 */
-	p->clear_child_tid = (clone_flags & CLONE_CHILD_CLEARTID) ? child_tidptr : NULL;
-=======
->>>>>>> 47ecf75e
 
 	ftrace_graph_init_task(p);
 
