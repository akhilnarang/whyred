/* CPU control.
 * (C) 2001, 2002, 2003, 2004 Rusty Russell
 *
 * This code is licenced under the GPL.
 */
#include <linux/proc_fs.h>
#include <linux/smp.h>
#include <linux/init.h>
#include <linux/notifier.h>
#include <linux/sched.h>
#include <linux/sched/smt.h>
#include <linux/unistd.h>
#include <linux/cpu.h>
#include <linux/oom.h>
#include <linux/rcupdate.h>
#include <linux/export.h>
#include <linux/bug.h>
#include <linux/kthread.h>
#include <linux/stop_machine.h>
#include <linux/mutex.h>
#include <linux/gfp.h>
#include <linux/suspend.h>
#include <linux/lockdep.h>
#include <linux/tick.h>
#include <linux/irq.h>
#include <trace/events/power.h>

#include <trace/events/sched.h>

#include "smpboot.h"

#ifdef CONFIG_SMP
/* Serializes the updates to cpu_online_mask, cpu_present_mask */
static DEFINE_MUTEX(cpu_add_remove_lock);

/*
 * The following two APIs (cpu_maps_update_begin/done) must be used when
 * attempting to serialize the updates to cpu_online_mask & cpu_present_mask.
 * The APIs cpu_notifier_register_begin/done() must be used to protect CPU
 * hotplug callback (un)registration performed using __register_cpu_notifier()
 * or __unregister_cpu_notifier().
 */
void cpu_maps_update_begin(void)
{
	mutex_lock(&cpu_add_remove_lock);
}
EXPORT_SYMBOL(cpu_notifier_register_begin);

void cpu_maps_update_done(void)
{
	mutex_unlock(&cpu_add_remove_lock);
}
EXPORT_SYMBOL(cpu_notifier_register_done);

static RAW_NOTIFIER_HEAD(cpu_chain);

/* If set, cpu_up and cpu_down will return -EBUSY and do nothing.
 * Should always be manipulated under cpu_add_remove_lock
 */
static int cpu_hotplug_disabled;

#ifdef CONFIG_HOTPLUG_CPU

static struct {
	struct task_struct *active_writer;
	/* wait queue to wake up the active_writer */
	wait_queue_head_t wq;
	/* verifies that no writer will get active while readers are active */
	struct mutex lock;
	/*
	 * Also blocks the new readers during
	 * an ongoing cpu hotplug operation.
	 */
	atomic_t refcount;

#ifdef CONFIG_DEBUG_LOCK_ALLOC
	struct lockdep_map dep_map;
#endif
} cpu_hotplug = {
	.active_writer = NULL,
	.wq = __WAIT_QUEUE_HEAD_INITIALIZER(cpu_hotplug.wq),
	.lock = __MUTEX_INITIALIZER(cpu_hotplug.lock),
#ifdef CONFIG_DEBUG_LOCK_ALLOC
	.dep_map = {.name = "cpu_hotplug.lock" },
#endif
};

/* Lockdep annotations for get/put_online_cpus() and cpu_hotplug_begin/end() */
#define cpuhp_lock_acquire_read() lock_map_acquire_read(&cpu_hotplug.dep_map)
#define cpuhp_lock_acquire_tryread() \
				  lock_map_acquire_tryread(&cpu_hotplug.dep_map)
#define cpuhp_lock_acquire()      lock_map_acquire(&cpu_hotplug.dep_map)
#define cpuhp_lock_release()      lock_map_release(&cpu_hotplug.dep_map)

void cpu_hotplug_mutex_held(void)
{
	lockdep_assert_held(&cpu_hotplug.lock);
}
EXPORT_SYMBOL(cpu_hotplug_mutex_held);

void get_online_cpus(void)
{
	might_sleep();
	if (cpu_hotplug.active_writer == current)
		return;
	cpuhp_lock_acquire_read();
	mutex_lock(&cpu_hotplug.lock);
	atomic_inc(&cpu_hotplug.refcount);
	mutex_unlock(&cpu_hotplug.lock);
}
EXPORT_SYMBOL_GPL(get_online_cpus);

void put_online_cpus(void)
{
	int refcount;

	if (cpu_hotplug.active_writer == current)
		return;

	refcount = atomic_dec_return(&cpu_hotplug.refcount);
	if (WARN_ON(refcount < 0)) /* try to fix things up */
		atomic_inc(&cpu_hotplug.refcount);

	if (refcount <= 0 && waitqueue_active(&cpu_hotplug.wq))
		wake_up(&cpu_hotplug.wq);

	cpuhp_lock_release();

}
EXPORT_SYMBOL_GPL(put_online_cpus);

/*
 * This ensures that the hotplug operation can begin only when the
 * refcount goes to zero.
 *
 * Note that during a cpu-hotplug operation, the new readers, if any,
 * will be blocked by the cpu_hotplug.lock
 *
 * Since cpu_hotplug_begin() is always called after invoking
 * cpu_maps_update_begin(), we can be sure that only one writer is active.
 *
 * Note that theoretically, there is a possibility of a livelock:
 * - Refcount goes to zero, last reader wakes up the sleeping
 *   writer.
 * - Last reader unlocks the cpu_hotplug.lock.
 * - A new reader arrives at this moment, bumps up the refcount.
 * - The writer acquires the cpu_hotplug.lock finds the refcount
 *   non zero and goes to sleep again.
 *
 * However, this is very difficult to achieve in practice since
 * get_online_cpus() not an api which is called all that often.
 *
 */
void cpu_hotplug_begin(void)
{
	DEFINE_WAIT(wait);

	cpu_hotplug.active_writer = current;
	cpuhp_lock_acquire();

	for (;;) {
		mutex_lock(&cpu_hotplug.lock);
		prepare_to_wait(&cpu_hotplug.wq, &wait, TASK_UNINTERRUPTIBLE);
		if (likely(!atomic_read(&cpu_hotplug.refcount)))
				break;
		mutex_unlock(&cpu_hotplug.lock);
		schedule();
	}
	finish_wait(&cpu_hotplug.wq, &wait);
}

void cpu_hotplug_done(void)
{
	cpu_hotplug.active_writer = NULL;
	mutex_unlock(&cpu_hotplug.lock);
	cpuhp_lock_release();
}

/*
 * Wait for currently running CPU hotplug operations to complete (if any) and
 * disable future CPU hotplug (from sysfs). The 'cpu_add_remove_lock' protects
 * the 'cpu_hotplug_disabled' flag. The same lock is also acquired by the
 * hotplug path before performing hotplug operations. So acquiring that lock
 * guarantees mutual exclusion from any currently running hotplug operations.
 */
void cpu_hotplug_disable(void)
{
	cpu_maps_update_begin();
	cpu_hotplug_disabled++;
	cpu_maps_update_done();
}
EXPORT_SYMBOL_GPL(cpu_hotplug_disable);

static void __cpu_hotplug_enable(void)
{
	if (WARN_ONCE(!cpu_hotplug_disabled, "Unbalanced cpu hotplug enable\n"))
		return;
	cpu_hotplug_disabled--;
}

void cpu_hotplug_enable(void)
{
	cpu_maps_update_begin();
	__cpu_hotplug_enable();
	cpu_maps_update_done();
}
EXPORT_SYMBOL_GPL(cpu_hotplug_enable);
#endif	/* CONFIG_HOTPLUG_CPU */

/*
 * Architectures that need SMT-specific errata handling during SMT hotplug
 * should override this.
 */
void __weak arch_smt_update(void) { }

/* Need to know about CPUs going up/down? */
int register_cpu_notifier(struct notifier_block *nb)
{
	int ret;
	cpu_maps_update_begin();
	ret = raw_notifier_chain_register(&cpu_chain, nb);
	cpu_maps_update_done();
	return ret;
}

int __register_cpu_notifier(struct notifier_block *nb)
{
	return raw_notifier_chain_register(&cpu_chain, nb);
}

static int __cpu_notify(unsigned long val, void *v, int nr_to_call,
			int *nr_calls)
{
	int ret;

	ret = __raw_notifier_call_chain(&cpu_chain, val, v, nr_to_call,
					nr_calls);

	return notifier_to_errno(ret);
}

static int cpu_notify(unsigned long val, void *v)
{
	return __cpu_notify(val, v, -1, NULL);
}

EXPORT_SYMBOL(register_cpu_notifier);
EXPORT_SYMBOL(__register_cpu_notifier);

void unregister_cpu_notifier(struct notifier_block *nb)
{
	cpu_maps_update_begin();
	raw_notifier_chain_unregister(&cpu_chain, nb);
	cpu_maps_update_done();
}
EXPORT_SYMBOL(unregister_cpu_notifier);

void __unregister_cpu_notifier(struct notifier_block *nb)
{
	raw_notifier_chain_unregister(&cpu_chain, nb);
}
EXPORT_SYMBOL(__unregister_cpu_notifier);

#ifdef CONFIG_HOTPLUG_CPU
static void cpu_notify_nofail(unsigned long val, void *v)
{
	BUG_ON(cpu_notify(val, v));
}

/**
 * clear_tasks_mm_cpumask - Safely clear tasks' mm_cpumask for a CPU
 * @cpu: a CPU id
 *
 * This function walks all processes, finds a valid mm struct for each one and
 * then clears a corresponding bit in mm's cpumask.  While this all sounds
 * trivial, there are various non-obvious corner cases, which this function
 * tries to solve in a safe manner.
 *
 * Also note that the function uses a somewhat relaxed locking scheme, so it may
 * be called only for an already offlined CPU.
 */
void clear_tasks_mm_cpumask(int cpu)
{
	struct task_struct *p;

	/*
	 * This function is called after the cpu is taken down and marked
	 * offline, so its not like new tasks will ever get this cpu set in
	 * their mm mask. -- Peter Zijlstra
	 * Thus, we may use rcu_read_lock() here, instead of grabbing
	 * full-fledged tasklist_lock.
	 */
	WARN_ON(cpu_online(cpu));
	rcu_read_lock();
	for_each_process(p) {
		struct task_struct *t;

		/*
		 * Main thread might exit, but other threads may still have
		 * a valid mm. Find one.
		 */
		t = find_lock_task_mm(p);
		if (!t)
			continue;
		cpumask_clear_cpu(cpu, mm_cpumask(t->mm));
		task_unlock(t);
	}
	rcu_read_unlock();
}

static inline void check_for_tasks(int dead_cpu)
{
	struct task_struct *g, *p;

	read_lock(&tasklist_lock);
	for_each_process_thread(g, p) {
		if (!p->on_rq)
			continue;
		/*
		 * We do the check with unlocked task_rq(p)->lock.
		 * Order the reading to do not warn about a task,
		 * which was running on this cpu in the past, and
		 * it's just been woken on another cpu.
		 */
		rmb();
		if (task_cpu(p) != dead_cpu)
			continue;

		pr_warn("Task %s (pid=%d) is on cpu %d (state=%ld, flags=%x)\n",
			p->comm, task_pid_nr(p), dead_cpu, p->state, p->flags);
	}
	read_unlock(&tasklist_lock);
}

struct take_cpu_down_param {
	unsigned long mod;
	void *hcpu;
};

/* Take this CPU down. */
static int take_cpu_down(void *_param)
{
	struct take_cpu_down_param *param = _param;
	int err;

	/* Ensure this CPU doesn't handle any more interrupts. */
	err = __cpu_disable();
	if (err < 0)
		return err;

	cpu_notify(CPU_DYING | param->mod, param->hcpu);
	/* Give up timekeeping duties */
	tick_handover_do_timer();
	/* Park the stopper thread */
	stop_machine_park((long)param->hcpu);
	return 0;
}

/* Requires cpu_add_remove_lock to be held */
static int _cpu_down(unsigned int cpu, int tasks_frozen)
{
	int err, nr_calls = 0;
	void *hcpu = (void *)(long)cpu;
	unsigned long mod = tasks_frozen ? CPU_TASKS_FROZEN : 0;
	struct take_cpu_down_param tcd_param = {
		.mod = mod,
		.hcpu = hcpu,
	};

	if (num_online_cpus() == 1)
		return -EBUSY;

	if (!cpu_online(cpu))
		return -EINVAL;

	if (!tasks_frozen && !cpu_isolated(cpu) && num_online_uniso_cpus() == 1)
		return -EBUSY;

	cpu_hotplug_begin();

	err = __cpu_notify(CPU_DOWN_PREPARE | mod, hcpu, -1, &nr_calls);
	if (err) {
		nr_calls--;
		__cpu_notify(CPU_DOWN_FAILED | mod, hcpu, nr_calls, NULL);
		pr_warn("%s: attempt to take down CPU %u failed\n",
			__func__, cpu);
		goto out_release;
	}

	/*
	 * By now we've cleared cpu_active_mask, wait for all preempt-disabled
	 * and RCU users of this state to go away such that all new such users
	 * will observe it.
	 *
	 * For CONFIG_PREEMPT we have preemptible RCU and its sync_rcu() might
	 * not imply sync_sched(), so wait for both.
	 *
	 * Do sync before park smpboot threads to take care the rcu boost case.
	 */
	if (IS_ENABLED(CONFIG_PREEMPT))
		synchronize_rcu_mult(call_rcu, call_rcu_sched);
	else
		synchronize_rcu();

	smpboot_park_threads(cpu);

	/*
	 * Prevent irq alloc/free while the dying cpu reorganizes the
	 * interrupt affinities.
	 */
	irq_lock_sparse();

	/*
	 * So now all preempt/rcu users must observe !cpu_active().
	 */
	err = stop_machine(take_cpu_down, &tcd_param, cpumask_of(cpu));
	if (err) {
		/* CPU didn't die: tell everyone.  Can't complain. */
		cpu_notify_nofail(CPU_DOWN_FAILED | mod, hcpu);
		irq_unlock_sparse();
		goto out_release;
	}
	BUG_ON(cpu_online(cpu));

	/*
	 * The migration_call() CPU_DYING callback will have removed all
	 * runnable tasks from the cpu, there's only the idle task left now
	 * that the migration thread is done doing the stop_machine thing.
	 *
	 * Wait for the stop thread to go away.
	 */
	while (!per_cpu(cpu_dead_idle, cpu))
		cpu_relax();
	smp_mb(); /* Read from cpu_dead_idle before __cpu_die(). */
	per_cpu(cpu_dead_idle, cpu) = false;

	/* Interrupts are moved away from the dying cpu, reenable alloc/free */
	irq_unlock_sparse();

	hotplug_cpu__broadcast_tick_pull(cpu);
	/* This actually kills the CPU. */
	__cpu_die(cpu);

	/* CPU is completely dead: tell everyone.  Too late to complain. */
	tick_cleanup_dead_cpu(cpu);
	cpu_notify_nofail(CPU_DEAD | mod, hcpu);

	check_for_tasks(cpu);

out_release:
	cpu_hotplug_done();
	trace_sched_cpu_hotplug(cpu, err, 0);
	if (!err)
		cpu_notify_nofail(CPU_POST_DEAD | mod, hcpu);
	arch_smt_update();
	return err;
}

int cpu_down(unsigned int cpu)
{
	struct cpumask newmask;
	int err;

	cpumask_andnot(&newmask, cpu_online_mask, cpumask_of(cpu));

	/* One big cluster CPU and one little cluster CPU must remain online */
	if (!cpumask_intersects(&newmask, cpu_perf_mask) ||
		!cpumask_intersects(&newmask, cpu_lp_mask))
		return -EINVAL;

	cpu_maps_update_begin();

	if (cpu_hotplug_disabled) {
		err = -EBUSY;
		goto out;
	}

	err = _cpu_down(cpu, 0);

out:
	cpu_maps_update_done();
	return err;
}
EXPORT_SYMBOL(cpu_down);
#endif /*CONFIG_HOTPLUG_CPU*/

/*
 * Unpark per-CPU smpboot kthreads at CPU-online time.
 */
static int smpboot_thread_call(struct notifier_block *nfb,
			       unsigned long action, void *hcpu)
{
	int cpu = (long)hcpu;

	switch (action & ~CPU_TASKS_FROZEN) {

	case CPU_DOWN_FAILED:
	case CPU_ONLINE:
		smpboot_unpark_threads(cpu);
		break;

	default:
		break;
	}

	return NOTIFY_OK;
}

static struct notifier_block smpboot_thread_notifier = {
	.notifier_call = smpboot_thread_call,
	.priority = CPU_PRI_SMPBOOT,
};

void smpboot_thread_init(void)
{
	register_cpu_notifier(&smpboot_thread_notifier);
}

/* Requires cpu_add_remove_lock to be held */
static int _cpu_up(unsigned int cpu, int tasks_frozen)
{
	int ret, nr_calls = 0;
	void *hcpu = (void *)(long)cpu;
	unsigned long mod = tasks_frozen ? CPU_TASKS_FROZEN : 0;
	struct task_struct *idle;

	cpu_hotplug_begin();

	if (cpu_online(cpu) || !cpu_present(cpu)) {
		ret = -EINVAL;
		goto out;
	}

	idle = idle_thread_get(cpu);
	if (IS_ERR(idle)) {
		ret = PTR_ERR(idle);
		goto out;
	}

	ret = smpboot_create_threads(cpu);
	if (ret)
		goto out;

	ret = __cpu_notify(CPU_UP_PREPARE | mod, hcpu, -1, &nr_calls);
	if (ret) {
		nr_calls--;
		pr_warn_ratelimited("%s: attempt to bring up CPU %u failed\n",
				    __func__, cpu);
		goto out_notify;
	}

	/* Arch-specific enabling code. */
	ret = __cpu_up(cpu, idle);

	if (ret != 0)
		goto out_notify;
	BUG_ON(!cpu_online(cpu));

	/* Now call notifier in preparation. */
	cpu_notify(CPU_ONLINE | mod, hcpu);

out_notify:
	if (ret != 0)
		__cpu_notify(CPU_UP_CANCELED | mod, hcpu, nr_calls, NULL);
out:
	cpu_hotplug_done();
	trace_sched_cpu_hotplug(cpu, ret, 1);
	arch_smt_update();
	trace_sched_cpu_hotplug(cpu, ret, 1);

	return ret;
}

static int switch_to_rt_policy(void)
{
	struct sched_param param = { .sched_priority = MAX_RT_PRIO - 1 };
	unsigned int policy = current->policy;
	int err;

	/* Nobody should be attempting hotplug from these policy contexts. */
	if (policy == SCHED_BATCH || policy == SCHED_IDLE ||
					policy == SCHED_DEADLINE)
		return -EPERM;

	if (policy == SCHED_FIFO || policy == SCHED_RR)
		return 1;

	/* Only SCHED_NORMAL left. */
	err = sched_setscheduler_nocheck(current, SCHED_FIFO, &param);
	return err;

}

static int switch_to_fair_policy(void)
{
	struct sched_param param = { .sched_priority = 0 };

	return sched_setscheduler_nocheck(current, SCHED_NORMAL, &param);
}

int cpu_up(unsigned int cpu)
{
	int err = 0;
	int switch_err = 0;

	switch_err = switch_to_rt_policy();
	if (switch_err < 0)
		return switch_err;

	if (!cpu_possible(cpu)) {
		pr_err("can't online cpu %d because it is not configured as may-hotadd at boot time\n",
		       cpu);
#if defined(CONFIG_IA64)
		pr_err("please check additional_cpus= boot parameter\n");
#endif
		return -EINVAL;
	}

	err = try_online_node(cpu_to_node(cpu));
	if (err)
		return err;

	cpu_maps_update_begin();

	if (cpu_hotplug_disabled) {
		err = -EBUSY;
		goto out;
	}

	err = _cpu_up(cpu, 0);

out:
	cpu_maps_update_done();

	if (!switch_err) {
		switch_err = switch_to_fair_policy();
		if (switch_err)
			pr_err("Hotplug policy switch err=%d Task %s pid=%d\n",
				switch_err, current->comm, current->pid);
	}

	return err;
}
EXPORT_SYMBOL_GPL(cpu_up);

#ifdef CONFIG_PM_SLEEP_SMP
static cpumask_var_t frozen_cpus;

int disable_nonboot_cpus(void)
{
	int cpu, first_cpu, error = 0;

	cpu_maps_update_begin();
	unaffine_perf_irqs();
	first_cpu = cpumask_first(cpu_online_mask);
	/*
	 * We take down all of the non-boot CPUs in one shot to avoid races
	 * with the userspace trying to use the CPU hotplug at the same time
	 */
	cpumask_clear(frozen_cpus);

	pr_debug("Disabling non-boot CPUs ...\n");
	for_each_online_cpu(cpu) {
		if (cpu == first_cpu)
			continue;
		trace_suspend_resume(TPS("CPU_OFF"), cpu, true);
		error = _cpu_down(cpu, 1);
		trace_suspend_resume(TPS("CPU_OFF"), cpu, false);
		if (!error)
			cpumask_set_cpu(cpu, frozen_cpus);
		else {
			pr_err("Error taking CPU%d down: %d\n", cpu, error);
			break;
		}
	}

	if (!error)
		BUG_ON(num_online_cpus() > 1);
	else
		pr_err("Non-boot CPUs are not disabled\n");

	/*
	 * Make sure the CPUs won't be enabled by someone else. We need to do
	 * this even in case of failure as all disable_nonboot_cpus() users are
	 * supposed to do enable_nonboot_cpus() on the failure path.
	 */
	cpu_hotplug_disabled++;

	cpu_maps_update_done();
	return error;
}

void __weak arch_enable_nonboot_cpus_begin(void)
{
}

void __weak arch_enable_nonboot_cpus_end(void)
{
}

void enable_nonboot_cpus(void)
{
	int cpu, error;
	struct device *cpu_device;

	/* Allow everyone to use the CPU hotplug again */
	cpu_maps_update_begin();
	__cpu_hotplug_enable();
	if (cpumask_empty(frozen_cpus))
		goto out;

	pr_debug("Enabling non-boot CPUs ...\n");

	arch_enable_nonboot_cpus_begin();

	for_each_cpu(cpu, frozen_cpus) {
		trace_suspend_resume(TPS("CPU_ON"), cpu, true);
		error = _cpu_up(cpu, 1);
		trace_suspend_resume(TPS("CPU_ON"), cpu, false);
		if (!error) {
<<<<<<< HEAD
			pr_debug("CPU%d is up\n", cpu);
=======
			pr_info("CPU%d is up\n", cpu);
>>>>>>> 47ecf75e
			cpu_device = get_cpu_device(cpu);
			if (!cpu_device)
				pr_err("%s: failed to get cpu%d device\n",
				       __func__, cpu);
			else
				kobject_uevent(&cpu_device->kobj, KOBJ_ONLINE);
			continue;
		}
		pr_warn("Error taking CPU%d up: %d\n", cpu, error);
	}

	arch_enable_nonboot_cpus_end();

	cpumask_clear(frozen_cpus);
	reaffine_perf_irqs();
out:
	cpu_maps_update_done();
}

static int __init alloc_frozen_cpus(void)
{
	if (!alloc_cpumask_var(&frozen_cpus, GFP_KERNEL|__GFP_ZERO))
		return -ENOMEM;
	return 0;
}
core_initcall(alloc_frozen_cpus);

/*
 * When callbacks for CPU hotplug notifications are being executed, we must
 * ensure that the state of the system with respect to the tasks being frozen
 * or not, as reported by the notification, remains unchanged *throughout the
 * duration* of the execution of the callbacks.
 * Hence we need to prevent the freezer from racing with regular CPU hotplug.
 *
 * This synchronization is implemented by mutually excluding regular CPU
 * hotplug and Suspend/Hibernate call paths by hooking onto the Suspend/
 * Hibernate notifications.
 */
static int
cpu_hotplug_pm_callback(struct notifier_block *nb,
			unsigned long action, void *ptr)
{
	switch (action) {

	case PM_SUSPEND_PREPARE:
	case PM_HIBERNATION_PREPARE:
		cpu_hotplug_disable();
		break;

	case PM_POST_SUSPEND:
	case PM_POST_HIBERNATION:
		cpu_hotplug_enable();
		break;

	default:
		return NOTIFY_DONE;
	}

	return NOTIFY_OK;
}


static int __init cpu_hotplug_pm_sync_init(void)
{
	/*
	 * cpu_hotplug_pm_callback has higher priority than x86
	 * bsp_pm_callback which depends on cpu_hotplug_pm_callback
	 * to disable cpu hotplug to avoid cpu hotplug race.
	 */
	pm_notifier(cpu_hotplug_pm_callback, 0);
	return 0;
}
core_initcall(cpu_hotplug_pm_sync_init);

#endif /* CONFIG_PM_SLEEP_SMP */

/**
 * notify_cpu_starting(cpu) - call the CPU_STARTING notifiers
 * @cpu: cpu that just started
 *
 * This function calls the cpu_chain notifiers with CPU_STARTING.
 * It must be called by the arch code on the new cpu, before the new cpu
 * enables interrupts and before the "boot" cpu returns from __cpu_up().
 */
void notify_cpu_starting(unsigned int cpu)
{
	unsigned long val = CPU_STARTING;

#ifdef CONFIG_PM_SLEEP_SMP
	if (frozen_cpus != NULL && cpumask_test_cpu(cpu, frozen_cpus))
		val = CPU_STARTING_FROZEN;
#endif /* CONFIG_PM_SLEEP_SMP */
	cpu_notify(val, (void *)(long)cpu);
}

#endif /* CONFIG_SMP */

/*
 * cpu_bit_bitmap[] is a special, "compressed" data structure that
 * represents all NR_CPUS bits binary values of 1<<nr.
 *
 * It is used by cpumask_of() to get a constant address to a CPU
 * mask value that has a single bit set only.
 */

/* cpu_bit_bitmap[0] is empty - so we can back into it */
#define MASK_DECLARE_1(x)	[x+1][0] = (1UL << (x))
#define MASK_DECLARE_2(x)	MASK_DECLARE_1(x), MASK_DECLARE_1(x+1)
#define MASK_DECLARE_4(x)	MASK_DECLARE_2(x), MASK_DECLARE_2(x+2)
#define MASK_DECLARE_8(x)	MASK_DECLARE_4(x), MASK_DECLARE_4(x+4)

const unsigned long cpu_bit_bitmap[BITS_PER_LONG+1][BITS_TO_LONGS(NR_CPUS)] = {

	MASK_DECLARE_8(0),	MASK_DECLARE_8(8),
	MASK_DECLARE_8(16),	MASK_DECLARE_8(24),
#if BITS_PER_LONG > 32
	MASK_DECLARE_8(32),	MASK_DECLARE_8(40),
	MASK_DECLARE_8(48),	MASK_DECLARE_8(56),
#endif
};
EXPORT_SYMBOL_GPL(cpu_bit_bitmap);

const DECLARE_BITMAP(cpu_all_bits, NR_CPUS) = CPU_BITS_ALL;
EXPORT_SYMBOL(cpu_all_bits);

#ifdef CONFIG_INIT_ALL_POSSIBLE
static DECLARE_BITMAP(cpu_possible_bits, CONFIG_NR_CPUS) __read_mostly
	= CPU_BITS_ALL;
#else
static DECLARE_BITMAP(cpu_possible_bits, CONFIG_NR_CPUS) __read_mostly;
#endif
const struct cpumask *const cpu_possible_mask = to_cpumask(cpu_possible_bits);
EXPORT_SYMBOL(cpu_possible_mask);

static DECLARE_BITMAP(cpu_online_bits, CONFIG_NR_CPUS) __read_mostly;
const struct cpumask *const cpu_online_mask = to_cpumask(cpu_online_bits);
EXPORT_SYMBOL(cpu_online_mask);

static DECLARE_BITMAP(cpu_present_bits, CONFIG_NR_CPUS) __read_mostly;
const struct cpumask *const cpu_present_mask = to_cpumask(cpu_present_bits);
EXPORT_SYMBOL(cpu_present_mask);

static DECLARE_BITMAP(cpu_active_bits, CONFIG_NR_CPUS) __read_mostly;
const struct cpumask *const cpu_active_mask = to_cpumask(cpu_active_bits);
EXPORT_SYMBOL(cpu_active_mask);

static DECLARE_BITMAP(cpu_isolated_bits, CONFIG_NR_CPUS) __read_mostly;
const struct cpumask *const cpu_isolated_mask = to_cpumask(cpu_isolated_bits);
EXPORT_SYMBOL(cpu_isolated_mask);

<<<<<<< HEAD
/*
 * This assumes that half of the CPUs are little and that they have lower
 * CPU numbers than the big CPUs (e.g., on an 8-core system, CPUs 0-3 would be
 * little and CPUs 4-7 would be big).
 */
#define LITTLE_CPU_MASK	((1UL << (NR_CPUS / 2)) - 1)
#define BIG_CPU_MASK	(((1UL << NR_CPUS) - 1) & ~LITTLE_CPU_MASK)
static const unsigned long little_cluster_cpus = LITTLE_CPU_MASK;
const struct cpumask *const cpu_lp_mask = to_cpumask(&little_cluster_cpus);
EXPORT_SYMBOL(cpu_lp_mask);

static const unsigned long big_cluster_cpus = BIG_CPU_MASK;
const struct cpumask *const cpu_perf_mask = to_cpumask(&big_cluster_cpus);
EXPORT_SYMBOL(cpu_perf_mask);

=======
>>>>>>> 47ecf75e
void set_cpu_possible(unsigned int cpu, bool possible)
{
	if (possible)
		cpumask_set_cpu(cpu, to_cpumask(cpu_possible_bits));
	else
		cpumask_clear_cpu(cpu, to_cpumask(cpu_possible_bits));
}

void set_cpu_present(unsigned int cpu, bool present)
{
	if (present)
		cpumask_set_cpu(cpu, to_cpumask(cpu_present_bits));
	else
		cpumask_clear_cpu(cpu, to_cpumask(cpu_present_bits));
}

void set_cpu_online(unsigned int cpu, bool online)
{
	if (online) {
		cpumask_set_cpu(cpu, to_cpumask(cpu_online_bits));
		cpumask_set_cpu(cpu, to_cpumask(cpu_active_bits));
	} else {
		cpumask_clear_cpu(cpu, to_cpumask(cpu_online_bits));
	}
}

void set_cpu_active(unsigned int cpu, bool active)
{
	if (active)
		cpumask_set_cpu(cpu, to_cpumask(cpu_active_bits));
	else
		cpumask_clear_cpu(cpu, to_cpumask(cpu_active_bits));
}

void set_cpu_isolated(unsigned int cpu, bool isolated)
{
	if (isolated)
		cpumask_set_cpu(cpu, to_cpumask(cpu_isolated_bits));
	else
		cpumask_clear_cpu(cpu, to_cpumask(cpu_isolated_bits));
}

void init_cpu_present(const struct cpumask *src)
{
	cpumask_copy(to_cpumask(cpu_present_bits), src);
}

void init_cpu_possible(const struct cpumask *src)
{
	cpumask_copy(to_cpumask(cpu_possible_bits), src);
}

void init_cpu_online(const struct cpumask *src)
{
	cpumask_copy(to_cpumask(cpu_online_bits), src);
}

void init_cpu_isolated(const struct cpumask *src)
{
	cpumask_copy(to_cpumask(cpu_isolated_bits), src);
}

enum cpu_mitigations cpu_mitigations = CPU_MITIGATIONS_AUTO;

static int __init mitigations_parse_cmdline(char *arg)
{
	if (!strcmp(arg, "off"))
		cpu_mitigations = CPU_MITIGATIONS_OFF;
	else if (!strcmp(arg, "auto"))
		cpu_mitigations = CPU_MITIGATIONS_AUTO;
	else
		pr_crit("Unsupported mitigations=%s, system may still be vulnerable\n",
			arg);

	return 0;
}
early_param("mitigations", mitigations_parse_cmdline);

<<<<<<< HEAD
=======
void init_cpu_isolated(const struct cpumask *src)
{
	cpumask_copy(to_cpumask(cpu_isolated_bits), src);
}

>>>>>>> 47ecf75e
static ATOMIC_NOTIFIER_HEAD(idle_notifier);

void idle_notifier_register(struct notifier_block *n)
{
	atomic_notifier_chain_register(&idle_notifier, n);
}
EXPORT_SYMBOL_GPL(idle_notifier_register);

void idle_notifier_unregister(struct notifier_block *n)
{
	atomic_notifier_chain_unregister(&idle_notifier, n);
}
EXPORT_SYMBOL_GPL(idle_notifier_unregister);

void idle_notifier_call_chain(unsigned long val)
{
	atomic_notifier_call_chain(&idle_notifier, val, NULL);
}
EXPORT_SYMBOL_GPL(idle_notifier_call_chain);<|MERGE_RESOLUTION|>--- conflicted
+++ resolved
@@ -564,7 +564,6 @@
 		__cpu_notify(CPU_UP_CANCELED | mod, hcpu, nr_calls, NULL);
 out:
 	cpu_hotplug_done();
-	trace_sched_cpu_hotplug(cpu, ret, 1);
 	arch_smt_update();
 	trace_sched_cpu_hotplug(cpu, ret, 1);
 
@@ -718,11 +717,7 @@
 		error = _cpu_up(cpu, 1);
 		trace_suspend_resume(TPS("CPU_ON"), cpu, false);
 		if (!error) {
-<<<<<<< HEAD
 			pr_debug("CPU%d is up\n", cpu);
-=======
-			pr_info("CPU%d is up\n", cpu);
->>>>>>> 47ecf75e
 			cpu_device = get_cpu_device(cpu);
 			if (!cpu_device)
 				pr_err("%s: failed to get cpu%d device\n",
@@ -873,7 +868,6 @@
 const struct cpumask *const cpu_isolated_mask = to_cpumask(cpu_isolated_bits);
 EXPORT_SYMBOL(cpu_isolated_mask);
 
-<<<<<<< HEAD
 /*
  * This assumes that half of the CPUs are little and that they have lower
  * CPU numbers than the big CPUs (e.g., on an 8-core system, CPUs 0-3 would be
@@ -889,8 +883,6 @@
 const struct cpumask *const cpu_perf_mask = to_cpumask(&big_cluster_cpus);
 EXPORT_SYMBOL(cpu_perf_mask);
 
-=======
->>>>>>> 47ecf75e
 void set_cpu_possible(unsigned int cpu, bool possible)
 {
 	if (possible)
@@ -969,14 +961,6 @@
 }
 early_param("mitigations", mitigations_parse_cmdline);
 
-<<<<<<< HEAD
-=======
-void init_cpu_isolated(const struct cpumask *src)
-{
-	cpumask_copy(to_cpumask(cpu_isolated_bits), src);
-}
-
->>>>>>> 47ecf75e
 static ATOMIC_NOTIFIER_HEAD(idle_notifier);
 
 void idle_notifier_register(struct notifier_block *n)
