--- conflicted
+++ resolved
@@ -8,11 +8,8 @@
 #include <linux/interrupt.h>
 #include <linux/slab.h>
 #include <linux/irq_work.h>
-<<<<<<< HEAD
 #include <trace/events/sched.h>
-=======
 #include <linux/hrtimer.h>
->>>>>>> aa856bd8
 
 #include "tune.h"
 
@@ -1543,7 +1540,6 @@
 #ifdef CONFIG_SMP
 static int find_lowest_rq(struct task_struct *task);
 
-<<<<<<< HEAD
 #ifdef CONFIG_SCHED_HMP
 static int
 select_task_rq_rt_hmp(struct task_struct *p, int cpu, int sd_flag, int flags)
@@ -1576,7 +1572,8 @@
 	return ((softirqs & LONG_SOFTIRQ_MASK) &&
 		(task == cpu_ksoftirqd ||
 		 task_thread_info(task)->preempt_count & SOFTIRQ_MASK));
-=======
+}
+
 /*
  * Perform a schedtune dequeue and cancelation of boost timers if needed.
  * Should be called only with the rq->lock held.
@@ -1601,7 +1598,6 @@
 	rt_se->schedtune_enqueued = false;
 	schedtune_dequeue_task(p, task_cpu(p));
 	cpufreq_update_this_cpu(rq, SCHED_CPUFREQ_RT);
->>>>>>> aa856bd8
 }
 
 static int
