#undef TRACE_SYSTEM
#define TRACE_SYSTEM f2fs

#if !defined(_TRACE_F2FS_H) || defined(TRACE_HEADER_MULTI_READ)
#define _TRACE_F2FS_H

#include <linux/tracepoint.h>

#define show_dev(dev)		MAJOR(dev), MINOR(dev)
#define show_dev_ino(entry)	show_dev(entry->dev), (unsigned long)entry->ino

TRACE_DEFINE_ENUM(NODE);
TRACE_DEFINE_ENUM(DATA);
TRACE_DEFINE_ENUM(META);
TRACE_DEFINE_ENUM(META_FLUSH);
TRACE_DEFINE_ENUM(INMEM);
TRACE_DEFINE_ENUM(INMEM_DROP);
TRACE_DEFINE_ENUM(INMEM_INVALIDATE);
TRACE_DEFINE_ENUM(IPU);
TRACE_DEFINE_ENUM(OPU);
TRACE_DEFINE_ENUM(CURSEG_HOT_DATA);
TRACE_DEFINE_ENUM(CURSEG_WARM_DATA);
TRACE_DEFINE_ENUM(CURSEG_COLD_DATA);
TRACE_DEFINE_ENUM(CURSEG_HOT_NODE);
TRACE_DEFINE_ENUM(CURSEG_WARM_NODE);
TRACE_DEFINE_ENUM(CURSEG_COLD_NODE);
TRACE_DEFINE_ENUM(NO_CHECK_TYPE);
TRACE_DEFINE_ENUM(GC_GREEDY);
TRACE_DEFINE_ENUM(GC_CB);
TRACE_DEFINE_ENUM(FG_GC);
TRACE_DEFINE_ENUM(BG_GC);
TRACE_DEFINE_ENUM(LFS);
TRACE_DEFINE_ENUM(SSR);
TRACE_DEFINE_ENUM(__REQ_RAHEAD);
TRACE_DEFINE_ENUM(__REQ_WRITE);
TRACE_DEFINE_ENUM(__REQ_SYNC);
TRACE_DEFINE_ENUM(__REQ_NOIDLE);
TRACE_DEFINE_ENUM(__REQ_FLUSH);
TRACE_DEFINE_ENUM(__REQ_FUA);
TRACE_DEFINE_ENUM(__REQ_PRIO);
TRACE_DEFINE_ENUM(__REQ_META);
TRACE_DEFINE_ENUM(CP_UMOUNT);
TRACE_DEFINE_ENUM(CP_FASTBOOT);
TRACE_DEFINE_ENUM(CP_SYNC);
TRACE_DEFINE_ENUM(CP_RECOVERY);
TRACE_DEFINE_ENUM(CP_DISCARD);
TRACE_DEFINE_ENUM(CP_TRIMMED);

#define show_block_type(type)						\
	__print_symbolic(type,						\
		{ NODE,		"NODE" },				\
		{ DATA,		"DATA" },				\
		{ META,		"META" },				\
		{ META_FLUSH,	"META_FLUSH" },				\
		{ INMEM,	"INMEM" },				\
		{ INMEM_DROP,	"INMEM_DROP" },				\
		{ INMEM_INVALIDATE,	"INMEM_INVALIDATE" },		\
		{ INMEM_REVOKE,	"INMEM_REVOKE" },			\
		{ IPU,		"IN-PLACE" },				\
		{ OPU,		"OUT-OF-PLACE" })

#define F2FS_BIO_MASK(t)	(t & (READA | WRITE_FLUSH_FUA))
#define F2FS_BIO_EXTRA_MASK(t)	(t & (REQ_META | REQ_PRIO))

#define show_bio_type(op, op_flags)					\
		show_bio_base((op|op_flags)), show_bio_extra((op|op_flags))

#define show_bio_base(type)						\
	__print_symbolic(F2FS_BIO_MASK(type),				\
		{ READ, 		"READ" },			\
		{ READA, 		"READAHEAD" },			\
		{ READ_SYNC, 		"READ_SYNC" },			\
		{ WRITE, 		"WRITE" },			\
		{ WRITE_SYNC, 		"WRITE_SYNC" },			\
		{ WRITE_FLUSH,		"WRITE_FLUSH" },		\
		{ WRITE_FUA, 		"WRITE_FUA" },			\
		{ WRITE_FLUSH_FUA,	"WRITE_FLUSH_FUA" })

#define show_bio_extra(type)						\
	__print_symbolic(F2FS_BIO_EXTRA_MASK(type),			\
		{ REQ_META, 		"(M)" },			\
		{ REQ_PRIO, 		"(P)" },			\
		{ REQ_META | REQ_PRIO,	"(MP)" },			\
		{ 0, " \b" })

#define show_block_temp(temp)						\
	__print_symbolic(temp,						\
		{ HOT,		"HOT" },				\
		{ WARM,		"WARM" },				\
		{ COLD,		"COLD" })

#define show_data_type(type)						\
	__print_symbolic(type,						\
		{ CURSEG_HOT_DATA, 	"Hot DATA" },			\
		{ CURSEG_WARM_DATA, 	"Warm DATA" },			\
		{ CURSEG_COLD_DATA, 	"Cold DATA" },			\
		{ CURSEG_HOT_NODE, 	"Hot NODE" },			\
		{ CURSEG_WARM_NODE, 	"Warm NODE" },			\
		{ CURSEG_COLD_NODE, 	"Cold NODE" },			\
		{ NO_CHECK_TYPE, 	"No TYPE" })

#define show_file_type(type)						\
	__print_symbolic(type,						\
		{ 0,		"FILE" },				\
		{ 1,		"DIR" })

#define show_gc_type(type)						\
	__print_symbolic(type,						\
		{ FG_GC,	"Foreground GC" },			\
		{ BG_GC,	"Background GC" })

#define show_alloc_mode(type)						\
	__print_symbolic(type,						\
		{ LFS,	"LFS-mode" },					\
		{ SSR,	"SSR-mode" })

#define show_victim_policy(type)					\
	__print_symbolic(type,						\
		{ GC_GREEDY,	"Greedy" },				\
		{ GC_CB,	"Cost-Benefit" })

#define show_cpreason(type)						\
	__print_symbolic(type,						\
		{ CP_UMOUNT,	"Umount" },				\
		{ CP_FASTBOOT,	"Fastboot" },				\
		{ CP_SYNC,	"Sync" },				\
		{ CP_RECOVERY,	"Recovery" },				\
		{ CP_DISCARD,	"Discard" },				\
		{ CP_UMOUNT | CP_TRIMMED,	"Umount,Trimmed" })

#define show_fsync_cpreason(type)					\
	__print_symbolic(type,						\
		{ CP_NO_NEEDED,		"no needed" },			\
		{ CP_NON_REGULAR,	"non regular" },		\
		{ CP_HARDLINK,		"hardlink" },			\
		{ CP_SB_NEED_CP,	"sb needs cp" },		\
		{ CP_WRONG_PINO,	"wrong pino" },			\
		{ CP_NO_SPC_ROLL,	"no space roll forward" },	\
		{ CP_NODE_NEED_CP,	"node needs cp" },		\
		{ CP_FASTBOOT_MODE,	"fastboot mode" },		\
		{ CP_SPEC_LOG_NUM,	"log type is 2" },		\
		{ CP_RECOVER_DIR,	"dir needs recovery" })

<<<<<<< HEAD
=======
#define show_shutdown_mode(type)					\
	__print_symbolic(type,						\
		{ F2FS_GOING_DOWN_FULLSYNC,	"full sync" },		\
		{ F2FS_GOING_DOWN_METASYNC,	"meta sync" },		\
		{ F2FS_GOING_DOWN_NOSYNC,	"no sync" },		\
		{ F2FS_GOING_DOWN_METAFLUSH,	"meta flush" },		\
		{ F2FS_GOING_DOWN_NEED_FSCK,	"need fsck" })

>>>>>>> b20fa867
struct f2fs_sb_info;
struct f2fs_io_info;
struct extent_info;
struct victim_sel_policy;
struct f2fs_map_blocks;

DECLARE_EVENT_CLASS(f2fs__inode,

	TP_PROTO(struct inode *inode),

	TP_ARGS(inode),

	TP_STRUCT__entry(
		__field(dev_t,	dev)
		__field(ino_t,	ino)
		__field(ino_t,	pino)
		__field(umode_t, mode)
		__field(loff_t,	size)
		__field(unsigned int, nlink)
		__field(blkcnt_t, blocks)
		__field(__u8,	advise)
	),

	TP_fast_assign(
		__entry->dev	= inode->i_sb->s_dev;
		__entry->ino	= inode->i_ino;
		__entry->pino	= F2FS_I(inode)->i_pino;
		__entry->mode	= inode->i_mode;
		__entry->nlink	= inode->i_nlink;
		__entry->size	= inode->i_size;
		__entry->blocks	= inode->i_blocks;
		__entry->advise	= F2FS_I(inode)->i_advise;
	),

	TP_printk("dev = (%d,%d), ino = %lu, pino = %lu, i_mode = 0x%hx, "
		"i_size = %lld, i_nlink = %u, i_blocks = %llu, i_advise = 0x%x",
		show_dev_ino(__entry),
		(unsigned long)__entry->pino,
		__entry->mode,
		__entry->size,
		(unsigned int)__entry->nlink,
		(unsigned long long)__entry->blocks,
		(unsigned char)__entry->advise)
);

DECLARE_EVENT_CLASS(f2fs__inode_exit,

	TP_PROTO(struct inode *inode, int ret),

	TP_ARGS(inode, ret),

	TP_STRUCT__entry(
		__field(dev_t,	dev)
		__field(ino_t,	ino)
		__field(int,	ret)
	),

	TP_fast_assign(
		__entry->dev	= inode->i_sb->s_dev;
		__entry->ino	= inode->i_ino;
		__entry->ret	= ret;
	),

	TP_printk("dev = (%d,%d), ino = %lu, ret = %d",
		show_dev_ino(__entry),
		__entry->ret)
);

DEFINE_EVENT(f2fs__inode, f2fs_sync_file_enter,

	TP_PROTO(struct inode *inode),

	TP_ARGS(inode)
);

TRACE_EVENT(f2fs_sync_file_exit,

	TP_PROTO(struct inode *inode, int cp_reason, int datasync, int ret),

	TP_ARGS(inode, cp_reason, datasync, ret),

	TP_STRUCT__entry(
		__field(dev_t,	dev)
		__field(ino_t,	ino)
		__field(int,	cp_reason)
		__field(int,	datasync)
		__field(int,	ret)
	),

	TP_fast_assign(
		__entry->dev		= inode->i_sb->s_dev;
		__entry->ino		= inode->i_ino;
		__entry->cp_reason	= cp_reason;
		__entry->datasync	= datasync;
		__entry->ret		= ret;
	),

	TP_printk("dev = (%d,%d), ino = %lu, cp_reason: %s, "
		"datasync = %d, ret = %d",
		show_dev_ino(__entry),
		show_fsync_cpreason(__entry->cp_reason),
		__entry->datasync,
		__entry->ret)
);

TRACE_EVENT(f2fs_sync_fs,

	TP_PROTO(struct super_block *sb, int wait),

	TP_ARGS(sb, wait),

	TP_STRUCT__entry(
		__field(dev_t,	dev)
		__field(int,	dirty)
		__field(int,	wait)
	),

	TP_fast_assign(
		__entry->dev	= sb->s_dev;
		__entry->dirty	= is_sbi_flag_set(F2FS_SB(sb), SBI_IS_DIRTY);
		__entry->wait	= wait;
	),

	TP_printk("dev = (%d,%d), superblock is %s, wait = %d",
		show_dev(__entry->dev),
		__entry->dirty ? "dirty" : "not dirty",
		__entry->wait)
);

DEFINE_EVENT(f2fs__inode, f2fs_iget,

	TP_PROTO(struct inode *inode),

	TP_ARGS(inode)
);

DEFINE_EVENT(f2fs__inode_exit, f2fs_iget_exit,

	TP_PROTO(struct inode *inode, int ret),

	TP_ARGS(inode, ret)
);

DEFINE_EVENT(f2fs__inode, f2fs_evict_inode,

	TP_PROTO(struct inode *inode),

	TP_ARGS(inode)
);

DEFINE_EVENT(f2fs__inode_exit, f2fs_new_inode,

	TP_PROTO(struct inode *inode, int ret),

	TP_ARGS(inode, ret)
);

TRACE_EVENT(f2fs_unlink_enter,

	TP_PROTO(struct inode *dir, struct dentry *dentry),

	TP_ARGS(dir, dentry),

	TP_STRUCT__entry(
		__field(dev_t,	dev)
		__field(ino_t,	ino)
		__field(loff_t,	size)
		__field(blkcnt_t, blocks)
		__field(const char *,	name)
	),

	TP_fast_assign(
		__entry->dev	= dir->i_sb->s_dev;
		__entry->ino	= dir->i_ino;
		__entry->size	= dir->i_size;
		__entry->blocks	= dir->i_blocks;
		__entry->name	= dentry->d_name.name;
	),

	TP_printk("dev = (%d,%d), dir ino = %lu, i_size = %lld, "
		"i_blocks = %llu, name = %s",
		show_dev_ino(__entry),
		__entry->size,
		(unsigned long long)__entry->blocks,
		__entry->name)
);

DEFINE_EVENT(f2fs__inode_exit, f2fs_unlink_exit,

	TP_PROTO(struct inode *inode, int ret),

	TP_ARGS(inode, ret)
);

DEFINE_EVENT(f2fs__inode_exit, f2fs_drop_inode,

	TP_PROTO(struct inode *inode, int ret),

	TP_ARGS(inode, ret)
);

DEFINE_EVENT(f2fs__inode, f2fs_truncate,

	TP_PROTO(struct inode *inode),

	TP_ARGS(inode)
);

TRACE_EVENT(f2fs_truncate_data_blocks_range,

	TP_PROTO(struct inode *inode, nid_t nid, unsigned int ofs, int free),

	TP_ARGS(inode, nid,  ofs, free),

	TP_STRUCT__entry(
		__field(dev_t,	dev)
		__field(ino_t,	ino)
		__field(nid_t,	nid)
		__field(unsigned int,	ofs)
		__field(int,	free)
	),

	TP_fast_assign(
		__entry->dev	= inode->i_sb->s_dev;
		__entry->ino	= inode->i_ino;
		__entry->nid	= nid;
		__entry->ofs	= ofs;
		__entry->free	= free;
	),

	TP_printk("dev = (%d,%d), ino = %lu, nid = %u, offset = %u, freed = %d",
		show_dev_ino(__entry),
		(unsigned int)__entry->nid,
		__entry->ofs,
		__entry->free)
);

DECLARE_EVENT_CLASS(f2fs__truncate_op,

	TP_PROTO(struct inode *inode, u64 from),

	TP_ARGS(inode, from),

	TP_STRUCT__entry(
		__field(dev_t,	dev)
		__field(ino_t,	ino)
		__field(loff_t,	size)
		__field(blkcnt_t, blocks)
		__field(u64,	from)
	),

	TP_fast_assign(
		__entry->dev	= inode->i_sb->s_dev;
		__entry->ino	= inode->i_ino;
		__entry->size	= inode->i_size;
		__entry->blocks	= inode->i_blocks;
		__entry->from	= from;
	),

	TP_printk("dev = (%d,%d), ino = %lu, i_size = %lld, i_blocks = %llu, "
		"start file offset = %llu",
		show_dev_ino(__entry),
		__entry->size,
		(unsigned long long)__entry->blocks,
		(unsigned long long)__entry->from)
);

DEFINE_EVENT(f2fs__truncate_op, f2fs_truncate_blocks_enter,

	TP_PROTO(struct inode *inode, u64 from),

	TP_ARGS(inode, from)
);

DEFINE_EVENT(f2fs__inode_exit, f2fs_truncate_blocks_exit,

	TP_PROTO(struct inode *inode, int ret),

	TP_ARGS(inode, ret)
);

DEFINE_EVENT(f2fs__truncate_op, f2fs_truncate_inode_blocks_enter,

	TP_PROTO(struct inode *inode, u64 from),

	TP_ARGS(inode, from)
);

DEFINE_EVENT(f2fs__inode_exit, f2fs_truncate_inode_blocks_exit,

	TP_PROTO(struct inode *inode, int ret),

	TP_ARGS(inode, ret)
);

DECLARE_EVENT_CLASS(f2fs__truncate_node,

	TP_PROTO(struct inode *inode, nid_t nid, block_t blk_addr),

	TP_ARGS(inode, nid, blk_addr),

	TP_STRUCT__entry(
		__field(dev_t,	dev)
		__field(ino_t,	ino)
		__field(nid_t,	nid)
		__field(block_t,	blk_addr)
	),

	TP_fast_assign(
		__entry->dev		= inode->i_sb->s_dev;
		__entry->ino		= inode->i_ino;
		__entry->nid		= nid;
		__entry->blk_addr	= blk_addr;
	),

	TP_printk("dev = (%d,%d), ino = %lu, nid = %u, block_address = 0x%llx",
		show_dev_ino(__entry),
		(unsigned int)__entry->nid,
		(unsigned long long)__entry->blk_addr)
);

DEFINE_EVENT(f2fs__truncate_node, f2fs_truncate_nodes_enter,

	TP_PROTO(struct inode *inode, nid_t nid, block_t blk_addr),

	TP_ARGS(inode, nid, blk_addr)
);

DEFINE_EVENT(f2fs__inode_exit, f2fs_truncate_nodes_exit,

	TP_PROTO(struct inode *inode, int ret),

	TP_ARGS(inode, ret)
);

DEFINE_EVENT(f2fs__truncate_node, f2fs_truncate_node,

	TP_PROTO(struct inode *inode, nid_t nid, block_t blk_addr),

	TP_ARGS(inode, nid, blk_addr)
);

TRACE_EVENT(f2fs_truncate_partial_nodes,

	TP_PROTO(struct inode *inode, nid_t nid[], int depth, int err),

	TP_ARGS(inode, nid, depth, err),

	TP_STRUCT__entry(
		__field(dev_t,	dev)
		__field(ino_t,	ino)
		__field(nid_t,	nid[3])
		__field(int,	depth)
		__field(int,	err)
	),

	TP_fast_assign(
		__entry->dev	= inode->i_sb->s_dev;
		__entry->ino	= inode->i_ino;
		__entry->nid[0]	= nid[0];
		__entry->nid[1]	= nid[1];
		__entry->nid[2]	= nid[2];
		__entry->depth	= depth;
		__entry->err	= err;
	),

	TP_printk("dev = (%d,%d), ino = %lu, "
		"nid[0] = %u, nid[1] = %u, nid[2] = %u, depth = %d, err = %d",
		show_dev_ino(__entry),
		(unsigned int)__entry->nid[0],
		(unsigned int)__entry->nid[1],
		(unsigned int)__entry->nid[2],
		__entry->depth,
		__entry->err)
);

TRACE_EVENT(f2fs_map_blocks,
	TP_PROTO(struct inode *inode, struct f2fs_map_blocks *map, int ret),

	TP_ARGS(inode, map, ret),

	TP_STRUCT__entry(
		__field(dev_t,	dev)
		__field(ino_t,	ino)
		__field(block_t,	m_lblk)
		__field(block_t,	m_pblk)
		__field(unsigned int,	m_len)
		__field(unsigned int,	m_flags)
		__field(int,	m_seg_type)
		__field(bool,	m_may_create)
		__field(int,	ret)
	),

	TP_fast_assign(
		__entry->dev		= inode->i_sb->s_dev;
		__entry->ino		= inode->i_ino;
		__entry->m_lblk		= map->m_lblk;
		__entry->m_pblk		= map->m_pblk;
		__entry->m_len		= map->m_len;
		__entry->m_flags	= map->m_flags;
		__entry->m_seg_type	= map->m_seg_type;
		__entry->m_may_create	= map->m_may_create;
		__entry->ret		= ret;
	),

	TP_printk("dev = (%d,%d), ino = %lu, file offset = %llu, "
		"start blkaddr = 0x%llx, len = 0x%llx, flags = %u,"
		"seg_type = %d, may_create = %d, err = %d",
		show_dev_ino(__entry),
		(unsigned long long)__entry->m_lblk,
		(unsigned long long)__entry->m_pblk,
		(unsigned long long)__entry->m_len,
		__entry->m_flags,
		__entry->m_seg_type,
		__entry->m_may_create,
		__entry->ret)
);

TRACE_EVENT(f2fs_background_gc,

	TP_PROTO(struct super_block *sb, unsigned int wait_ms,
			unsigned int prefree, unsigned int free),

	TP_ARGS(sb, wait_ms, prefree, free),

	TP_STRUCT__entry(
		__field(dev_t,	dev)
		__field(unsigned int,	wait_ms)
		__field(unsigned int,	prefree)
		__field(unsigned int,	free)
	),

	TP_fast_assign(
		__entry->dev		= sb->s_dev;
		__entry->wait_ms	= wait_ms;
		__entry->prefree	= prefree;
		__entry->free		= free;
	),

	TP_printk("dev = (%d,%d), wait_ms = %u, prefree = %u, free = %u",
		show_dev(__entry->dev),
		__entry->wait_ms,
		__entry->prefree,
		__entry->free)
);

TRACE_EVENT(f2fs_gc_begin,

	TP_PROTO(struct super_block *sb, bool sync, bool background,
			long long dirty_nodes, long long dirty_dents,
			long long dirty_imeta, unsigned int free_sec,
			unsigned int free_seg, int reserved_seg,
			unsigned int prefree_seg),

	TP_ARGS(sb, sync, background, dirty_nodes, dirty_dents, dirty_imeta,
		free_sec, free_seg, reserved_seg, prefree_seg),

	TP_STRUCT__entry(
		__field(dev_t,		dev)
		__field(bool,		sync)
		__field(bool,		background)
		__field(long long,	dirty_nodes)
		__field(long long,	dirty_dents)
		__field(long long,	dirty_imeta)
		__field(unsigned int,	free_sec)
		__field(unsigned int,	free_seg)
		__field(int,		reserved_seg)
		__field(unsigned int,	prefree_seg)
	),

	TP_fast_assign(
		__entry->dev		= sb->s_dev;
		__entry->sync		= sync;
		__entry->background	= background;
		__entry->dirty_nodes	= dirty_nodes;
		__entry->dirty_dents	= dirty_dents;
		__entry->dirty_imeta	= dirty_imeta;
		__entry->free_sec	= free_sec;
		__entry->free_seg	= free_seg;
		__entry->reserved_seg	= reserved_seg;
		__entry->prefree_seg	= prefree_seg;
	),

	TP_printk("dev = (%d,%d), sync = %d, background = %d, nodes = %lld, "
		"dents = %lld, imeta = %lld, free_sec:%u, free_seg:%u, "
		"rsv_seg:%d, prefree_seg:%u",
		show_dev(__entry->dev),
		__entry->sync,
		__entry->background,
		__entry->dirty_nodes,
		__entry->dirty_dents,
		__entry->dirty_imeta,
		__entry->free_sec,
		__entry->free_seg,
		__entry->reserved_seg,
		__entry->prefree_seg)
);

TRACE_EVENT(f2fs_gc_end,

	TP_PROTO(struct super_block *sb, int ret, int seg_freed,
			int sec_freed, long long dirty_nodes,
			long long dirty_dents, long long dirty_imeta,
			unsigned int free_sec, unsigned int free_seg,
			int reserved_seg, unsigned int prefree_seg),

	TP_ARGS(sb, ret, seg_freed, sec_freed, dirty_nodes, dirty_dents,
		dirty_imeta, free_sec, free_seg, reserved_seg, prefree_seg),

	TP_STRUCT__entry(
		__field(dev_t,		dev)
		__field(int,		ret)
		__field(int,		seg_freed)
		__field(int,		sec_freed)
		__field(long long,	dirty_nodes)
		__field(long long,	dirty_dents)
		__field(long long,	dirty_imeta)
		__field(unsigned int,	free_sec)
		__field(unsigned int,	free_seg)
		__field(int,		reserved_seg)
		__field(unsigned int,	prefree_seg)
	),

	TP_fast_assign(
		__entry->dev		= sb->s_dev;
		__entry->ret		= ret;
		__entry->seg_freed	= seg_freed;
		__entry->sec_freed	= sec_freed;
		__entry->dirty_nodes	= dirty_nodes;
		__entry->dirty_dents	= dirty_dents;
		__entry->dirty_imeta	= dirty_imeta;
		__entry->free_sec	= free_sec;
		__entry->free_seg	= free_seg;
		__entry->reserved_seg	= reserved_seg;
		__entry->prefree_seg	= prefree_seg;
	),

	TP_printk("dev = (%d,%d), ret = %d, seg_freed = %d, sec_freed = %d, "
		"nodes = %lld, dents = %lld, imeta = %lld, free_sec:%u, "
		"free_seg:%u, rsv_seg:%d, prefree_seg:%u",
		show_dev(__entry->dev),
		__entry->ret,
		__entry->seg_freed,
		__entry->sec_freed,
		__entry->dirty_nodes,
		__entry->dirty_dents,
		__entry->dirty_imeta,
		__entry->free_sec,
		__entry->free_seg,
		__entry->reserved_seg,
		__entry->prefree_seg)
);

TRACE_EVENT(f2fs_get_victim,

	TP_PROTO(struct super_block *sb, int type, int gc_type,
			struct victim_sel_policy *p, unsigned int pre_victim,
			unsigned int prefree, unsigned int free),

	TP_ARGS(sb, type, gc_type, p, pre_victim, prefree, free),

	TP_STRUCT__entry(
		__field(dev_t,	dev)
		__field(int,	type)
		__field(int,	gc_type)
		__field(int,	alloc_mode)
		__field(int,	gc_mode)
		__field(unsigned int,	victim)
		__field(unsigned int,	ofs_unit)
		__field(unsigned int,	pre_victim)
		__field(unsigned int,	prefree)
		__field(unsigned int,	free)
	),

	TP_fast_assign(
		__entry->dev		= sb->s_dev;
		__entry->type		= type;
		__entry->gc_type	= gc_type;
		__entry->alloc_mode	= p->alloc_mode;
		__entry->gc_mode	= p->gc_mode;
		__entry->victim		= p->min_segno;
		__entry->ofs_unit	= p->ofs_unit;
		__entry->pre_victim	= pre_victim;
		__entry->prefree	= prefree;
		__entry->free		= free;
	),

	TP_printk("dev = (%d,%d), type = %s, policy = (%s, %s, %s), victim = %u "
		"ofs_unit = %u, pre_victim_secno = %d, prefree = %u, free = %u",
		show_dev(__entry->dev),
		show_data_type(__entry->type),
		show_gc_type(__entry->gc_type),
		show_alloc_mode(__entry->alloc_mode),
		show_victim_policy(__entry->gc_mode),
		__entry->victim,
		__entry->ofs_unit,
		(int)__entry->pre_victim,
		__entry->prefree,
		__entry->free)
);

TRACE_EVENT(f2fs_lookup_start,

	TP_PROTO(struct inode *dir, struct dentry *dentry, unsigned int flags),

	TP_ARGS(dir, dentry, flags),

	TP_STRUCT__entry(
		__field(dev_t,	dev)
		__field(ino_t,	ino)
		__field(const char *,	name)
		__field(unsigned int, flags)
	),

	TP_fast_assign(
		__entry->dev	= dir->i_sb->s_dev;
		__entry->ino	= dir->i_ino;
		__entry->name	= dentry->d_name.name;
		__entry->flags	= flags;
	),

	TP_printk("dev = (%d,%d), pino = %lu, name:%s, flags:%u",
		show_dev_ino(__entry),
		__entry->name,
		__entry->flags)
);

TRACE_EVENT(f2fs_lookup_end,

	TP_PROTO(struct inode *dir, struct dentry *dentry, nid_t ino,
		int err),

	TP_ARGS(dir, dentry, ino, err),

	TP_STRUCT__entry(
		__field(dev_t,	dev)
		__field(ino_t,	ino)
		__field(const char *,	name)
		__field(nid_t,	cino)
		__field(int,	err)
	),

	TP_fast_assign(
		__entry->dev	= dir->i_sb->s_dev;
		__entry->ino	= dir->i_ino;
		__entry->name	= dentry->d_name.name;
		__entry->cino	= ino;
		__entry->err	= err;
	),

	TP_printk("dev = (%d,%d), pino = %lu, name:%s, ino:%u, err:%d",
		show_dev_ino(__entry),
		__entry->name,
		__entry->cino,
		__entry->err)
);

TRACE_EVENT(f2fs_readdir,

	TP_PROTO(struct inode *dir, loff_t start_pos, loff_t end_pos, int err),

	TP_ARGS(dir, start_pos, end_pos, err),

	TP_STRUCT__entry(
		__field(dev_t,	dev)
		__field(ino_t,	ino)
		__field(loff_t,	start)
		__field(loff_t,	end)
		__field(int,	err)
	),

	TP_fast_assign(
		__entry->dev	= dir->i_sb->s_dev;
		__entry->ino	= dir->i_ino;
		__entry->start	= start_pos;
		__entry->end	= end_pos;
		__entry->err	= err;
	),

	TP_printk("dev = (%d,%d), ino = %lu, start_pos:%llu, end_pos:%llu, err:%d",
		show_dev_ino(__entry),
		__entry->start,
		__entry->end,
		__entry->err)
);

TRACE_EVENT(f2fs_fallocate,

	TP_PROTO(struct inode *inode, int mode,
				loff_t offset, loff_t len, int ret),

	TP_ARGS(inode, mode, offset, len, ret),

	TP_STRUCT__entry(
		__field(dev_t,	dev)
		__field(ino_t,	ino)
		__field(int,	mode)
		__field(loff_t,	offset)
		__field(loff_t,	len)
		__field(loff_t, size)
		__field(blkcnt_t, blocks)
		__field(int,	ret)
	),

	TP_fast_assign(
		__entry->dev	= inode->i_sb->s_dev;
		__entry->ino	= inode->i_ino;
		__entry->mode	= mode;
		__entry->offset	= offset;
		__entry->len	= len;
		__entry->size	= inode->i_size;
		__entry->blocks = inode->i_blocks;
		__entry->ret	= ret;
	),

	TP_printk("dev = (%d,%d), ino = %lu, mode = %x, offset = %lld, "
		"len = %lld,  i_size = %lld, i_blocks = %llu, ret = %d",
		show_dev_ino(__entry),
		__entry->mode,
		(unsigned long long)__entry->offset,
		(unsigned long long)__entry->len,
		(unsigned long long)__entry->size,
		(unsigned long long)__entry->blocks,
		__entry->ret)
);

TRACE_EVENT(f2fs_direct_IO_enter,

	TP_PROTO(struct inode *inode, loff_t offset, unsigned long len, int rw),

	TP_ARGS(inode, offset, len, rw),

	TP_STRUCT__entry(
		__field(dev_t,	dev)
		__field(ino_t,	ino)
		__field(loff_t,	pos)
		__field(unsigned long,	len)
		__field(int,	rw)
	),

	TP_fast_assign(
		__entry->dev	= inode->i_sb->s_dev;
		__entry->ino	= inode->i_ino;
		__entry->pos	= offset;
		__entry->len	= len;
		__entry->rw	= rw;
	),

	TP_printk("dev = (%d,%d), ino = %lu pos = %lld len = %lu rw = %d",
		show_dev_ino(__entry),
		__entry->pos,
		__entry->len,
		__entry->rw)
);

TRACE_EVENT(f2fs_direct_IO_exit,

	TP_PROTO(struct inode *inode, loff_t offset, unsigned long len,
		 int rw, int ret),

	TP_ARGS(inode, offset, len, rw, ret),

	TP_STRUCT__entry(
		__field(dev_t,	dev)
		__field(ino_t,	ino)
		__field(loff_t,	pos)
		__field(unsigned long,	len)
		__field(int,	rw)
		__field(int,	ret)
	),

	TP_fast_assign(
		__entry->dev	= inode->i_sb->s_dev;
		__entry->ino	= inode->i_ino;
		__entry->pos	= offset;
		__entry->len	= len;
		__entry->rw	= rw;
		__entry->ret	= ret;
	),

	TP_printk("dev = (%d,%d), ino = %lu pos = %lld len = %lu "
		"rw = %d ret = %d",
		show_dev_ino(__entry),
		__entry->pos,
		__entry->len,
		__entry->rw,
		__entry->ret)
);

TRACE_EVENT(f2fs_reserve_new_blocks,

	TP_PROTO(struct inode *inode, nid_t nid, unsigned int ofs_in_node,
							blkcnt_t count),

	TP_ARGS(inode, nid, ofs_in_node, count),

	TP_STRUCT__entry(
		__field(dev_t,	dev)
		__field(nid_t, nid)
		__field(unsigned int, ofs_in_node)
		__field(blkcnt_t, count)
	),

	TP_fast_assign(
		__entry->dev	= inode->i_sb->s_dev;
		__entry->nid	= nid;
		__entry->ofs_in_node = ofs_in_node;
		__entry->count = count;
	),

	TP_printk("dev = (%d,%d), nid = %u, ofs_in_node = %u, count = %llu",
		show_dev(__entry->dev),
		(unsigned int)__entry->nid,
		__entry->ofs_in_node,
		(unsigned long long)__entry->count)
);

DECLARE_EVENT_CLASS(f2fs__submit_page_bio,

	TP_PROTO(struct page *page, struct f2fs_io_info *fio),

	TP_ARGS(page, fio),

	TP_STRUCT__entry(
		__field(dev_t, dev)
		__field(ino_t, ino)
		__field(pgoff_t, index)
		__field(block_t, old_blkaddr)
		__field(block_t, new_blkaddr)
		__field(int, op)
		__field(int, op_flags)
		__field(int, temp)
		__field(int, type)
	),

	TP_fast_assign(
		__entry->dev		= page->mapping->host->i_sb->s_dev;
		__entry->ino		= page->mapping->host->i_ino;
		__entry->index		= page->index;
		__entry->old_blkaddr	= fio->old_blkaddr;
		__entry->new_blkaddr	= fio->new_blkaddr;
		__entry->op		= fio->op;
		__entry->op_flags	= fio->op_flags;
		__entry->temp		= fio->temp;
		__entry->type		= fio->type;
	),

	TP_printk("dev = (%d,%d), ino = %lu, page_index = 0x%lx, "
		"oldaddr = 0x%llx, newaddr = 0x%llx, rw = %s(%s), type = %s_%s",
		show_dev_ino(__entry),
		(unsigned long)__entry->index,
		(unsigned long long)__entry->old_blkaddr,
		(unsigned long long)__entry->new_blkaddr,
		show_bio_type(__entry->op, __entry->op_flags),
		show_block_temp(__entry->temp),
		show_block_type(__entry->type))
);

DEFINE_EVENT_CONDITION(f2fs__submit_page_bio, f2fs_submit_page_bio,

	TP_PROTO(struct page *page, struct f2fs_io_info *fio),

	TP_ARGS(page, fio),

	TP_CONDITION(page->mapping)
);

DEFINE_EVENT_CONDITION(f2fs__submit_page_bio, f2fs_submit_page_write,

	TP_PROTO(struct page *page, struct f2fs_io_info *fio),

	TP_ARGS(page, fio),

	TP_CONDITION(page->mapping)
);

DECLARE_EVENT_CLASS(f2fs__bio,

	TP_PROTO(struct super_block *sb, int type, struct bio *bio),

	TP_ARGS(sb, type, bio),

	TP_STRUCT__entry(
		__field(dev_t,	dev)
		__field(dev_t,	target)
		__field(int,	op)
		__field(int,	op_flags)
		__field(int,	type)
		__field(sector_t,	sector)
		__field(unsigned int,	size)
	),

	TP_fast_assign(
		__entry->dev		= sb->s_dev;
		__entry->target		= bio->bi_bdev->bd_dev;
		__entry->op		= bio_op(bio);
		__entry->op_flags	= bio->bi_rw;
		__entry->type		= type;
		__entry->sector		= bio->bi_iter.bi_sector;
		__entry->size		= bio->bi_iter.bi_size;
	),

	TP_printk("dev = (%d,%d)/(%d,%d), rw = %s%s, %s, sector = %lld, size = %u",
		show_dev(__entry->target),
		show_dev(__entry->dev),
		show_bio_type(__entry->op, __entry->op_flags),
		show_block_type(__entry->type),
		(unsigned long long)__entry->sector,
		__entry->size)
);

DEFINE_EVENT_CONDITION(f2fs__bio, f2fs_prepare_write_bio,

	TP_PROTO(struct super_block *sb, int type, struct bio *bio),

	TP_ARGS(sb, type, bio),

	TP_CONDITION(bio)
);

DEFINE_EVENT_CONDITION(f2fs__bio, f2fs_prepare_read_bio,

	TP_PROTO(struct super_block *sb, int type, struct bio *bio),

	TP_ARGS(sb, type, bio),

	TP_CONDITION(bio)
);

DEFINE_EVENT_CONDITION(f2fs__bio, f2fs_submit_read_bio,

	TP_PROTO(struct super_block *sb, int type, struct bio *bio),

	TP_ARGS(sb, type, bio),

	TP_CONDITION(bio)
);

DEFINE_EVENT_CONDITION(f2fs__bio, f2fs_submit_write_bio,

	TP_PROTO(struct super_block *sb, int type, struct bio *bio),

	TP_ARGS(sb, type, bio),

	TP_CONDITION(bio)
);

TRACE_EVENT(f2fs_write_begin,

	TP_PROTO(struct inode *inode, loff_t pos, unsigned int len,
				unsigned int flags),

	TP_ARGS(inode, pos, len, flags),

	TP_STRUCT__entry(
		__field(dev_t,	dev)
		__field(ino_t,	ino)
		__field(loff_t,	pos)
		__field(unsigned int, len)
		__field(unsigned int, flags)
	),

	TP_fast_assign(
		__entry->dev	= inode->i_sb->s_dev;
		__entry->ino	= inode->i_ino;
		__entry->pos	= pos;
		__entry->len	= len;
		__entry->flags	= flags;
	),

	TP_printk("dev = (%d,%d), ino = %lu, pos = %llu, len = %u, flags = %u",
		show_dev_ino(__entry),
		(unsigned long long)__entry->pos,
		__entry->len,
		__entry->flags)
);

TRACE_EVENT(f2fs_write_end,

	TP_PROTO(struct inode *inode, loff_t pos, unsigned int len,
				unsigned int copied),

	TP_ARGS(inode, pos, len, copied),

	TP_STRUCT__entry(
		__field(dev_t,	dev)
		__field(ino_t,	ino)
		__field(loff_t,	pos)
		__field(unsigned int, len)
		__field(unsigned int, copied)
	),

	TP_fast_assign(
		__entry->dev	= inode->i_sb->s_dev;
		__entry->ino	= inode->i_ino;
		__entry->pos	= pos;
		__entry->len	= len;
		__entry->copied	= copied;
	),

	TP_printk("dev = (%d,%d), ino = %lu, pos = %llu, len = %u, copied = %u",
		show_dev_ino(__entry),
		(unsigned long long)__entry->pos,
		__entry->len,
		__entry->copied)
);

DECLARE_EVENT_CLASS(f2fs__page,

	TP_PROTO(struct page *page, int type),

	TP_ARGS(page, type),

	TP_STRUCT__entry(
		__field(dev_t,	dev)
		__field(ino_t,	ino)
		__field(int, type)
		__field(int, dir)
		__field(pgoff_t, index)
		__field(int, dirty)
		__field(int, uptodate)
	),

	TP_fast_assign(
		__entry->dev	= page->mapping->host->i_sb->s_dev;
		__entry->ino	= page->mapping->host->i_ino;
		__entry->type	= type;
		__entry->dir	= S_ISDIR(page->mapping->host->i_mode);
		__entry->index	= page->index;
		__entry->dirty	= PageDirty(page);
		__entry->uptodate = PageUptodate(page);
	),

	TP_printk("dev = (%d,%d), ino = %lu, %s, %s, index = %lu, "
		"dirty = %d, uptodate = %d",
		show_dev_ino(__entry),
		show_block_type(__entry->type),
		show_file_type(__entry->dir),
		(unsigned long)__entry->index,
		__entry->dirty,
		__entry->uptodate)
);

DEFINE_EVENT(f2fs__page, f2fs_writepage,

	TP_PROTO(struct page *page, int type),

	TP_ARGS(page, type)
);

DEFINE_EVENT(f2fs__page, f2fs_do_write_data_page,

	TP_PROTO(struct page *page, int type),

	TP_ARGS(page, type)
);

DEFINE_EVENT(f2fs__page, f2fs_readpage,

	TP_PROTO(struct page *page, int type),

	TP_ARGS(page, type)
);

DEFINE_EVENT(f2fs__page, f2fs_set_page_dirty,

	TP_PROTO(struct page *page, int type),

	TP_ARGS(page, type)
);

DEFINE_EVENT(f2fs__page, f2fs_vm_page_mkwrite,

	TP_PROTO(struct page *page, int type),

	TP_ARGS(page, type)
);

DEFINE_EVENT(f2fs__page, f2fs_register_inmem_page,

	TP_PROTO(struct page *page, int type),

	TP_ARGS(page, type)
);

DEFINE_EVENT(f2fs__page, f2fs_commit_inmem_page,

	TP_PROTO(struct page *page, int type),

	TP_ARGS(page, type)
);

TRACE_EVENT(f2fs_writepages,

	TP_PROTO(struct inode *inode, struct writeback_control *wbc, int type),

	TP_ARGS(inode, wbc, type),

	TP_STRUCT__entry(
		__field(dev_t,	dev)
		__field(ino_t,	ino)
		__field(int,	type)
		__field(int,	dir)
		__field(long,	nr_to_write)
		__field(long,	pages_skipped)
		__field(loff_t,	range_start)
		__field(loff_t,	range_end)
		__field(pgoff_t, writeback_index)
		__field(int,	sync_mode)
		__field(char,	for_kupdate)
		__field(char,	for_background)
		__field(char,	tagged_writepages)
		__field(char,	for_reclaim)
		__field(char,	range_cyclic)
		__field(char,	for_sync)
	),

	TP_fast_assign(
		__entry->dev		= inode->i_sb->s_dev;
		__entry->ino		= inode->i_ino;
		__entry->type		= type;
		__entry->dir		= S_ISDIR(inode->i_mode);
		__entry->nr_to_write	= wbc->nr_to_write;
		__entry->pages_skipped	= wbc->pages_skipped;
		__entry->range_start	= wbc->range_start;
		__entry->range_end	= wbc->range_end;
		__entry->writeback_index = inode->i_mapping->writeback_index;
		__entry->sync_mode	= wbc->sync_mode;
		__entry->for_kupdate	= wbc->for_kupdate;
		__entry->for_background	= wbc->for_background;
		__entry->tagged_writepages	= wbc->tagged_writepages;
		__entry->for_reclaim	= wbc->for_reclaim;
		__entry->range_cyclic	= wbc->range_cyclic;
		__entry->for_sync	= wbc->for_sync;
	),

	TP_printk("dev = (%d,%d), ino = %lu, %s, %s, nr_to_write %ld, "
		"skipped %ld, start %lld, end %lld, wb_idx %lu, sync_mode %d, "
		"kupdate %u background %u tagged %u reclaim %u cyclic %u sync %u",
		show_dev_ino(__entry),
		show_block_type(__entry->type),
		show_file_type(__entry->dir),
		__entry->nr_to_write,
		__entry->pages_skipped,
		__entry->range_start,
		__entry->range_end,
		(unsigned long)__entry->writeback_index,
		__entry->sync_mode,
		__entry->for_kupdate,
		__entry->for_background,
		__entry->tagged_writepages,
		__entry->for_reclaim,
		__entry->range_cyclic,
		__entry->for_sync)
);

TRACE_EVENT(f2fs_readpages,

	TP_PROTO(struct inode *inode, struct page *page, unsigned int nrpage),

	TP_ARGS(inode, page, nrpage),

	TP_STRUCT__entry(
		__field(dev_t,	dev)
		__field(ino_t,	ino)
		__field(pgoff_t,	start)
		__field(unsigned int,	nrpage)
	),

	TP_fast_assign(
		__entry->dev	= inode->i_sb->s_dev;
		__entry->ino	= inode->i_ino;
		__entry->start	= page->index;
		__entry->nrpage	= nrpage;
	),

	TP_printk("dev = (%d,%d), ino = %lu, start = %lu nrpage = %u",
		show_dev_ino(__entry),
		(unsigned long)__entry->start,
		__entry->nrpage)
);

TRACE_EVENT(f2fs_write_checkpoint,

	TP_PROTO(struct super_block *sb, int reason, char *msg),

	TP_ARGS(sb, reason, msg),

	TP_STRUCT__entry(
		__field(dev_t,	dev)
		__field(int,	reason)
		__field(char *,	msg)
	),

	TP_fast_assign(
		__entry->dev		= sb->s_dev;
		__entry->reason		= reason;
		__entry->msg		= msg;
	),

	TP_printk("dev = (%d,%d), checkpoint for %s, state = %s",
		show_dev(__entry->dev),
		show_cpreason(__entry->reason),
		__entry->msg)
);

DECLARE_EVENT_CLASS(f2fs_discard,

	TP_PROTO(struct block_device *dev, block_t blkstart, block_t blklen),

	TP_ARGS(dev, blkstart, blklen),

	TP_STRUCT__entry(
		__field(dev_t,	dev)
		__field(block_t, blkstart)
		__field(block_t, blklen)
	),

	TP_fast_assign(
		__entry->dev	= dev->bd_dev;
		__entry->blkstart = blkstart;
		__entry->blklen = blklen;
	),

	TP_printk("dev = (%d,%d), blkstart = 0x%llx, blklen = 0x%llx",
		show_dev(__entry->dev),
		(unsigned long long)__entry->blkstart,
		(unsigned long long)__entry->blklen)
);

DEFINE_EVENT(f2fs_discard, f2fs_queue_discard,

	TP_PROTO(struct block_device *dev, block_t blkstart, block_t blklen),

	TP_ARGS(dev, blkstart, blklen)
);

DEFINE_EVENT(f2fs_discard, f2fs_issue_discard,

	TP_PROTO(struct block_device *dev, block_t blkstart, block_t blklen),

	TP_ARGS(dev, blkstart, blklen)
);

DEFINE_EVENT(f2fs_discard, f2fs_remove_discard,

	TP_PROTO(struct block_device *dev, block_t blkstart, block_t blklen),

	TP_ARGS(dev, blkstart, blklen)
);

TRACE_EVENT(f2fs_issue_reset_zone,

	TP_PROTO(struct block_device *dev, block_t blkstart),

	TP_ARGS(dev, blkstart),

	TP_STRUCT__entry(
		__field(dev_t,	dev)
		__field(block_t, blkstart)
	),

	TP_fast_assign(
		__entry->dev	= dev->bd_dev;
		__entry->blkstart = blkstart;
	),

	TP_printk("dev = (%d,%d), reset zone at block = 0x%llx",
		show_dev(__entry->dev),
		(unsigned long long)__entry->blkstart)
);

TRACE_EVENT(f2fs_issue_flush,

	TP_PROTO(struct block_device *dev, unsigned int nobarrier,
				unsigned int flush_merge, int ret),

	TP_ARGS(dev, nobarrier, flush_merge, ret),

	TP_STRUCT__entry(
		__field(dev_t,	dev)
		__field(unsigned int, nobarrier)
		__field(unsigned int, flush_merge)
		__field(int,  ret)
	),

	TP_fast_assign(
		__entry->dev	= dev->bd_dev;
		__entry->nobarrier = nobarrier;
		__entry->flush_merge = flush_merge;
		__entry->ret = ret;
	),

	TP_printk("dev = (%d,%d), %s %s, ret = %d",
		show_dev(__entry->dev),
		__entry->nobarrier ? "skip (nobarrier)" : "issue",
		__entry->flush_merge ? " with flush_merge" : "",
		__entry->ret)
);

TRACE_EVENT(f2fs_lookup_extent_tree_start,

	TP_PROTO(struct inode *inode, unsigned int pgofs),

	TP_ARGS(inode, pgofs),

	TP_STRUCT__entry(
		__field(dev_t,	dev)
		__field(ino_t,	ino)
		__field(unsigned int, pgofs)
	),

	TP_fast_assign(
		__entry->dev = inode->i_sb->s_dev;
		__entry->ino = inode->i_ino;
		__entry->pgofs = pgofs;
	),

	TP_printk("dev = (%d,%d), ino = %lu, pgofs = %u",
		show_dev_ino(__entry),
		__entry->pgofs)
);

TRACE_EVENT_CONDITION(f2fs_lookup_extent_tree_end,

	TP_PROTO(struct inode *inode, unsigned int pgofs,
						struct extent_info *ei),

	TP_ARGS(inode, pgofs, ei),

	TP_CONDITION(ei),

	TP_STRUCT__entry(
		__field(dev_t,	dev)
		__field(ino_t,	ino)
		__field(unsigned int, pgofs)
		__field(unsigned int, fofs)
		__field(u32, blk)
		__field(unsigned int, len)
	),

	TP_fast_assign(
		__entry->dev = inode->i_sb->s_dev;
		__entry->ino = inode->i_ino;
		__entry->pgofs = pgofs;
		__entry->fofs = ei->fofs;
		__entry->blk = ei->blk;
		__entry->len = ei->len;
	),

	TP_printk("dev = (%d,%d), ino = %lu, pgofs = %u, "
		"ext_info(fofs: %u, blk: %u, len: %u)",
		show_dev_ino(__entry),
		__entry->pgofs,
		__entry->fofs,
		__entry->blk,
		__entry->len)
);

TRACE_EVENT(f2fs_update_extent_tree_range,

	TP_PROTO(struct inode *inode, unsigned int pgofs, block_t blkaddr,
						unsigned int len),

	TP_ARGS(inode, pgofs, blkaddr, len),

	TP_STRUCT__entry(
		__field(dev_t,	dev)
		__field(ino_t,	ino)
		__field(unsigned int, pgofs)
		__field(u32, blk)
		__field(unsigned int, len)
	),

	TP_fast_assign(
		__entry->dev = inode->i_sb->s_dev;
		__entry->ino = inode->i_ino;
		__entry->pgofs = pgofs;
		__entry->blk = blkaddr;
		__entry->len = len;
	),

	TP_printk("dev = (%d,%d), ino = %lu, pgofs = %u, "
					"blkaddr = %u, len = %u",
		show_dev_ino(__entry),
		__entry->pgofs,
		__entry->blk,
		__entry->len)
);

TRACE_EVENT(f2fs_shrink_extent_tree,

	TP_PROTO(struct f2fs_sb_info *sbi, unsigned int node_cnt,
						unsigned int tree_cnt),

	TP_ARGS(sbi, node_cnt, tree_cnt),

	TP_STRUCT__entry(
		__field(dev_t,	dev)
		__field(unsigned int, node_cnt)
		__field(unsigned int, tree_cnt)
	),

	TP_fast_assign(
		__entry->dev = sbi->sb->s_dev;
		__entry->node_cnt = node_cnt;
		__entry->tree_cnt = tree_cnt;
	),

	TP_printk("dev = (%d,%d), shrunk: node_cnt = %u, tree_cnt = %u",
		show_dev(__entry->dev),
		__entry->node_cnt,
		__entry->tree_cnt)
);

TRACE_EVENT(f2fs_destroy_extent_tree,

	TP_PROTO(struct inode *inode, unsigned int node_cnt),

	TP_ARGS(inode, node_cnt),

	TP_STRUCT__entry(
		__field(dev_t,	dev)
		__field(ino_t,	ino)
		__field(unsigned int, node_cnt)
	),

	TP_fast_assign(
		__entry->dev = inode->i_sb->s_dev;
		__entry->ino = inode->i_ino;
		__entry->node_cnt = node_cnt;
	),

	TP_printk("dev = (%d,%d), ino = %lu, destroyed: node_cnt = %u",
		show_dev_ino(__entry),
		__entry->node_cnt)
);

DECLARE_EVENT_CLASS(f2fs_sync_dirty_inodes,

	TP_PROTO(struct super_block *sb, int type, s64 count),

	TP_ARGS(sb, type, count),

	TP_STRUCT__entry(
		__field(dev_t, dev)
		__field(int, type)
		__field(s64, count)
	),

	TP_fast_assign(
		__entry->dev	= sb->s_dev;
		__entry->type	= type;
		__entry->count	= count;
	),

	TP_printk("dev = (%d,%d), %s, dirty count = %lld",
		show_dev(__entry->dev),
		show_file_type(__entry->type),
		__entry->count)
);

DEFINE_EVENT(f2fs_sync_dirty_inodes, f2fs_sync_dirty_inodes_enter,

	TP_PROTO(struct super_block *sb, int type, s64 count),

	TP_ARGS(sb, type, count)
);

DEFINE_EVENT(f2fs_sync_dirty_inodes, f2fs_sync_dirty_inodes_exit,

	TP_PROTO(struct super_block *sb, int type, s64 count),

	TP_ARGS(sb, type, count)
);

TRACE_EVENT(f2fs_shutdown,

	TP_PROTO(struct f2fs_sb_info *sbi, unsigned int mode, int ret),

	TP_ARGS(sbi, mode, ret),

	TP_STRUCT__entry(
		__field(dev_t,	dev)
		__field(unsigned int, mode)
		__field(int, ret)
	),

	TP_fast_assign(
		__entry->dev = sbi->sb->s_dev;
		__entry->mode = mode;
		__entry->ret = ret;
	),

	TP_printk("dev = (%d,%d), mode: %s, ret:%d",
		show_dev(__entry->dev),
		show_shutdown_mode(__entry->mode),
		__entry->ret)
);

#endif /* _TRACE_F2FS_H */

 /* This part must be outside protection */
#include <trace/define_trace.h><|MERGE_RESOLUTION|>--- conflicted
+++ resolved
@@ -141,8 +141,6 @@
 		{ CP_SPEC_LOG_NUM,	"log type is 2" },		\
 		{ CP_RECOVER_DIR,	"dir needs recovery" })
 
-<<<<<<< HEAD
-=======
 #define show_shutdown_mode(type)					\
 	__print_symbolic(type,						\
 		{ F2FS_GOING_DOWN_FULLSYNC,	"full sync" },		\
@@ -151,7 +149,6 @@
 		{ F2FS_GOING_DOWN_METAFLUSH,	"meta flush" },		\
 		{ F2FS_GOING_DOWN_NEED_FSCK,	"need fsck" })
 
->>>>>>> b20fa867
 struct f2fs_sb_info;
 struct f2fs_io_info;
 struct extent_info;
