--- conflicted
+++ resolved
@@ -3092,10 +3092,7 @@
 {
 	__set_task_comm(tsk, from, false);
 }
-<<<<<<< HEAD
-=======
-
->>>>>>> 640f8586
+
 extern char *__get_task_comm(char *to, size_t len, struct task_struct *tsk);
 #define get_task_comm(buf, tsk) ({			\
 	BUILD_BUG_ON(sizeof(buf) != TASK_COMM_LEN);	\
