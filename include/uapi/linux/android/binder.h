--- conflicted
+++ resolved
@@ -66,14 +66,6 @@
 	 * @FLAT_BINDER_FLAG_ACCEPTS_FDS: whether the node accepts fds.
 	 */
 	FLAT_BINDER_FLAG_ACCEPTS_FDS = 0x100,
-
-	/**
-	 * @FLAT_BINDER_FLAG_TXN_SECURITY_CTX: request security contexts
-	 *
-	 * Only when set, causes senders to include their security
-	 * context
-	 */
-	FLAT_BINDER_FLAG_TXN_SECURITY_CTX = 0x1000,
 	/**
 	 * @FLAT_BINDER_FLAG_SCHED_POLICY_MASK: bit-mask for scheduling policy
 	 *
@@ -279,10 +271,7 @@
 #define BINDER_THREAD_EXIT		_IOW('b', 8, __s32)
 #define BINDER_VERSION			_IOWR('b', 9, struct binder_version)
 #define BINDER_GET_NODE_DEBUG_INFO	_IOWR('b', 11, struct binder_node_debug_info)
-<<<<<<< HEAD
-=======
 #define BINDER_GET_NODE_INFO_FOR_REF	_IOWR('b', 12, struct binder_node_info_for_ref)
->>>>>>> 152bacdd
 #define BINDER_SET_CONTEXT_MGR_EXT	_IOW('b', 13, struct flat_binder_object)
 
 /*
