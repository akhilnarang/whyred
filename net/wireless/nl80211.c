/*
 * This is the new netlink-based wireless configuration interface.
 *
 * Copyright 2006-2010	Johannes Berg <johannes@sipsolutions.net>
 * Copyright 2013-2014  Intel Mobile Communications GmbH
 * Copyright 2015	Intel Deutschland GmbH
 */

#include <linux/if.h>
#include <linux/module.h>
#include <linux/err.h>
#include <linux/slab.h>
#include <linux/list.h>
#include <linux/if_ether.h>
#include <linux/ieee80211.h>
#include <linux/nl80211.h>
#include <linux/rtnetlink.h>
#include <linux/netlink.h>
#include <linux/nospec.h>
#include <linux/etherdevice.h>
#include <net/net_namespace.h>
#include <net/genetlink.h>
#include <net/cfg80211.h>
#include <net/sock.h>
#include <net/inet_connection_sock.h>
#include "core.h"
#include "nl80211.h"
#include "reg.h"
#include "rdev-ops.h"

static int nl80211_crypto_settings(struct cfg80211_registered_device *rdev,
				   struct genl_info *info,
				   struct cfg80211_crypto_settings *settings,
				   int cipher_limit);

static int nl80211_pre_doit(const struct genl_ops *ops, struct sk_buff *skb,
			    struct genl_info *info);
static void nl80211_post_doit(const struct genl_ops *ops, struct sk_buff *skb,
			      struct genl_info *info);

/* the netlink family */
static struct genl_family nl80211_fam = {
	.id = GENL_ID_GENERATE,		/* don't bother with a hardcoded ID */
	.name = NL80211_GENL_NAME,	/* have users key off the name instead */
	.hdrsize = 0,			/* no private header */
	.version = 1,			/* no particular meaning now */
	.maxattr = NL80211_ATTR_MAX,
	.netnsok = true,
	.pre_doit = nl80211_pre_doit,
	.post_doit = nl80211_post_doit,
};

/* multicast groups */
enum nl80211_multicast_groups {
	NL80211_MCGRP_CONFIG,
	NL80211_MCGRP_SCAN,
	NL80211_MCGRP_REGULATORY,
	NL80211_MCGRP_MLME,
	NL80211_MCGRP_VENDOR,
	NL80211_MCGRP_TESTMODE /* keep last - ifdef! */
};

static const struct genl_multicast_group nl80211_mcgrps[] = {
	[NL80211_MCGRP_CONFIG] = { .name = NL80211_MULTICAST_GROUP_CONFIG },
	[NL80211_MCGRP_SCAN] = { .name = NL80211_MULTICAST_GROUP_SCAN },
	[NL80211_MCGRP_REGULATORY] = { .name = NL80211_MULTICAST_GROUP_REG },
	[NL80211_MCGRP_MLME] = { .name = NL80211_MULTICAST_GROUP_MLME },
	[NL80211_MCGRP_VENDOR] = { .name = NL80211_MULTICAST_GROUP_VENDOR },
#ifdef CONFIG_NL80211_TESTMODE
	[NL80211_MCGRP_TESTMODE] = { .name = NL80211_MULTICAST_GROUP_TESTMODE }
#endif
};

/* returns ERR_PTR values */
static struct wireless_dev *
__cfg80211_wdev_from_attrs(struct net *netns, struct nlattr **attrs)
{
	struct cfg80211_registered_device *rdev;
	struct wireless_dev *result = NULL;
	bool have_ifidx = attrs[NL80211_ATTR_IFINDEX];
	bool have_wdev_id = attrs[NL80211_ATTR_WDEV];
	u64 wdev_id;
	int wiphy_idx = -1;
	int ifidx = -1;

	ASSERT_RTNL();

	if (!have_ifidx && !have_wdev_id)
		return ERR_PTR(-EINVAL);

	if (have_ifidx)
		ifidx = nla_get_u32(attrs[NL80211_ATTR_IFINDEX]);
	if (have_wdev_id) {
		wdev_id = nla_get_u64(attrs[NL80211_ATTR_WDEV]);
		wiphy_idx = wdev_id >> 32;
	}

	list_for_each_entry(rdev, &cfg80211_rdev_list, list) {
		struct wireless_dev *wdev;

		if (wiphy_net(&rdev->wiphy) != netns)
			continue;

		if (have_wdev_id && rdev->wiphy_idx != wiphy_idx)
			continue;

		list_for_each_entry(wdev, &rdev->wiphy.wdev_list, list) {
			if (have_ifidx && wdev->netdev &&
			    wdev->netdev->ifindex == ifidx) {
				result = wdev;
				break;
			}
			if (have_wdev_id && wdev->identifier == (u32)wdev_id) {
				result = wdev;
				break;
			}
		}

		if (result)
			break;
	}

	if (result)
		return result;
	return ERR_PTR(-ENODEV);
}

static struct cfg80211_registered_device *
__cfg80211_rdev_from_attrs(struct net *netns, struct nlattr **attrs)
{
	struct cfg80211_registered_device *rdev = NULL, *tmp;
	struct net_device *netdev;

	ASSERT_RTNL();

	if (!attrs[NL80211_ATTR_WIPHY] &&
	    !attrs[NL80211_ATTR_IFINDEX] &&
	    !attrs[NL80211_ATTR_WDEV])
		return ERR_PTR(-EINVAL);

	if (attrs[NL80211_ATTR_WIPHY])
		rdev = cfg80211_rdev_by_wiphy_idx(
				nla_get_u32(attrs[NL80211_ATTR_WIPHY]));

	if (attrs[NL80211_ATTR_WDEV]) {
		u64 wdev_id = nla_get_u64(attrs[NL80211_ATTR_WDEV]);
		struct wireless_dev *wdev;
		bool found = false;

		tmp = cfg80211_rdev_by_wiphy_idx(wdev_id >> 32);
		if (tmp) {
			/* make sure wdev exists */
			list_for_each_entry(wdev, &tmp->wiphy.wdev_list, list) {
				if (wdev->identifier != (u32)wdev_id)
					continue;
				found = true;
				break;
			}

			if (!found)
				tmp = NULL;

			if (rdev && tmp != rdev)
				return ERR_PTR(-EINVAL);
			rdev = tmp;
		}
	}

	if (attrs[NL80211_ATTR_IFINDEX]) {
		int ifindex = nla_get_u32(attrs[NL80211_ATTR_IFINDEX]);
		netdev = __dev_get_by_index(netns, ifindex);
		if (netdev) {
			if (netdev->ieee80211_ptr)
				tmp = wiphy_to_rdev(
					netdev->ieee80211_ptr->wiphy);
			else
				tmp = NULL;

			/* not wireless device -- return error */
			if (!tmp)
				return ERR_PTR(-EINVAL);

			/* mismatch -- return error */
			if (rdev && tmp != rdev)
				return ERR_PTR(-EINVAL);

			rdev = tmp;
		}
	}

	if (!rdev)
		return ERR_PTR(-ENODEV);

	if (netns != wiphy_net(&rdev->wiphy))
		return ERR_PTR(-ENODEV);

	return rdev;
}

/*
 * This function returns a pointer to the driver
 * that the genl_info item that is passed refers to.
 *
 * The result of this can be a PTR_ERR and hence must
 * be checked with IS_ERR() for errors.
 */
static struct cfg80211_registered_device *
cfg80211_get_dev_from_info(struct net *netns, struct genl_info *info)
{
	return __cfg80211_rdev_from_attrs(netns, info->attrs);
}

/* policy for the attributes */
static const struct nla_policy nl80211_policy[NUM_NL80211_ATTR] = {
	[NL80211_ATTR_WIPHY] = { .type = NLA_U32 },
	[NL80211_ATTR_WIPHY_NAME] = { .type = NLA_NUL_STRING,
				      .len = 20-1 },
	[NL80211_ATTR_WIPHY_TXQ_PARAMS] = { .type = NLA_NESTED },

	[NL80211_ATTR_WIPHY_FREQ] = { .type = NLA_U32 },
	[NL80211_ATTR_WIPHY_CHANNEL_TYPE] = { .type = NLA_U32 },
	[NL80211_ATTR_CHANNEL_WIDTH] = { .type = NLA_U32 },
	[NL80211_ATTR_CENTER_FREQ1] = { .type = NLA_U32 },
	[NL80211_ATTR_CENTER_FREQ2] = { .type = NLA_U32 },

	[NL80211_ATTR_WIPHY_RETRY_SHORT] = { .type = NLA_U8 },
	[NL80211_ATTR_WIPHY_RETRY_LONG] = { .type = NLA_U8 },
	[NL80211_ATTR_WIPHY_FRAG_THRESHOLD] = { .type = NLA_U32 },
	[NL80211_ATTR_WIPHY_RTS_THRESHOLD] = { .type = NLA_U32 },
	[NL80211_ATTR_WIPHY_COVERAGE_CLASS] = { .type = NLA_U8 },
	[NL80211_ATTR_WIPHY_DYN_ACK] = { .type = NLA_FLAG },

	[NL80211_ATTR_IFTYPE] = { .type = NLA_U32 },
	[NL80211_ATTR_IFINDEX] = { .type = NLA_U32 },
	[NL80211_ATTR_IFNAME] = { .type = NLA_NUL_STRING, .len = IFNAMSIZ-1 },

	[NL80211_ATTR_MAC] = { .len = ETH_ALEN },
	[NL80211_ATTR_PREV_BSSID] = { .len = ETH_ALEN },

	[NL80211_ATTR_KEY] = { .type = NLA_NESTED, },
	[NL80211_ATTR_KEY_DATA] = { .type = NLA_BINARY,
				    .len = WLAN_MAX_KEY_LEN },
	[NL80211_ATTR_KEY_IDX] = { .type = NLA_U8 },
	[NL80211_ATTR_KEY_CIPHER] = { .type = NLA_U32 },
	[NL80211_ATTR_KEY_DEFAULT] = { .type = NLA_FLAG },
	[NL80211_ATTR_KEY_SEQ] = { .type = NLA_BINARY, .len = 16 },
	[NL80211_ATTR_KEY_TYPE] = { .type = NLA_U32 },

	[NL80211_ATTR_BEACON_INTERVAL] = { .type = NLA_U32 },
	[NL80211_ATTR_DTIM_PERIOD] = { .type = NLA_U32 },
	[NL80211_ATTR_BEACON_HEAD] = { .type = NLA_BINARY,
				       .len = IEEE80211_MAX_DATA_LEN },
	[NL80211_ATTR_BEACON_TAIL] = { .type = NLA_BINARY,
				       .len = IEEE80211_MAX_DATA_LEN },
	[NL80211_ATTR_STA_AID] = { .type = NLA_U16 },
	[NL80211_ATTR_STA_FLAGS] = { .type = NLA_NESTED },
	[NL80211_ATTR_STA_LISTEN_INTERVAL] = { .type = NLA_U16 },
	[NL80211_ATTR_STA_SUPPORTED_RATES] = { .type = NLA_BINARY,
					       .len = NL80211_MAX_SUPP_RATES },
	[NL80211_ATTR_STA_PLINK_ACTION] = { .type = NLA_U8 },
	[NL80211_ATTR_STA_VLAN] = { .type = NLA_U32 },
	[NL80211_ATTR_MNTR_FLAGS] = { /* NLA_NESTED can't be empty */ },
	[NL80211_ATTR_MESH_ID] = { .type = NLA_BINARY,
				   .len = IEEE80211_MAX_MESH_ID_LEN },
	[NL80211_ATTR_MPATH_NEXT_HOP] = { .type = NLA_U32 },

	[NL80211_ATTR_REG_ALPHA2] = { .type = NLA_STRING, .len = 2 },
	[NL80211_ATTR_REG_RULES] = { .type = NLA_NESTED },

	[NL80211_ATTR_BSS_CTS_PROT] = { .type = NLA_U8 },
	[NL80211_ATTR_BSS_SHORT_PREAMBLE] = { .type = NLA_U8 },
	[NL80211_ATTR_BSS_SHORT_SLOT_TIME] = { .type = NLA_U8 },
	[NL80211_ATTR_BSS_BASIC_RATES] = { .type = NLA_BINARY,
					   .len = NL80211_MAX_SUPP_RATES },
	[NL80211_ATTR_BSS_HT_OPMODE] = { .type = NLA_U16 },

	[NL80211_ATTR_MESH_CONFIG] = { .type = NLA_NESTED },
	[NL80211_ATTR_SUPPORT_MESH_AUTH] = { .type = NLA_FLAG },

	[NL80211_ATTR_HT_CAPABILITY] = { .len = NL80211_HT_CAPABILITY_LEN },

	[NL80211_ATTR_MGMT_SUBTYPE] = { .type = NLA_U8 },
	[NL80211_ATTR_IE] = { .type = NLA_BINARY,
			      .len = IEEE80211_MAX_DATA_LEN },
	[NL80211_ATTR_SCAN_FREQUENCIES] = { .type = NLA_NESTED },
	[NL80211_ATTR_SCAN_SSIDS] = { .type = NLA_NESTED },

	[NL80211_ATTR_SSID] = { .type = NLA_BINARY,
				.len = IEEE80211_MAX_SSID_LEN },
	[NL80211_ATTR_AUTH_TYPE] = { .type = NLA_U32 },
	[NL80211_ATTR_REASON_CODE] = { .type = NLA_U16 },
	[NL80211_ATTR_FREQ_FIXED] = { .type = NLA_FLAG },
	[NL80211_ATTR_TIMED_OUT] = { .type = NLA_FLAG },
	[NL80211_ATTR_USE_MFP] = { .type = NLA_U32 },
	[NL80211_ATTR_STA_FLAGS2] = {
		.len = sizeof(struct nl80211_sta_flag_update),
	},
	[NL80211_ATTR_CONTROL_PORT] = { .type = NLA_FLAG },
	[NL80211_ATTR_CONTROL_PORT_ETHERTYPE] = { .type = NLA_U16 },
	[NL80211_ATTR_CONTROL_PORT_NO_ENCRYPT] = { .type = NLA_FLAG },
	[NL80211_ATTR_PRIVACY] = { .type = NLA_FLAG },
	[NL80211_ATTR_CIPHER_SUITE_GROUP] = { .type = NLA_U32 },
	[NL80211_ATTR_WPA_VERSIONS] = { .type = NLA_U32 },
	[NL80211_ATTR_PID] = { .type = NLA_U32 },
	[NL80211_ATTR_4ADDR] = { .type = NLA_U8 },
	[NL80211_ATTR_PMKID] = { .len = WLAN_PMKID_LEN },
	[NL80211_ATTR_DURATION] = { .type = NLA_U32 },
	[NL80211_ATTR_COOKIE] = { .type = NLA_U64 },
	[NL80211_ATTR_TX_RATES] = { .type = NLA_NESTED },
	[NL80211_ATTR_FRAME] = { .type = NLA_BINARY,
				 .len = IEEE80211_MAX_DATA_LEN },
	[NL80211_ATTR_FRAME_MATCH] = { .type = NLA_BINARY, },
	[NL80211_ATTR_PS_STATE] = { .type = NLA_U32 },
	[NL80211_ATTR_CQM] = { .type = NLA_NESTED, },
	[NL80211_ATTR_LOCAL_STATE_CHANGE] = { .type = NLA_FLAG },
	[NL80211_ATTR_AP_ISOLATE] = { .type = NLA_U8 },
	[NL80211_ATTR_WIPHY_TX_POWER_SETTING] = { .type = NLA_U32 },
	[NL80211_ATTR_WIPHY_TX_POWER_LEVEL] = { .type = NLA_U32 },
	[NL80211_ATTR_FRAME_TYPE] = { .type = NLA_U16 },
	[NL80211_ATTR_WIPHY_ANTENNA_TX] = { .type = NLA_U32 },
	[NL80211_ATTR_WIPHY_ANTENNA_RX] = { .type = NLA_U32 },
	[NL80211_ATTR_MCAST_RATE] = { .type = NLA_U32 },
	[NL80211_ATTR_OFFCHANNEL_TX_OK] = { .type = NLA_FLAG },
	[NL80211_ATTR_KEY_DEFAULT_TYPES] = { .type = NLA_NESTED },
	[NL80211_ATTR_WOWLAN_TRIGGERS] = { .type = NLA_NESTED },
	[NL80211_ATTR_STA_PLINK_STATE] = { .type = NLA_U8 },
	[NL80211_ATTR_SCHED_SCAN_INTERVAL] = { .type = NLA_U32 },
	[NL80211_ATTR_REKEY_DATA] = { .type = NLA_NESTED },
	[NL80211_ATTR_SCAN_SUPP_RATES] = { .type = NLA_NESTED },
	[NL80211_ATTR_HIDDEN_SSID] = { .type = NLA_U32 },
	[NL80211_ATTR_IE_PROBE_RESP] = { .type = NLA_BINARY,
					 .len = IEEE80211_MAX_DATA_LEN },
	[NL80211_ATTR_IE_ASSOC_RESP] = { .type = NLA_BINARY,
					 .len = IEEE80211_MAX_DATA_LEN },
	[NL80211_ATTR_ROAM_SUPPORT] = { .type = NLA_FLAG },
	[NL80211_ATTR_SCHED_SCAN_MATCH] = { .type = NLA_NESTED },
	[NL80211_ATTR_TX_NO_CCK_RATE] = { .type = NLA_FLAG },
	[NL80211_ATTR_TDLS_ACTION] = { .type = NLA_U8 },
	[NL80211_ATTR_TDLS_DIALOG_TOKEN] = { .type = NLA_U8 },
	[NL80211_ATTR_TDLS_OPERATION] = { .type = NLA_U8 },
	[NL80211_ATTR_TDLS_SUPPORT] = { .type = NLA_FLAG },
	[NL80211_ATTR_TDLS_EXTERNAL_SETUP] = { .type = NLA_FLAG },
	[NL80211_ATTR_TDLS_INITIATOR] = { .type = NLA_FLAG },
	[NL80211_ATTR_DONT_WAIT_FOR_ACK] = { .type = NLA_FLAG },
	[NL80211_ATTR_PROBE_RESP] = { .type = NLA_BINARY,
				      .len = IEEE80211_MAX_DATA_LEN },
	[NL80211_ATTR_DFS_REGION] = { .type = NLA_U8 },
	[NL80211_ATTR_DISABLE_HT] = { .type = NLA_FLAG },
	[NL80211_ATTR_HT_CAPABILITY_MASK] = {
		.len = NL80211_HT_CAPABILITY_LEN
	},
	[NL80211_ATTR_NOACK_MAP] = { .type = NLA_U16 },
	[NL80211_ATTR_INACTIVITY_TIMEOUT] = { .type = NLA_U16 },
	[NL80211_ATTR_BG_SCAN_PERIOD] = { .type = NLA_U16 },
	[NL80211_ATTR_WDEV] = { .type = NLA_U64 },
	[NL80211_ATTR_USER_REG_HINT_TYPE] = { .type = NLA_U32 },
	[NL80211_ATTR_AUTH_DATA] = { .type = NLA_BINARY, },
	[NL80211_ATTR_VHT_CAPABILITY] = { .len = NL80211_VHT_CAPABILITY_LEN },
	[NL80211_ATTR_SCAN_FLAGS] = { .type = NLA_U32 },
	[NL80211_ATTR_P2P_CTWINDOW] = { .type = NLA_U8 },
	[NL80211_ATTR_P2P_OPPPS] = { .type = NLA_U8 },
	[NL80211_ATTR_LOCAL_MESH_POWER_MODE] = {. type = NLA_U32 },
	[NL80211_ATTR_ACL_POLICY] = {. type = NLA_U32 },
	[NL80211_ATTR_MAC_ADDRS] = { .type = NLA_NESTED },
	[NL80211_ATTR_STA_CAPABILITY] = { .type = NLA_U16 },
	[NL80211_ATTR_STA_EXT_CAPABILITY] = { .type = NLA_BINARY, },
	[NL80211_ATTR_SPLIT_WIPHY_DUMP] = { .type = NLA_FLAG, },
	[NL80211_ATTR_DISABLE_VHT] = { .type = NLA_FLAG },
	[NL80211_ATTR_VHT_CAPABILITY_MASK] = {
		.len = NL80211_VHT_CAPABILITY_LEN,
	},
	[NL80211_ATTR_MDID] = { .type = NLA_U16 },
	[NL80211_ATTR_IE_RIC] = { .type = NLA_BINARY,
				  .len = IEEE80211_MAX_DATA_LEN },
	[NL80211_ATTR_PEER_AID] = { .type = NLA_U16 },
	[NL80211_ATTR_CH_SWITCH_COUNT] = { .type = NLA_U32 },
	[NL80211_ATTR_CH_SWITCH_BLOCK_TX] = { .type = NLA_FLAG },
	[NL80211_ATTR_CSA_IES] = { .type = NLA_NESTED },
	[NL80211_ATTR_CSA_C_OFF_BEACON] = { .type = NLA_BINARY },
	[NL80211_ATTR_CSA_C_OFF_PRESP] = { .type = NLA_BINARY },
	[NL80211_ATTR_STA_SUPPORTED_CHANNELS] = { .type = NLA_BINARY },
	[NL80211_ATTR_STA_SUPPORTED_OPER_CLASSES] = { .type = NLA_BINARY },
	[NL80211_ATTR_HANDLE_DFS] = { .type = NLA_FLAG },
	[NL80211_ATTR_OPMODE_NOTIF] = { .type = NLA_U8 },
	[NL80211_ATTR_VENDOR_ID] = { .type = NLA_U32 },
	[NL80211_ATTR_VENDOR_SUBCMD] = { .type = NLA_U32 },
	[NL80211_ATTR_VENDOR_DATA] = { .type = NLA_BINARY },
	[NL80211_ATTR_QOS_MAP] = { .type = NLA_BINARY,
				   .len = IEEE80211_QOS_MAP_LEN_MAX },
	[NL80211_ATTR_MAC_HINT] = { .len = ETH_ALEN },
	[NL80211_ATTR_WIPHY_FREQ_HINT] = { .type = NLA_U32 },
	[NL80211_ATTR_TDLS_PEER_CAPABILITY] = { .type = NLA_U32 },
	[NL80211_ATTR_SOCKET_OWNER] = { .type = NLA_FLAG },
	[NL80211_ATTR_CSA_C_OFFSETS_TX] = { .type = NLA_BINARY },
	[NL80211_ATTR_USE_RRM] = { .type = NLA_FLAG },
	[NL80211_ATTR_TSID] = { .type = NLA_U8 },
	[NL80211_ATTR_USER_PRIO] = { .type = NLA_U8 },
	[NL80211_ATTR_ADMITTED_TIME] = { .type = NLA_U16 },
	[NL80211_ATTR_SMPS_MODE] = { .type = NLA_U8 },
	[NL80211_ATTR_MAC_MASK] = { .len = ETH_ALEN },
	[NL80211_ATTR_WIPHY_SELF_MANAGED_REG] = { .type = NLA_FLAG },
	[NL80211_ATTR_NETNS_FD] = { .type = NLA_U32 },
	[NL80211_ATTR_SCHED_SCAN_DELAY] = { .type = NLA_U32 },
	[NL80211_ATTR_REG_INDOOR] = { .type = NLA_FLAG },
	[NL80211_ATTR_PBSS] = { .type = NLA_FLAG },
	[NL80211_ATTR_BSS_SELECT] = { .type = NLA_NESTED },
	[NL80211_ATTR_BSSID] = { .len = ETH_ALEN },
	[NL80211_ATTR_SCHED_SCAN_RELATIVE_RSSI] = { .type = NLA_S8 },
	[NL80211_ATTR_SCHED_SCAN_RSSI_ADJUST] = {
		.len = sizeof(struct nl80211_bss_select_rssi_adjust)
	},
	[NL80211_ATTR_FILS_KEK] = { .type = NLA_BINARY,
				    .len = FILS_MAX_KEK_LEN },
	[NL80211_ATTR_FILS_NONCES] = { .len = 2 * FILS_NONCE_LEN },
	[NL80211_ATTR_TIMEOUT_REASON] = { .type = NLA_U32 },
	[NL80211_ATTR_FILS_ERP_USERNAME] = { .type = NLA_BINARY,
					     .len = FILS_ERP_MAX_USERNAME_LEN },
	[NL80211_ATTR_FILS_ERP_REALM] = { .type = NLA_BINARY,
					  .len = FILS_ERP_MAX_REALM_LEN },
	[NL80211_ATTR_FILS_ERP_NEXT_SEQ_NUM] = { .type = NLA_U16 },
	[NL80211_ATTR_FILS_ERP_RRK] = { .type = NLA_BINARY,
					.len = FILS_ERP_MAX_RRK_LEN },
	[NL80211_ATTR_FILS_CACHE_ID] = { .len = 2 },
	[NL80211_ATTR_PMK] = { .type = NLA_BINARY, .len = PMK_MAX_LEN },
};

/* policy for the key attributes */
static const struct nla_policy nl80211_key_policy[NL80211_KEY_MAX + 1] = {
	[NL80211_KEY_DATA] = { .type = NLA_BINARY, .len = WLAN_MAX_KEY_LEN },
	[NL80211_KEY_IDX] = { .type = NLA_U8 },
	[NL80211_KEY_CIPHER] = { .type = NLA_U32 },
	[NL80211_KEY_SEQ] = { .type = NLA_BINARY, .len = 16 },
	[NL80211_KEY_DEFAULT] = { .type = NLA_FLAG },
	[NL80211_KEY_DEFAULT_MGMT] = { .type = NLA_FLAG },
	[NL80211_KEY_TYPE] = { .type = NLA_U32 },
	[NL80211_KEY_DEFAULT_TYPES] = { .type = NLA_NESTED },
};

/* policy for the key default flags */
static const struct nla_policy
nl80211_key_default_policy[NUM_NL80211_KEY_DEFAULT_TYPES] = {
	[NL80211_KEY_DEFAULT_TYPE_UNICAST] = { .type = NLA_FLAG },
	[NL80211_KEY_DEFAULT_TYPE_MULTICAST] = { .type = NLA_FLAG },
};

/* policy for WoWLAN attributes */
static const struct nla_policy
nl80211_wowlan_policy[NUM_NL80211_WOWLAN_TRIG] = {
	[NL80211_WOWLAN_TRIG_ANY] = { .type = NLA_FLAG },
	[NL80211_WOWLAN_TRIG_DISCONNECT] = { .type = NLA_FLAG },
	[NL80211_WOWLAN_TRIG_MAGIC_PKT] = { .type = NLA_FLAG },
	[NL80211_WOWLAN_TRIG_PKT_PATTERN] = { .type = NLA_NESTED },
	[NL80211_WOWLAN_TRIG_GTK_REKEY_FAILURE] = { .type = NLA_FLAG },
	[NL80211_WOWLAN_TRIG_EAP_IDENT_REQUEST] = { .type = NLA_FLAG },
	[NL80211_WOWLAN_TRIG_4WAY_HANDSHAKE] = { .type = NLA_FLAG },
	[NL80211_WOWLAN_TRIG_RFKILL_RELEASE] = { .type = NLA_FLAG },
	[NL80211_WOWLAN_TRIG_TCP_CONNECTION] = { .type = NLA_NESTED },
	[NL80211_WOWLAN_TRIG_NET_DETECT] = { .type = NLA_NESTED },
};

static const struct nla_policy
nl80211_wowlan_tcp_policy[NUM_NL80211_WOWLAN_TCP] = {
	[NL80211_WOWLAN_TCP_SRC_IPV4] = { .type = NLA_U32 },
	[NL80211_WOWLAN_TCP_DST_IPV4] = { .type = NLA_U32 },
	[NL80211_WOWLAN_TCP_DST_MAC] = { .len = ETH_ALEN },
	[NL80211_WOWLAN_TCP_SRC_PORT] = { .type = NLA_U16 },
	[NL80211_WOWLAN_TCP_DST_PORT] = { .type = NLA_U16 },
	[NL80211_WOWLAN_TCP_DATA_PAYLOAD] = { .len = 1 },
	[NL80211_WOWLAN_TCP_DATA_PAYLOAD_SEQ] = {
		.len = sizeof(struct nl80211_wowlan_tcp_data_seq)
	},
	[NL80211_WOWLAN_TCP_DATA_PAYLOAD_TOKEN] = {
		.len = sizeof(struct nl80211_wowlan_tcp_data_token)
	},
	[NL80211_WOWLAN_TCP_DATA_INTERVAL] = { .type = NLA_U32 },
	[NL80211_WOWLAN_TCP_WAKE_PAYLOAD] = { .len = 1 },
	[NL80211_WOWLAN_TCP_WAKE_MASK] = { .len = 1 },
};

/* policy for coalesce rule attributes */
static const struct nla_policy
nl80211_coalesce_policy[NUM_NL80211_ATTR_COALESCE_RULE] = {
	[NL80211_ATTR_COALESCE_RULE_DELAY] = { .type = NLA_U32 },
	[NL80211_ATTR_COALESCE_RULE_CONDITION] = { .type = NLA_U32 },
	[NL80211_ATTR_COALESCE_RULE_PKT_PATTERN] = { .type = NLA_NESTED },
};

/* policy for GTK rekey offload attributes */
static const struct nla_policy
nl80211_rekey_policy[NUM_NL80211_REKEY_DATA] = {
	[NL80211_REKEY_DATA_KEK] = { .type = NLA_BINARY,
				     .len = FILS_MAX_KEK_LEN },
	[NL80211_REKEY_DATA_KCK] = { .len = NL80211_KCK_LEN },
	[NL80211_REKEY_DATA_REPLAY_CTR] = { .len = NL80211_REPLAY_CTR_LEN },
};

static const struct nla_policy
nl80211_match_policy[NL80211_SCHED_SCAN_MATCH_ATTR_MAX + 1] = {
	[NL80211_SCHED_SCAN_MATCH_ATTR_SSID] = { .type = NLA_BINARY,
						 .len = IEEE80211_MAX_SSID_LEN },
	[NL80211_SCHED_SCAN_MATCH_ATTR_RSSI] = { .type = NLA_U32 },
};

static const struct nla_policy
nl80211_plan_policy[NL80211_SCHED_SCAN_PLAN_MAX + 1] = {
	[NL80211_SCHED_SCAN_PLAN_INTERVAL] = { .type = NLA_U32 },
	[NL80211_SCHED_SCAN_PLAN_ITERATIONS] = { .type = NLA_U32 },
};

static const struct nla_policy
nl80211_bss_select_policy[NL80211_BSS_SELECT_ATTR_MAX + 1] = {
	[NL80211_BSS_SELECT_ATTR_RSSI] = { .type = NLA_FLAG },
	[NL80211_BSS_SELECT_ATTR_BAND_PREF] = { .type = NLA_U32 },
	[NL80211_BSS_SELECT_ATTR_RSSI_ADJUST] = {
		.len = sizeof(struct nl80211_bss_select_rssi_adjust)
	},
};

/* policy for packet pattern attributes */
static const struct nla_policy
nl80211_packet_pattern_policy[MAX_NL80211_PKTPAT + 1] = {
	[NL80211_PKTPAT_MASK] = { .type = NLA_BINARY, },
	[NL80211_PKTPAT_PATTERN] = { .type = NLA_BINARY, },
	[NL80211_PKTPAT_OFFSET] = { .type = NLA_U32 },
};

static int nl80211_prepare_wdev_dump(struct sk_buff *skb,
				     struct netlink_callback *cb,
				     struct cfg80211_registered_device **rdev,
				     struct wireless_dev **wdev)
{
	int err;

	if (!cb->args[0]) {
		err = nlmsg_parse(cb->nlh, GENL_HDRLEN + nl80211_fam.hdrsize,
				  nl80211_fam.attrbuf, nl80211_fam.maxattr,
				  nl80211_policy);
		if (err)
			return err;

		*wdev = __cfg80211_wdev_from_attrs(sock_net(skb->sk),
						   nl80211_fam.attrbuf);
		if (IS_ERR(*wdev))
			return PTR_ERR(*wdev);
		*rdev = wiphy_to_rdev((*wdev)->wiphy);
		/* 0 is the first index - add 1 to parse only once */
		cb->args[0] = (*rdev)->wiphy_idx + 1;
		cb->args[1] = (*wdev)->identifier;
	} else {
		/* subtract the 1 again here */
		struct wiphy *wiphy = wiphy_idx_to_wiphy(cb->args[0] - 1);
		struct wireless_dev *tmp;

		if (!wiphy)
			return -ENODEV;
		*rdev = wiphy_to_rdev(wiphy);
		*wdev = NULL;

		list_for_each_entry(tmp, &(*rdev)->wiphy.wdev_list, list) {
			if (tmp->identifier == cb->args[1]) {
				*wdev = tmp;
				break;
			}
		}

		if (!*wdev)
			return -ENODEV;
	}

	return 0;
}

/* IE validation */
static bool is_valid_ie_attr(const struct nlattr *attr)
{
	const u8 *pos;
	int len;

	if (!attr)
		return true;

	pos = nla_data(attr);
	len = nla_len(attr);

	while (len) {
		u8 elemlen;

		if (len < 2)
			return false;
		len -= 2;

		elemlen = pos[1];
		if (elemlen > len)
			return false;

		len -= elemlen;
		pos += 2 + elemlen;
	}

	return true;
}

/* message building helper */
static inline void *nl80211hdr_put(struct sk_buff *skb, u32 portid, u32 seq,
				   int flags, u8 cmd)
{
	/* since there is no private header just add the generic one */
	return genlmsg_put(skb, portid, seq, &nl80211_fam, flags, cmd);
}

static int nl80211_msg_put_channel(struct sk_buff *msg,
				   struct ieee80211_channel *chan,
				   bool large)
{
	/* Some channels must be completely excluded from the
	 * list to protect old user-space tools from breaking
	 */
	if (!large && chan->flags &
	    (IEEE80211_CHAN_NO_10MHZ | IEEE80211_CHAN_NO_20MHZ))
		return 0;

	if (nla_put_u32(msg, NL80211_FREQUENCY_ATTR_FREQ,
			chan->center_freq))
		goto nla_put_failure;

	if ((chan->flags & IEEE80211_CHAN_DISABLED) &&
	    nla_put_flag(msg, NL80211_FREQUENCY_ATTR_DISABLED))
		goto nla_put_failure;
	if (chan->flags & IEEE80211_CHAN_NO_IR) {
		if (nla_put_flag(msg, NL80211_FREQUENCY_ATTR_NO_IR))
			goto nla_put_failure;
		if (nla_put_flag(msg, __NL80211_FREQUENCY_ATTR_NO_IBSS))
			goto nla_put_failure;
	}
	if (chan->flags & IEEE80211_CHAN_RADAR) {
		if (nla_put_flag(msg, NL80211_FREQUENCY_ATTR_RADAR))
			goto nla_put_failure;
		if (large) {
			u32 time;

			time = elapsed_jiffies_msecs(chan->dfs_state_entered);

			if (nla_put_u32(msg, NL80211_FREQUENCY_ATTR_DFS_STATE,
					chan->dfs_state))
				goto nla_put_failure;
			if (nla_put_u32(msg, NL80211_FREQUENCY_ATTR_DFS_TIME,
					time))
				goto nla_put_failure;
			if (nla_put_u32(msg,
					NL80211_FREQUENCY_ATTR_DFS_CAC_TIME,
					chan->dfs_cac_ms))
				goto nla_put_failure;
		}
	}

	if (large) {
		if ((chan->flags & IEEE80211_CHAN_NO_HT40MINUS) &&
		    nla_put_flag(msg, NL80211_FREQUENCY_ATTR_NO_HT40_MINUS))
			goto nla_put_failure;
		if ((chan->flags & IEEE80211_CHAN_NO_HT40PLUS) &&
		    nla_put_flag(msg, NL80211_FREQUENCY_ATTR_NO_HT40_PLUS))
			goto nla_put_failure;
		if ((chan->flags & IEEE80211_CHAN_NO_80MHZ) &&
		    nla_put_flag(msg, NL80211_FREQUENCY_ATTR_NO_80MHZ))
			goto nla_put_failure;
		if ((chan->flags & IEEE80211_CHAN_NO_160MHZ) &&
		    nla_put_flag(msg, NL80211_FREQUENCY_ATTR_NO_160MHZ))
			goto nla_put_failure;
		if ((chan->flags & IEEE80211_CHAN_INDOOR_ONLY) &&
		    nla_put_flag(msg, NL80211_FREQUENCY_ATTR_INDOOR_ONLY))
			goto nla_put_failure;
		if ((chan->flags & IEEE80211_CHAN_IR_CONCURRENT) &&
		    nla_put_flag(msg, NL80211_FREQUENCY_ATTR_IR_CONCURRENT))
			goto nla_put_failure;
		if ((chan->flags & IEEE80211_CHAN_NO_20MHZ) &&
		    nla_put_flag(msg, NL80211_FREQUENCY_ATTR_NO_20MHZ))
			goto nla_put_failure;
		if ((chan->flags & IEEE80211_CHAN_NO_10MHZ) &&
		    nla_put_flag(msg, NL80211_FREQUENCY_ATTR_NO_10MHZ))
			goto nla_put_failure;
	}

	if (nla_put_u32(msg, NL80211_FREQUENCY_ATTR_MAX_TX_POWER,
			DBM_TO_MBM(chan->max_power)))
		goto nla_put_failure;

	return 0;

 nla_put_failure:
	return -ENOBUFS;
}

/* netlink command implementations */

struct key_parse {
	struct key_params p;
	int idx;
	int type;
	bool def, defmgmt;
	bool def_uni, def_multi;
};

static int nl80211_parse_key_new(struct nlattr *key, struct key_parse *k)
{
	struct nlattr *tb[NL80211_KEY_MAX + 1];
	int err = nla_parse_nested(tb, NL80211_KEY_MAX, key,
				   nl80211_key_policy);
	if (err)
		return err;

	k->def = !!tb[NL80211_KEY_DEFAULT];
	k->defmgmt = !!tb[NL80211_KEY_DEFAULT_MGMT];

	if (k->def) {
		k->def_uni = true;
		k->def_multi = true;
	}
	if (k->defmgmt)
		k->def_multi = true;

	if (tb[NL80211_KEY_IDX])
		k->idx = nla_get_u8(tb[NL80211_KEY_IDX]);

	if (tb[NL80211_KEY_DATA]) {
		k->p.key = nla_data(tb[NL80211_KEY_DATA]);
		k->p.key_len = nla_len(tb[NL80211_KEY_DATA]);
	}

	if (tb[NL80211_KEY_SEQ]) {
		k->p.seq = nla_data(tb[NL80211_KEY_SEQ]);
		k->p.seq_len = nla_len(tb[NL80211_KEY_SEQ]);
	}

	if (tb[NL80211_KEY_CIPHER])
		k->p.cipher = nla_get_u32(tb[NL80211_KEY_CIPHER]);

	if (tb[NL80211_KEY_TYPE]) {
		k->type = nla_get_u32(tb[NL80211_KEY_TYPE]);
		if (k->type < 0 || k->type >= NUM_NL80211_KEYTYPES)
			return -EINVAL;
	}

	if (tb[NL80211_KEY_DEFAULT_TYPES]) {
		struct nlattr *kdt[NUM_NL80211_KEY_DEFAULT_TYPES];
		err = nla_parse_nested(kdt, NUM_NL80211_KEY_DEFAULT_TYPES - 1,
				       tb[NL80211_KEY_DEFAULT_TYPES],
				       nl80211_key_default_policy);
		if (err)
			return err;

		k->def_uni = kdt[NL80211_KEY_DEFAULT_TYPE_UNICAST];
		k->def_multi = kdt[NL80211_KEY_DEFAULT_TYPE_MULTICAST];
	}

	return 0;
}

static int nl80211_parse_key_old(struct genl_info *info, struct key_parse *k)
{
	if (info->attrs[NL80211_ATTR_KEY_DATA]) {
		k->p.key = nla_data(info->attrs[NL80211_ATTR_KEY_DATA]);
		k->p.key_len = nla_len(info->attrs[NL80211_ATTR_KEY_DATA]);
	}

	if (info->attrs[NL80211_ATTR_KEY_SEQ]) {
		k->p.seq = nla_data(info->attrs[NL80211_ATTR_KEY_SEQ]);
		k->p.seq_len = nla_len(info->attrs[NL80211_ATTR_KEY_SEQ]);
	}

	if (info->attrs[NL80211_ATTR_KEY_IDX])
		k->idx = nla_get_u8(info->attrs[NL80211_ATTR_KEY_IDX]);

	if (info->attrs[NL80211_ATTR_KEY_CIPHER])
		k->p.cipher = nla_get_u32(info->attrs[NL80211_ATTR_KEY_CIPHER]);

	k->def = !!info->attrs[NL80211_ATTR_KEY_DEFAULT];
	k->defmgmt = !!info->attrs[NL80211_ATTR_KEY_DEFAULT_MGMT];

	if (k->def) {
		k->def_uni = true;
		k->def_multi = true;
	}
	if (k->defmgmt)
		k->def_multi = true;

	if (info->attrs[NL80211_ATTR_KEY_TYPE]) {
		k->type = nla_get_u32(info->attrs[NL80211_ATTR_KEY_TYPE]);
		if (k->type < 0 || k->type >= NUM_NL80211_KEYTYPES)
			return -EINVAL;
	}

	if (info->attrs[NL80211_ATTR_KEY_DEFAULT_TYPES]) {
		struct nlattr *kdt[NUM_NL80211_KEY_DEFAULT_TYPES];
		int err = nla_parse_nested(
				kdt, NUM_NL80211_KEY_DEFAULT_TYPES - 1,
				info->attrs[NL80211_ATTR_KEY_DEFAULT_TYPES],
				nl80211_key_default_policy);
		if (err)
			return err;

		k->def_uni = kdt[NL80211_KEY_DEFAULT_TYPE_UNICAST];
		k->def_multi = kdt[NL80211_KEY_DEFAULT_TYPE_MULTICAST];
	}

	return 0;
}

static int nl80211_parse_key(struct genl_info *info, struct key_parse *k)
{
	int err;

	memset(k, 0, sizeof(*k));
	k->idx = -1;
	k->type = -1;

	if (info->attrs[NL80211_ATTR_KEY])
		err = nl80211_parse_key_new(info->attrs[NL80211_ATTR_KEY], k);
	else
		err = nl80211_parse_key_old(info, k);

	if (err)
		return err;

	if (k->def && k->defmgmt)
		return -EINVAL;

	if (k->defmgmt) {
		if (k->def_uni || !k->def_multi)
			return -EINVAL;
	}

	if (k->idx != -1) {
		if (k->defmgmt) {
			if (k->idx < 4 || k->idx > 5)
				return -EINVAL;
		} else if (k->def) {
			if (k->idx < 0 || k->idx > 3)
				return -EINVAL;
		} else {
			if (k->idx < 0 || k->idx > 5)
				return -EINVAL;
		}
	}

	return 0;
}

static struct cfg80211_cached_keys *
nl80211_parse_connkeys(struct cfg80211_registered_device *rdev,
		       struct nlattr *keys, bool *no_ht)
{
	struct key_parse parse;
	struct nlattr *key;
	struct cfg80211_cached_keys *result;
	int rem, err, def = 0;

	result = kzalloc(sizeof(*result), GFP_KERNEL);
	if (!result)
		return ERR_PTR(-ENOMEM);

	result->def = -1;
	result->defmgmt = -1;

	nla_for_each_nested(key, keys, rem) {
		memset(&parse, 0, sizeof(parse));
		parse.idx = -1;

		err = nl80211_parse_key_new(key, &parse);
		if (err)
			goto error;
		err = -EINVAL;
		if (!parse.p.key)
			goto error;
		if (parse.idx < 0 || parse.idx > 4)
			goto error;
		if (parse.def) {
			if (def)
				goto error;
			def = 1;
			result->def = parse.idx;
			if (!parse.def_uni || !parse.def_multi)
				goto error;
		} else if (parse.defmgmt)
			goto error;
		err = cfg80211_validate_key_settings(rdev, &parse.p,
						     parse.idx, false, NULL);
		if (err)
			goto error;
		result->params[parse.idx].cipher = parse.p.cipher;
		result->params[parse.idx].key_len = parse.p.key_len;
		result->params[parse.idx].key = result->data[parse.idx];
		memcpy(result->data[parse.idx], parse.p.key, parse.p.key_len);

		if (parse.p.cipher == WLAN_CIPHER_SUITE_WEP40 ||
		    parse.p.cipher == WLAN_CIPHER_SUITE_WEP104) {
			if (no_ht)
				*no_ht = true;
		}
	}

	return result;
 error:
	kfree(result);
	return ERR_PTR(err);
}

static int nl80211_key_allowed(struct wireless_dev *wdev)
{
	ASSERT_WDEV_LOCK(wdev);

	switch (wdev->iftype) {
	case NL80211_IFTYPE_AP:
	case NL80211_IFTYPE_AP_VLAN:
	case NL80211_IFTYPE_P2P_GO:
	case NL80211_IFTYPE_MESH_POINT:
		break;
	case NL80211_IFTYPE_ADHOC:
	case NL80211_IFTYPE_STATION:
	case NL80211_IFTYPE_P2P_CLIENT:
		if (!wdev->current_bss)
			return -ENOLINK;
		break;
	case NL80211_IFTYPE_UNSPECIFIED:
	case NL80211_IFTYPE_OCB:
	case NL80211_IFTYPE_MONITOR:
	case NL80211_IFTYPE_P2P_DEVICE:
	case NL80211_IFTYPE_WDS:
	case NUM_NL80211_IFTYPES:
		return -EINVAL;
	}

	return 0;
}

static struct ieee80211_channel *nl80211_get_valid_chan(struct wiphy *wiphy,
							struct nlattr *tb)
{
	struct ieee80211_channel *chan;

	if (tb == NULL)
		return NULL;
	chan = ieee80211_get_channel(wiphy, nla_get_u32(tb));
	if (!chan || chan->flags & IEEE80211_CHAN_DISABLED)
		return NULL;
	return chan;
}

static int nl80211_put_iftypes(struct sk_buff *msg, u32 attr, u16 ifmodes)
{
	struct nlattr *nl_modes = nla_nest_start(msg, attr);
	int i;

	if (!nl_modes)
		goto nla_put_failure;

	i = 0;
	while (ifmodes) {
		if ((ifmodes & 1) && nla_put_flag(msg, i))
			goto nla_put_failure;
		ifmodes >>= 1;
		i++;
	}

	nla_nest_end(msg, nl_modes);
	return 0;

nla_put_failure:
	return -ENOBUFS;
}

static int nl80211_put_iface_combinations(struct wiphy *wiphy,
					  struct sk_buff *msg,
					  bool large)
{
	struct nlattr *nl_combis;
	int i, j;

	nl_combis = nla_nest_start(msg,
				NL80211_ATTR_INTERFACE_COMBINATIONS);
	if (!nl_combis)
		goto nla_put_failure;

	for (i = 0; i < wiphy->n_iface_combinations; i++) {
		const struct ieee80211_iface_combination *c;
		struct nlattr *nl_combi, *nl_limits;

		c = &wiphy->iface_combinations[i];

		nl_combi = nla_nest_start(msg, i + 1);
		if (!nl_combi)
			goto nla_put_failure;

		nl_limits = nla_nest_start(msg, NL80211_IFACE_COMB_LIMITS);
		if (!nl_limits)
			goto nla_put_failure;

		for (j = 0; j < c->n_limits; j++) {
			struct nlattr *nl_limit;

			nl_limit = nla_nest_start(msg, j + 1);
			if (!nl_limit)
				goto nla_put_failure;
			if (nla_put_u32(msg, NL80211_IFACE_LIMIT_MAX,
					c->limits[j].max))
				goto nla_put_failure;
			if (nl80211_put_iftypes(msg, NL80211_IFACE_LIMIT_TYPES,
						c->limits[j].types))
				goto nla_put_failure;
			nla_nest_end(msg, nl_limit);
		}

		nla_nest_end(msg, nl_limits);

		if (c->beacon_int_infra_match &&
		    nla_put_flag(msg, NL80211_IFACE_COMB_STA_AP_BI_MATCH))
			goto nla_put_failure;
		if (nla_put_u32(msg, NL80211_IFACE_COMB_NUM_CHANNELS,
				c->num_different_channels) ||
		    nla_put_u32(msg, NL80211_IFACE_COMB_MAXNUM,
				c->max_interfaces))
			goto nla_put_failure;
		if (large &&
		    (nla_put_u32(msg, NL80211_IFACE_COMB_RADAR_DETECT_WIDTHS,
				c->radar_detect_widths) ||
		     nla_put_u32(msg, NL80211_IFACE_COMB_RADAR_DETECT_REGIONS,
				c->radar_detect_regions)))
			goto nla_put_failure;
		if (c->beacon_int_min_gcd &&
		    nla_put_u32(msg, NL80211_IFACE_COMB_BI_MIN_GCD,
				c->beacon_int_min_gcd))
			goto nla_put_failure;

		nla_nest_end(msg, nl_combi);
	}

	nla_nest_end(msg, nl_combis);

	return 0;
nla_put_failure:
	return -ENOBUFS;
}

#ifdef CONFIG_PM
static int nl80211_send_wowlan_tcp_caps(struct cfg80211_registered_device *rdev,
					struct sk_buff *msg)
{
	const struct wiphy_wowlan_tcp_support *tcp = rdev->wiphy.wowlan->tcp;
	struct nlattr *nl_tcp;

	if (!tcp)
		return 0;

	nl_tcp = nla_nest_start(msg, NL80211_WOWLAN_TRIG_TCP_CONNECTION);
	if (!nl_tcp)
		return -ENOBUFS;

	if (nla_put_u32(msg, NL80211_WOWLAN_TCP_DATA_PAYLOAD,
			tcp->data_payload_max))
		return -ENOBUFS;

	if (nla_put_u32(msg, NL80211_WOWLAN_TCP_DATA_PAYLOAD,
			tcp->data_payload_max))
		return -ENOBUFS;

	if (tcp->seq && nla_put_flag(msg, NL80211_WOWLAN_TCP_DATA_PAYLOAD_SEQ))
		return -ENOBUFS;

	if (tcp->tok && nla_put(msg, NL80211_WOWLAN_TCP_DATA_PAYLOAD_TOKEN,
				sizeof(*tcp->tok), tcp->tok))
		return -ENOBUFS;

	if (nla_put_u32(msg, NL80211_WOWLAN_TCP_DATA_INTERVAL,
			tcp->data_interval_max))
		return -ENOBUFS;

	if (nla_put_u32(msg, NL80211_WOWLAN_TCP_WAKE_PAYLOAD,
			tcp->wake_payload_max))
		return -ENOBUFS;

	nla_nest_end(msg, nl_tcp);
	return 0;
}

static int nl80211_send_wowlan(struct sk_buff *msg,
			       struct cfg80211_registered_device *rdev,
			       bool large)
{
	struct nlattr *nl_wowlan;

	if (!rdev->wiphy.wowlan)
		return 0;

	nl_wowlan = nla_nest_start(msg, NL80211_ATTR_WOWLAN_TRIGGERS_SUPPORTED);
	if (!nl_wowlan)
		return -ENOBUFS;

	if (((rdev->wiphy.wowlan->flags & WIPHY_WOWLAN_ANY) &&
	     nla_put_flag(msg, NL80211_WOWLAN_TRIG_ANY)) ||
	    ((rdev->wiphy.wowlan->flags & WIPHY_WOWLAN_DISCONNECT) &&
	     nla_put_flag(msg, NL80211_WOWLAN_TRIG_DISCONNECT)) ||
	    ((rdev->wiphy.wowlan->flags & WIPHY_WOWLAN_MAGIC_PKT) &&
	     nla_put_flag(msg, NL80211_WOWLAN_TRIG_MAGIC_PKT)) ||
	    ((rdev->wiphy.wowlan->flags & WIPHY_WOWLAN_SUPPORTS_GTK_REKEY) &&
	     nla_put_flag(msg, NL80211_WOWLAN_TRIG_GTK_REKEY_SUPPORTED)) ||
	    ((rdev->wiphy.wowlan->flags & WIPHY_WOWLAN_GTK_REKEY_FAILURE) &&
	     nla_put_flag(msg, NL80211_WOWLAN_TRIG_GTK_REKEY_FAILURE)) ||
	    ((rdev->wiphy.wowlan->flags & WIPHY_WOWLAN_EAP_IDENTITY_REQ) &&
	     nla_put_flag(msg, NL80211_WOWLAN_TRIG_EAP_IDENT_REQUEST)) ||
	    ((rdev->wiphy.wowlan->flags & WIPHY_WOWLAN_4WAY_HANDSHAKE) &&
	     nla_put_flag(msg, NL80211_WOWLAN_TRIG_4WAY_HANDSHAKE)) ||
	    ((rdev->wiphy.wowlan->flags & WIPHY_WOWLAN_RFKILL_RELEASE) &&
	     nla_put_flag(msg, NL80211_WOWLAN_TRIG_RFKILL_RELEASE)))
		return -ENOBUFS;

	if (rdev->wiphy.wowlan->n_patterns) {
		struct nl80211_pattern_support pat = {
			.max_patterns = rdev->wiphy.wowlan->n_patterns,
			.min_pattern_len = rdev->wiphy.wowlan->pattern_min_len,
			.max_pattern_len = rdev->wiphy.wowlan->pattern_max_len,
			.max_pkt_offset = rdev->wiphy.wowlan->max_pkt_offset,
		};

		if (nla_put(msg, NL80211_WOWLAN_TRIG_PKT_PATTERN,
			    sizeof(pat), &pat))
			return -ENOBUFS;
	}

	if ((rdev->wiphy.wowlan->flags & WIPHY_WOWLAN_NET_DETECT) &&
	    nla_put_u32(msg, NL80211_WOWLAN_TRIG_NET_DETECT,
			rdev->wiphy.wowlan->max_nd_match_sets))
		return -ENOBUFS;

	if (large && nl80211_send_wowlan_tcp_caps(rdev, msg))
		return -ENOBUFS;

	nla_nest_end(msg, nl_wowlan);

	return 0;
}
#endif

static int nl80211_send_coalesce(struct sk_buff *msg,
				 struct cfg80211_registered_device *rdev)
{
	struct nl80211_coalesce_rule_support rule;

	if (!rdev->wiphy.coalesce)
		return 0;

	rule.max_rules = rdev->wiphy.coalesce->n_rules;
	rule.max_delay = rdev->wiphy.coalesce->max_delay;
	rule.pat.max_patterns = rdev->wiphy.coalesce->n_patterns;
	rule.pat.min_pattern_len = rdev->wiphy.coalesce->pattern_min_len;
	rule.pat.max_pattern_len = rdev->wiphy.coalesce->pattern_max_len;
	rule.pat.max_pkt_offset = rdev->wiphy.coalesce->max_pkt_offset;

	if (nla_put(msg, NL80211_ATTR_COALESCE_RULE, sizeof(rule), &rule))
		return -ENOBUFS;

	return 0;
}

static int nl80211_send_band_rateinfo(struct sk_buff *msg,
				      struct ieee80211_supported_band *sband)
{
	struct nlattr *nl_rates, *nl_rate;
	struct ieee80211_rate *rate;
	int i;

	/* add HT info */
	if (sband->ht_cap.ht_supported &&
	    (nla_put(msg, NL80211_BAND_ATTR_HT_MCS_SET,
		     sizeof(sband->ht_cap.mcs),
		     &sband->ht_cap.mcs) ||
	     nla_put_u16(msg, NL80211_BAND_ATTR_HT_CAPA,
			 sband->ht_cap.cap) ||
	     nla_put_u8(msg, NL80211_BAND_ATTR_HT_AMPDU_FACTOR,
			sband->ht_cap.ampdu_factor) ||
	     nla_put_u8(msg, NL80211_BAND_ATTR_HT_AMPDU_DENSITY,
			sband->ht_cap.ampdu_density)))
		return -ENOBUFS;

	/* add VHT info */
	if (sband->vht_cap.vht_supported &&
	    (nla_put(msg, NL80211_BAND_ATTR_VHT_MCS_SET,
		     sizeof(sband->vht_cap.vht_mcs),
		     &sband->vht_cap.vht_mcs) ||
	     nla_put_u32(msg, NL80211_BAND_ATTR_VHT_CAPA,
			 sband->vht_cap.cap)))
		return -ENOBUFS;

	/* add bitrates */
	nl_rates = nla_nest_start(msg, NL80211_BAND_ATTR_RATES);
	if (!nl_rates)
		return -ENOBUFS;

	for (i = 0; i < sband->n_bitrates; i++) {
		nl_rate = nla_nest_start(msg, i);
		if (!nl_rate)
			return -ENOBUFS;

		rate = &sband->bitrates[i];
		if (nla_put_u32(msg, NL80211_BITRATE_ATTR_RATE,
				rate->bitrate))
			return -ENOBUFS;
		if ((rate->flags & IEEE80211_RATE_SHORT_PREAMBLE) &&
		    nla_put_flag(msg,
				 NL80211_BITRATE_ATTR_2GHZ_SHORTPREAMBLE))
			return -ENOBUFS;

		nla_nest_end(msg, nl_rate);
	}

	nla_nest_end(msg, nl_rates);

	return 0;
}

static int
nl80211_send_mgmt_stypes(struct sk_buff *msg,
			 const struct ieee80211_txrx_stypes *mgmt_stypes)
{
	u16 stypes;
	struct nlattr *nl_ftypes, *nl_ifs;
	enum nl80211_iftype ift;
	int i;

	if (!mgmt_stypes)
		return 0;

	nl_ifs = nla_nest_start(msg, NL80211_ATTR_TX_FRAME_TYPES);
	if (!nl_ifs)
		return -ENOBUFS;

	for (ift = 0; ift < NUM_NL80211_IFTYPES; ift++) {
		nl_ftypes = nla_nest_start(msg, ift);
		if (!nl_ftypes)
			return -ENOBUFS;
		i = 0;
		stypes = mgmt_stypes[ift].tx;
		while (stypes) {
			if ((stypes & 1) &&
			    nla_put_u16(msg, NL80211_ATTR_FRAME_TYPE,
					(i << 4) | IEEE80211_FTYPE_MGMT))
				return -ENOBUFS;
			stypes >>= 1;
			i++;
		}
		nla_nest_end(msg, nl_ftypes);
	}

	nla_nest_end(msg, nl_ifs);

	nl_ifs = nla_nest_start(msg, NL80211_ATTR_RX_FRAME_TYPES);
	if (!nl_ifs)
		return -ENOBUFS;

	for (ift = 0; ift < NUM_NL80211_IFTYPES; ift++) {
		nl_ftypes = nla_nest_start(msg, ift);
		if (!nl_ftypes)
			return -ENOBUFS;
		i = 0;
		stypes = mgmt_stypes[ift].rx;
		while (stypes) {
			if ((stypes & 1) &&
			    nla_put_u16(msg, NL80211_ATTR_FRAME_TYPE,
					(i << 4) | IEEE80211_FTYPE_MGMT))
				return -ENOBUFS;
			stypes >>= 1;
			i++;
		}
		nla_nest_end(msg, nl_ftypes);
	}
	nla_nest_end(msg, nl_ifs);

	return 0;
}

struct nl80211_dump_wiphy_state {
	s64 filter_wiphy;
	long start;
	long split_start, band_start, chan_start, capa_start;
	bool split;
};

static int nl80211_send_wiphy(struct cfg80211_registered_device *rdev,
			      enum nl80211_commands cmd,
			      struct sk_buff *msg, u32 portid, u32 seq,
			      int flags, struct nl80211_dump_wiphy_state *state)
{
	void *hdr;
	struct nlattr *nl_bands, *nl_band;
	struct nlattr *nl_freqs, *nl_freq;
	struct nlattr *nl_cmds;
	enum nl80211_band band;
	struct ieee80211_channel *chan;
	int i;
	const struct ieee80211_txrx_stypes *mgmt_stypes =
				rdev->wiphy.mgmt_stypes;
	u32 features;

	hdr = nl80211hdr_put(msg, portid, seq, flags, cmd);
	if (!hdr)
		return -ENOBUFS;

	if (WARN_ON(!state))
		return -EINVAL;

	if (nla_put_u32(msg, NL80211_ATTR_WIPHY, rdev->wiphy_idx) ||
	    nla_put_string(msg, NL80211_ATTR_WIPHY_NAME,
			   wiphy_name(&rdev->wiphy)) ||
	    nla_put_u32(msg, NL80211_ATTR_GENERATION,
			cfg80211_rdev_list_generation))
		goto nla_put_failure;

	if (cmd != NL80211_CMD_NEW_WIPHY)
		goto finish;

	switch (state->split_start) {
	case 0:
		if (nla_put_u8(msg, NL80211_ATTR_WIPHY_RETRY_SHORT,
			       rdev->wiphy.retry_short) ||
		    nla_put_u8(msg, NL80211_ATTR_WIPHY_RETRY_LONG,
			       rdev->wiphy.retry_long) ||
		    nla_put_u32(msg, NL80211_ATTR_WIPHY_FRAG_THRESHOLD,
				rdev->wiphy.frag_threshold) ||
		    nla_put_u32(msg, NL80211_ATTR_WIPHY_RTS_THRESHOLD,
				rdev->wiphy.rts_threshold) ||
		    nla_put_u8(msg, NL80211_ATTR_WIPHY_COVERAGE_CLASS,
			       rdev->wiphy.coverage_class) ||
		    nla_put_u8(msg, NL80211_ATTR_MAX_NUM_SCAN_SSIDS,
			       rdev->wiphy.max_scan_ssids) ||
		    nla_put_u8(msg, NL80211_ATTR_MAX_NUM_SCHED_SCAN_SSIDS,
			       rdev->wiphy.max_sched_scan_ssids) ||
		    nla_put_u16(msg, NL80211_ATTR_MAX_SCAN_IE_LEN,
				rdev->wiphy.max_scan_ie_len) ||
		    nla_put_u16(msg, NL80211_ATTR_MAX_SCHED_SCAN_IE_LEN,
				rdev->wiphy.max_sched_scan_ie_len) ||
		    nla_put_u8(msg, NL80211_ATTR_MAX_MATCH_SETS,
			       rdev->wiphy.max_match_sets) ||
		    nla_put_u32(msg, NL80211_ATTR_MAX_NUM_SCHED_SCAN_PLANS,
				rdev->wiphy.max_sched_scan_plans) ||
		    nla_put_u32(msg, NL80211_ATTR_MAX_SCAN_PLAN_INTERVAL,
				rdev->wiphy.max_sched_scan_plan_interval) ||
		    nla_put_u32(msg, NL80211_ATTR_MAX_SCAN_PLAN_ITERATIONS,
				rdev->wiphy.max_sched_scan_plan_iterations))
			goto nla_put_failure;

		if ((rdev->wiphy.flags & WIPHY_FLAG_IBSS_RSN) &&
		    nla_put_flag(msg, NL80211_ATTR_SUPPORT_IBSS_RSN))
			goto nla_put_failure;
		if ((rdev->wiphy.flags & WIPHY_FLAG_MESH_AUTH) &&
		    nla_put_flag(msg, NL80211_ATTR_SUPPORT_MESH_AUTH))
			goto nla_put_failure;
		if ((rdev->wiphy.flags & WIPHY_FLAG_AP_UAPSD) &&
		    nla_put_flag(msg, NL80211_ATTR_SUPPORT_AP_UAPSD))
			goto nla_put_failure;
		if ((rdev->wiphy.flags & WIPHY_FLAG_SUPPORTS_FW_ROAM) &&
		    nla_put_flag(msg, NL80211_ATTR_ROAM_SUPPORT))
			goto nla_put_failure;
		if ((rdev->wiphy.flags & WIPHY_FLAG_SUPPORTS_TDLS) &&
		    nla_put_flag(msg, NL80211_ATTR_TDLS_SUPPORT))
			goto nla_put_failure;
		if ((rdev->wiphy.flags & WIPHY_FLAG_TDLS_EXTERNAL_SETUP) &&
		    nla_put_flag(msg, NL80211_ATTR_TDLS_EXTERNAL_SETUP))
			goto nla_put_failure;
		state->split_start++;
		if (state->split)
			break;
	case 1:
		if (nla_put(msg, NL80211_ATTR_CIPHER_SUITES,
			    sizeof(u32) * rdev->wiphy.n_cipher_suites,
			    rdev->wiphy.cipher_suites))
			goto nla_put_failure;

		if (nla_put_u8(msg, NL80211_ATTR_MAX_NUM_PMKIDS,
			       rdev->wiphy.max_num_pmkids))
			goto nla_put_failure;

		if ((rdev->wiphy.flags & WIPHY_FLAG_CONTROL_PORT_PROTOCOL) &&
		    nla_put_flag(msg, NL80211_ATTR_CONTROL_PORT_ETHERTYPE))
			goto nla_put_failure;

		if (nla_put_u32(msg, NL80211_ATTR_WIPHY_ANTENNA_AVAIL_TX,
				rdev->wiphy.available_antennas_tx) ||
		    nla_put_u32(msg, NL80211_ATTR_WIPHY_ANTENNA_AVAIL_RX,
				rdev->wiphy.available_antennas_rx))
			goto nla_put_failure;

		if ((rdev->wiphy.flags & WIPHY_FLAG_AP_PROBE_RESP_OFFLOAD) &&
		    nla_put_u32(msg, NL80211_ATTR_PROBE_RESP_OFFLOAD,
				rdev->wiphy.probe_resp_offload))
			goto nla_put_failure;

		if ((rdev->wiphy.available_antennas_tx ||
		     rdev->wiphy.available_antennas_rx) &&
		    rdev->ops->get_antenna) {
			u32 tx_ant = 0, rx_ant = 0;
			int res;
			res = rdev_get_antenna(rdev, &tx_ant, &rx_ant);
			if (!res) {
				if (nla_put_u32(msg,
						NL80211_ATTR_WIPHY_ANTENNA_TX,
						tx_ant) ||
				    nla_put_u32(msg,
						NL80211_ATTR_WIPHY_ANTENNA_RX,
						rx_ant))
					goto nla_put_failure;
			}
		}

		state->split_start++;
		if (state->split)
			break;
	case 2:
		if (nl80211_put_iftypes(msg, NL80211_ATTR_SUPPORTED_IFTYPES,
					rdev->wiphy.interface_modes))
				goto nla_put_failure;
		state->split_start++;
		if (state->split)
			break;
	case 3:
		nl_bands = nla_nest_start(msg, NL80211_ATTR_WIPHY_BANDS);
		if (!nl_bands)
			goto nla_put_failure;

		for (band = state->band_start;
		     band < NUM_NL80211_BANDS; band++) {
			struct ieee80211_supported_band *sband;

			sband = rdev->wiphy.bands[band];

			if (!sband)
				continue;

			nl_band = nla_nest_start(msg, band);
			if (!nl_band)
				goto nla_put_failure;

			switch (state->chan_start) {
			case 0:
				if (nl80211_send_band_rateinfo(msg, sband))
					goto nla_put_failure;
				state->chan_start++;
				if (state->split)
					break;
			default:
				/* add frequencies */
				nl_freqs = nla_nest_start(
					msg, NL80211_BAND_ATTR_FREQS);
				if (!nl_freqs)
					goto nla_put_failure;

				for (i = state->chan_start - 1;
				     i < sband->n_channels;
				     i++) {
					nl_freq = nla_nest_start(msg, i);
					if (!nl_freq)
						goto nla_put_failure;

					chan = &sband->channels[i];

					if (nl80211_msg_put_channel(
							msg, chan,
							state->split))
						goto nla_put_failure;

					nla_nest_end(msg, nl_freq);
					if (state->split)
						break;
				}
				if (i < sband->n_channels)
					state->chan_start = i + 2;
				else
					state->chan_start = 0;
				nla_nest_end(msg, nl_freqs);
			}

			nla_nest_end(msg, nl_band);

			if (state->split) {
				/* start again here */
				if (state->chan_start)
					band--;
				break;
			}
		}
		nla_nest_end(msg, nl_bands);

		if (band < NUM_NL80211_BANDS)
			state->band_start = band + 1;
		else
			state->band_start = 0;

		/* if bands & channels are done, continue outside */
		if (state->band_start == 0 && state->chan_start == 0)
			state->split_start++;
		if (state->split)
			break;
	case 4:
		nl_cmds = nla_nest_start(msg, NL80211_ATTR_SUPPORTED_COMMANDS);
		if (!nl_cmds)
			goto nla_put_failure;

		i = 0;
#define CMD(op, n)							\
		 do {							\
			if (rdev->ops->op) {				\
				i++;					\
				if (nla_put_u32(msg, i, NL80211_CMD_ ## n)) \
					goto nla_put_failure;		\
			}						\
		} while (0)

		CMD(add_virtual_intf, NEW_INTERFACE);
		CMD(change_virtual_intf, SET_INTERFACE);
		CMD(add_key, NEW_KEY);
		CMD(start_ap, START_AP);
		CMD(add_station, NEW_STATION);
		CMD(add_mpath, NEW_MPATH);
		CMD(update_mesh_config, SET_MESH_CONFIG);
		CMD(change_bss, SET_BSS);
		CMD(auth, AUTHENTICATE);
		CMD(assoc, ASSOCIATE);
		CMD(deauth, DEAUTHENTICATE);
		CMD(disassoc, DISASSOCIATE);
		CMD(join_ibss, JOIN_IBSS);
		CMD(join_mesh, JOIN_MESH);
		CMD(set_pmksa, SET_PMKSA);
		CMD(del_pmksa, DEL_PMKSA);
		CMD(flush_pmksa, FLUSH_PMKSA);
		if (rdev->wiphy.flags & WIPHY_FLAG_HAS_REMAIN_ON_CHANNEL)
			CMD(remain_on_channel, REMAIN_ON_CHANNEL);
		CMD(set_bitrate_mask, SET_TX_BITRATE_MASK);
		CMD(mgmt_tx, FRAME);
		CMD(mgmt_tx_cancel_wait, FRAME_WAIT_CANCEL);
		if (rdev->wiphy.flags & WIPHY_FLAG_NETNS_OK) {
			i++;
			if (nla_put_u32(msg, i, NL80211_CMD_SET_WIPHY_NETNS))
				goto nla_put_failure;
		}
		if (rdev->ops->set_monitor_channel || rdev->ops->start_ap ||
		    rdev->ops->join_mesh) {
			i++;
			if (nla_put_u32(msg, i, NL80211_CMD_SET_CHANNEL))
				goto nla_put_failure;
		}
		CMD(set_wds_peer, SET_WDS_PEER);
		if (rdev->wiphy.flags & WIPHY_FLAG_SUPPORTS_TDLS) {
			CMD(tdls_mgmt, TDLS_MGMT);
			CMD(tdls_oper, TDLS_OPER);
		}
		if (rdev->wiphy.flags & WIPHY_FLAG_SUPPORTS_SCHED_SCAN)
			CMD(sched_scan_start, START_SCHED_SCAN);
		CMD(probe_client, PROBE_CLIENT);
		CMD(set_noack_map, SET_NOACK_MAP);
		if (rdev->wiphy.flags & WIPHY_FLAG_REPORTS_OBSS) {
			i++;
			if (nla_put_u32(msg, i, NL80211_CMD_REGISTER_BEACONS))
				goto nla_put_failure;
		}
		CMD(start_p2p_device, START_P2P_DEVICE);
		CMD(set_mcast_rate, SET_MCAST_RATE);
#ifdef CONFIG_NL80211_TESTMODE
		CMD(testmode_cmd, TESTMODE);
#endif
		if (state->split) {
			CMD(crit_proto_start, CRIT_PROTOCOL_START);
			CMD(crit_proto_stop, CRIT_PROTOCOL_STOP);
			if (rdev->wiphy.flags & WIPHY_FLAG_HAS_CHANNEL_SWITCH)
				CMD(channel_switch, CHANNEL_SWITCH);
			CMD(set_qos_map, SET_QOS_MAP);
			if (rdev->wiphy.features &
					NL80211_FEATURE_SUPPORTS_WMM_ADMISSION)
				CMD(add_tx_ts, ADD_TX_TS);
			CMD(update_connect_params, UPDATE_CONNECT_PARAMS);
		}
		/* add into the if now */
#undef CMD

		if (rdev->ops->connect || rdev->ops->auth) {
			i++;
			if (nla_put_u32(msg, i, NL80211_CMD_CONNECT))
				goto nla_put_failure;
		}

		if (rdev->ops->disconnect || rdev->ops->deauth) {
			i++;
			if (nla_put_u32(msg, i, NL80211_CMD_DISCONNECT))
				goto nla_put_failure;
		}

		nla_nest_end(msg, nl_cmds);
		state->split_start++;
		if (state->split)
			break;
	case 5:
		if (rdev->ops->remain_on_channel &&
		    (rdev->wiphy.flags & WIPHY_FLAG_HAS_REMAIN_ON_CHANNEL) &&
		    nla_put_u32(msg,
				NL80211_ATTR_MAX_REMAIN_ON_CHANNEL_DURATION,
				rdev->wiphy.max_remain_on_channel_duration))
			goto nla_put_failure;

		if ((rdev->wiphy.flags & WIPHY_FLAG_OFFCHAN_TX) &&
		    nla_put_flag(msg, NL80211_ATTR_OFFCHANNEL_TX_OK))
			goto nla_put_failure;

		if (nl80211_send_mgmt_stypes(msg, mgmt_stypes))
			goto nla_put_failure;
		state->split_start++;
		if (state->split)
			break;
	case 6:
#ifdef CONFIG_PM
		if (nl80211_send_wowlan(msg, rdev, state->split))
			goto nla_put_failure;
		state->split_start++;
		if (state->split)
			break;
#else
		state->split_start++;
#endif
	case 7:
		if (nl80211_put_iftypes(msg, NL80211_ATTR_SOFTWARE_IFTYPES,
					rdev->wiphy.software_iftypes))
			goto nla_put_failure;

		if (nl80211_put_iface_combinations(&rdev->wiphy, msg,
						   state->split))
			goto nla_put_failure;

		state->split_start++;
		if (state->split)
			break;
	case 8:
		if ((rdev->wiphy.flags & WIPHY_FLAG_HAVE_AP_SME) &&
		    nla_put_u32(msg, NL80211_ATTR_DEVICE_AP_SME,
				rdev->wiphy.ap_sme_capa))
			goto nla_put_failure;

		features = rdev->wiphy.features;
		/*
		 * We can only add the per-channel limit information if the
		 * dump is split, otherwise it makes it too big. Therefore
		 * only advertise it in that case.
		 */
		if (state->split)
			features |= NL80211_FEATURE_ADVERTISE_CHAN_LIMITS;
		if (nla_put_u32(msg, NL80211_ATTR_FEATURE_FLAGS, features))
			goto nla_put_failure;

		if (rdev->wiphy.ht_capa_mod_mask &&
		    nla_put(msg, NL80211_ATTR_HT_CAPABILITY_MASK,
			    sizeof(*rdev->wiphy.ht_capa_mod_mask),
			    rdev->wiphy.ht_capa_mod_mask))
			goto nla_put_failure;

		if (rdev->wiphy.flags & WIPHY_FLAG_HAVE_AP_SME &&
		    rdev->wiphy.max_acl_mac_addrs &&
		    nla_put_u32(msg, NL80211_ATTR_MAC_ACL_MAX,
				rdev->wiphy.max_acl_mac_addrs))
			goto nla_put_failure;

		/*
		 * Any information below this point is only available to
		 * applications that can deal with it being split. This
		 * helps ensure that newly added capabilities don't break
		 * older tools by overrunning their buffers.
		 *
		 * We still increment split_start so that in the split
		 * case we'll continue with more data in the next round,
		 * but break unconditionally so unsplit data stops here.
		 */
		state->split_start++;
		break;
	case 9:
		if (rdev->wiphy.extended_capabilities &&
		    (nla_put(msg, NL80211_ATTR_EXT_CAPA,
			     rdev->wiphy.extended_capabilities_len,
			     rdev->wiphy.extended_capabilities) ||
		     nla_put(msg, NL80211_ATTR_EXT_CAPA_MASK,
			     rdev->wiphy.extended_capabilities_len,
			     rdev->wiphy.extended_capabilities_mask)))
			goto nla_put_failure;

		if (rdev->wiphy.vht_capa_mod_mask &&
		    nla_put(msg, NL80211_ATTR_VHT_CAPABILITY_MASK,
			    sizeof(*rdev->wiphy.vht_capa_mod_mask),
			    rdev->wiphy.vht_capa_mod_mask))
			goto nla_put_failure;

		state->split_start++;
		break;
	case 10:
		if (nl80211_send_coalesce(msg, rdev))
			goto nla_put_failure;

		if ((rdev->wiphy.flags & WIPHY_FLAG_SUPPORTS_5_10_MHZ) &&
		    (nla_put_flag(msg, NL80211_ATTR_SUPPORT_5_MHZ) ||
		     nla_put_flag(msg, NL80211_ATTR_SUPPORT_10_MHZ)))
			goto nla_put_failure;

		if (rdev->wiphy.max_ap_assoc_sta &&
		    nla_put_u32(msg, NL80211_ATTR_MAX_AP_ASSOC_STA,
				rdev->wiphy.max_ap_assoc_sta))
			goto nla_put_failure;

		state->split_start++;
		break;
	case 11:
		if (rdev->wiphy.n_vendor_commands) {
			const struct nl80211_vendor_cmd_info *info;
			struct nlattr *nested;

			nested = nla_nest_start(msg, NL80211_ATTR_VENDOR_DATA);
			if (!nested)
				goto nla_put_failure;

			for (i = 0; i < rdev->wiphy.n_vendor_commands; i++) {
				info = &rdev->wiphy.vendor_commands[i].info;
				if (nla_put(msg, i + 1, sizeof(*info), info))
					goto nla_put_failure;
			}
			nla_nest_end(msg, nested);
		}

		if (rdev->wiphy.n_vendor_events) {
			const struct nl80211_vendor_cmd_info *info;
			struct nlattr *nested;

			nested = nla_nest_start(msg,
						NL80211_ATTR_VENDOR_EVENTS);
			if (!nested)
				goto nla_put_failure;

			for (i = 0; i < rdev->wiphy.n_vendor_events; i++) {
				info = &rdev->wiphy.vendor_events[i];
				if (nla_put(msg, i + 1, sizeof(*info), info))
					goto nla_put_failure;
			}
			nla_nest_end(msg, nested);
		}
		state->split_start++;
		break;
	case 12:
		if (rdev->wiphy.flags & WIPHY_FLAG_HAS_CHANNEL_SWITCH &&
		    nla_put_u8(msg, NL80211_ATTR_MAX_CSA_COUNTERS,
			       rdev->wiphy.max_num_csa_counters))
			goto nla_put_failure;

		if (rdev->wiphy.regulatory_flags & REGULATORY_WIPHY_SELF_MANAGED &&
		    nla_put_flag(msg, NL80211_ATTR_WIPHY_SELF_MANAGED_REG))
			goto nla_put_failure;

		if (nla_put(msg, NL80211_ATTR_EXT_FEATURES,
			    sizeof(rdev->wiphy.ext_features),
			    rdev->wiphy.ext_features))
			goto nla_put_failure;

		state->split_start++;
		break;
	case 13:
		if (rdev->wiphy.num_iftype_ext_capab &&
		    rdev->wiphy.iftype_ext_capab) {
			struct nlattr *nested_ext_capab, *nested;

			nested = nla_nest_start(msg,
						NL80211_ATTR_IFTYPE_EXT_CAPA);
			if (!nested)
				goto nla_put_failure;

			for (i = state->capa_start;
			     i < rdev->wiphy.num_iftype_ext_capab; i++) {
				const struct wiphy_iftype_ext_capab *capab;

				capab = &rdev->wiphy.iftype_ext_capab[i];

				nested_ext_capab = nla_nest_start(msg, i);
				if (!nested_ext_capab ||
				    nla_put_u32(msg, NL80211_ATTR_IFTYPE,
						capab->iftype) ||
				    nla_put(msg, NL80211_ATTR_EXT_CAPA,
					    capab->extended_capabilities_len,
					    capab->extended_capabilities) ||
				    nla_put(msg, NL80211_ATTR_EXT_CAPA_MASK,
					    capab->extended_capabilities_len,
					    capab->extended_capabilities_mask))
					goto nla_put_failure;

				nla_nest_end(msg, nested_ext_capab);
				if (state->split)
					break;
			}
			nla_nest_end(msg, nested);
			if (i < rdev->wiphy.num_iftype_ext_capab) {
				state->capa_start = i + 1;
				break;
			}
		}

		if (rdev->wiphy.bss_select_support) {
			struct nlattr *nested;
			u32 bss_select_support = rdev->wiphy.bss_select_support;

			nested = nla_nest_start(msg, NL80211_ATTR_BSS_SELECT);
			if (!nested)
				goto nla_put_failure;

			i = 0;
			while (bss_select_support) {
				if ((bss_select_support & 1) &&
				    nla_put_flag(msg, i))
					goto nla_put_failure;
				i++;
				bss_select_support >>= 1;
			}
			nla_nest_end(msg, nested);
		}

		/* done */
		state->split_start = 0;
		break;
	}
 finish:
	genlmsg_end(msg, hdr);
	return 0;

 nla_put_failure:
	genlmsg_cancel(msg, hdr);
	return -EMSGSIZE;
}

static int nl80211_dump_wiphy_parse(struct sk_buff *skb,
				    struct netlink_callback *cb,
				    struct nl80211_dump_wiphy_state *state)
{
	struct nlattr **tb = nl80211_fam.attrbuf;
	int ret = nlmsg_parse(cb->nlh, GENL_HDRLEN + nl80211_fam.hdrsize,
			      tb, nl80211_fam.maxattr, nl80211_policy);
	/* ignore parse errors for backward compatibility */
	if (ret)
		return 0;

	state->split = tb[NL80211_ATTR_SPLIT_WIPHY_DUMP];
	if (tb[NL80211_ATTR_WIPHY])
		state->filter_wiphy = nla_get_u32(tb[NL80211_ATTR_WIPHY]);
	if (tb[NL80211_ATTR_WDEV])
		state->filter_wiphy = nla_get_u64(tb[NL80211_ATTR_WDEV]) >> 32;
	if (tb[NL80211_ATTR_IFINDEX]) {
		struct net_device *netdev;
		struct cfg80211_registered_device *rdev;
		int ifidx = nla_get_u32(tb[NL80211_ATTR_IFINDEX]);

		netdev = __dev_get_by_index(sock_net(skb->sk), ifidx);
		if (!netdev)
			return -ENODEV;
		if (netdev->ieee80211_ptr) {
			rdev = wiphy_to_rdev(
				netdev->ieee80211_ptr->wiphy);
			state->filter_wiphy = rdev->wiphy_idx;
		}
	}

	return 0;
}

static int nl80211_dump_wiphy(struct sk_buff *skb, struct netlink_callback *cb)
{
	int idx = 0, ret;
	struct nl80211_dump_wiphy_state *state = (void *)cb->args[0];
	struct cfg80211_registered_device *rdev;

	rtnl_lock();
	if (!state) {
		state = kzalloc(sizeof(*state), GFP_KERNEL);
		if (!state) {
			rtnl_unlock();
			return -ENOMEM;
		}
		state->filter_wiphy = -1;
		ret = nl80211_dump_wiphy_parse(skb, cb, state);
		if (ret) {
			kfree(state);
			rtnl_unlock();
			return ret;
		}
		cb->args[0] = (long)state;
	}

	list_for_each_entry(rdev, &cfg80211_rdev_list, list) {
		if (!net_eq(wiphy_net(&rdev->wiphy), sock_net(skb->sk)))
			continue;
		if (++idx <= state->start)
			continue;
		if (state->filter_wiphy != -1 &&
		    state->filter_wiphy != rdev->wiphy_idx)
			continue;
		/* attempt to fit multiple wiphy data chunks into the skb */
		do {
			ret = nl80211_send_wiphy(rdev, NL80211_CMD_NEW_WIPHY,
						 skb,
						 NETLINK_CB(cb->skb).portid,
						 cb->nlh->nlmsg_seq,
						 NLM_F_MULTI, state);
			if (ret < 0) {
				/*
				 * If sending the wiphy data didn't fit (ENOBUFS
				 * or EMSGSIZE returned), this SKB is still
				 * empty (so it's not too big because another
				 * wiphy dataset is already in the skb) and
				 * we've not tried to adjust the dump allocation
				 * yet ... then adjust the alloc size to be
				 * bigger, and return 1 but with the empty skb.
				 * This results in an empty message being RX'ed
				 * in userspace, but that is ignored.
				 *
				 * We can then retry with the larger buffer.
				 */
				if ((ret == -ENOBUFS || ret == -EMSGSIZE) &&
				    !skb->len && !state->split &&
				    cb->min_dump_alloc < 4096) {
					cb->min_dump_alloc = 4096;
					state->split_start = 0;
					rtnl_unlock();
					return 1;
				}
				idx--;
				break;
			}
		} while (state->split_start > 0);
		break;
	}
	rtnl_unlock();

	state->start = idx;

	return skb->len;
}

static int nl80211_dump_wiphy_done(struct netlink_callback *cb)
{
	kfree((void *)cb->args[0]);
	return 0;
}

static int nl80211_get_wiphy(struct sk_buff *skb, struct genl_info *info)
{
	struct sk_buff *msg;
	struct cfg80211_registered_device *rdev = info->user_ptr[0];
	struct nl80211_dump_wiphy_state state = {};

	msg = nlmsg_new(4096, GFP_KERNEL);
	if (!msg)
		return -ENOMEM;

	if (nl80211_send_wiphy(rdev, NL80211_CMD_NEW_WIPHY, msg,
			       info->snd_portid, info->snd_seq, 0,
			       &state) < 0) {
		nlmsg_free(msg);
		return -ENOBUFS;
	}

	return genlmsg_reply(msg, info);
}

static const struct nla_policy txq_params_policy[NL80211_TXQ_ATTR_MAX + 1] = {
	[NL80211_TXQ_ATTR_QUEUE]		= { .type = NLA_U8 },
	[NL80211_TXQ_ATTR_TXOP]			= { .type = NLA_U16 },
	[NL80211_TXQ_ATTR_CWMIN]		= { .type = NLA_U16 },
	[NL80211_TXQ_ATTR_CWMAX]		= { .type = NLA_U16 },
	[NL80211_TXQ_ATTR_AIFS]			= { .type = NLA_U8 },
};

static int parse_txq_params(struct nlattr *tb[],
			    struct ieee80211_txq_params *txq_params)
{
	u8 ac;

	if (!tb[NL80211_TXQ_ATTR_AC] || !tb[NL80211_TXQ_ATTR_TXOP] ||
	    !tb[NL80211_TXQ_ATTR_CWMIN] || !tb[NL80211_TXQ_ATTR_CWMAX] ||
	    !tb[NL80211_TXQ_ATTR_AIFS])
		return -EINVAL;

	ac = nla_get_u8(tb[NL80211_TXQ_ATTR_AC]);
	txq_params->txop = nla_get_u16(tb[NL80211_TXQ_ATTR_TXOP]);
	txq_params->cwmin = nla_get_u16(tb[NL80211_TXQ_ATTR_CWMIN]);
	txq_params->cwmax = nla_get_u16(tb[NL80211_TXQ_ATTR_CWMAX]);
	txq_params->aifs = nla_get_u8(tb[NL80211_TXQ_ATTR_AIFS]);

	if (ac >= NL80211_NUM_ACS)
		return -EINVAL;
	txq_params->ac = array_index_nospec(ac, NL80211_NUM_ACS);
	return 0;
}

static bool nl80211_can_set_dev_channel(struct wireless_dev *wdev)
{
	/*
	 * You can only set the channel explicitly for WDS interfaces,
	 * all others have their channel managed via their respective
	 * "establish a connection" command (connect, join, ...)
	 *
	 * For AP/GO and mesh mode, the channel can be set with the
	 * channel userspace API, but is only stored and passed to the
	 * low-level driver when the AP starts or the mesh is joined.
	 * This is for backward compatibility, userspace can also give
	 * the channel in the start-ap or join-mesh commands instead.
	 *
	 * Monitors are special as they are normally slaved to
	 * whatever else is going on, so they have their own special
	 * operation to set the monitor channel if possible.
	 */
	return !wdev ||
		wdev->iftype == NL80211_IFTYPE_AP ||
		wdev->iftype == NL80211_IFTYPE_MESH_POINT ||
		wdev->iftype == NL80211_IFTYPE_MONITOR ||
		wdev->iftype == NL80211_IFTYPE_P2P_GO;
}

static int nl80211_parse_chandef(struct cfg80211_registered_device *rdev,
				 struct genl_info *info,
				 struct cfg80211_chan_def *chandef)
{
	u32 control_freq;

	if (!info->attrs[NL80211_ATTR_WIPHY_FREQ])
		return -EINVAL;

	control_freq = nla_get_u32(info->attrs[NL80211_ATTR_WIPHY_FREQ]);

	chandef->chan = ieee80211_get_channel(&rdev->wiphy, control_freq);
	chandef->width = NL80211_CHAN_WIDTH_20_NOHT;
	chandef->center_freq1 = control_freq;
	chandef->center_freq2 = 0;

	/* Primary channel not allowed */
	if (!chandef->chan || chandef->chan->flags & IEEE80211_CHAN_DISABLED)
		return -EINVAL;

	if (info->attrs[NL80211_ATTR_WIPHY_CHANNEL_TYPE]) {
		enum nl80211_channel_type chantype;

		chantype = nla_get_u32(
				info->attrs[NL80211_ATTR_WIPHY_CHANNEL_TYPE]);

		switch (chantype) {
		case NL80211_CHAN_NO_HT:
		case NL80211_CHAN_HT20:
		case NL80211_CHAN_HT40PLUS:
		case NL80211_CHAN_HT40MINUS:
			cfg80211_chandef_create(chandef, chandef->chan,
						chantype);
			break;
		default:
			return -EINVAL;
		}
	} else if (info->attrs[NL80211_ATTR_CHANNEL_WIDTH]) {
		chandef->width =
			nla_get_u32(info->attrs[NL80211_ATTR_CHANNEL_WIDTH]);
		if (info->attrs[NL80211_ATTR_CENTER_FREQ1])
			chandef->center_freq1 =
				nla_get_u32(
					info->attrs[NL80211_ATTR_CENTER_FREQ1]);
		if (info->attrs[NL80211_ATTR_CENTER_FREQ2])
			chandef->center_freq2 =
				nla_get_u32(
					info->attrs[NL80211_ATTR_CENTER_FREQ2]);
	}

	if (!cfg80211_chandef_valid(chandef))
		return -EINVAL;

	if (!cfg80211_chandef_usable(&rdev->wiphy, chandef,
				     IEEE80211_CHAN_DISABLED))
		return -EINVAL;

	if ((chandef->width == NL80211_CHAN_WIDTH_5 ||
	     chandef->width == NL80211_CHAN_WIDTH_10) &&
	    !(rdev->wiphy.flags & WIPHY_FLAG_SUPPORTS_5_10_MHZ))
		return -EINVAL;

	return 0;
}

static int __nl80211_set_channel(struct cfg80211_registered_device *rdev,
				 struct net_device *dev,
				 struct genl_info *info)
{
	struct cfg80211_chan_def chandef;
	int result;
	enum nl80211_iftype iftype = NL80211_IFTYPE_MONITOR;
	struct wireless_dev *wdev = NULL;

	if (dev)
		wdev = dev->ieee80211_ptr;
	if (!nl80211_can_set_dev_channel(wdev))
		return -EOPNOTSUPP;
	if (wdev)
		iftype = wdev->iftype;

	result = nl80211_parse_chandef(rdev, info, &chandef);
	if (result)
		return result;

	switch (iftype) {
	case NL80211_IFTYPE_AP:
	case NL80211_IFTYPE_P2P_GO:
		if (!cfg80211_reg_can_beacon_relax(&rdev->wiphy, &chandef,
						   iftype)) {
			result = -EINVAL;
			break;
		}
		if (wdev->beacon_interval) {
			if (!dev || !rdev->ops->set_ap_chanwidth ||
			    !(rdev->wiphy.features &
			      NL80211_FEATURE_AP_MODE_CHAN_WIDTH_CHANGE)) {
				result = -EBUSY;
				break;
			}

			/* Only allow dynamic channel width changes */
			if (chandef.chan != wdev->preset_chandef.chan) {
				result = -EBUSY;
				break;
			}
			result = rdev_set_ap_chanwidth(rdev, dev, &chandef);
			if (result)
				break;
		}
		wdev->preset_chandef = chandef;
		result = 0;
		break;
	case NL80211_IFTYPE_MESH_POINT:
		result = cfg80211_set_mesh_channel(rdev, wdev, &chandef);
		break;
	case NL80211_IFTYPE_MONITOR:
		result = cfg80211_set_monitor_channel(rdev, &chandef);
		break;
	default:
		result = -EINVAL;
	}

	return result;
}

static int nl80211_set_channel(struct sk_buff *skb, struct genl_info *info)
{
	struct cfg80211_registered_device *rdev = info->user_ptr[0];
	struct net_device *netdev = info->user_ptr[1];

	return __nl80211_set_channel(rdev, netdev, info);
}

static int nl80211_set_wds_peer(struct sk_buff *skb, struct genl_info *info)
{
	struct cfg80211_registered_device *rdev = info->user_ptr[0];
	struct net_device *dev = info->user_ptr[1];
	struct wireless_dev *wdev = dev->ieee80211_ptr;
	const u8 *bssid;

	if (!info->attrs[NL80211_ATTR_MAC])
		return -EINVAL;

	if (netif_running(dev))
		return -EBUSY;

	if (!rdev->ops->set_wds_peer)
		return -EOPNOTSUPP;

	if (wdev->iftype != NL80211_IFTYPE_WDS)
		return -EOPNOTSUPP;

	bssid = nla_data(info->attrs[NL80211_ATTR_MAC]);
	return rdev_set_wds_peer(rdev, dev, bssid);
}


static int nl80211_set_wiphy(struct sk_buff *skb, struct genl_info *info)
{
	struct cfg80211_registered_device *rdev;
	struct net_device *netdev = NULL;
	struct wireless_dev *wdev;
	int result = 0, rem_txq_params = 0;
	struct nlattr *nl_txq_params;
	u32 changed;
	u8 retry_short = 0, retry_long = 0;
	u32 frag_threshold = 0, rts_threshold = 0;
	u8 coverage_class = 0;

	ASSERT_RTNL();

	/*
	 * Try to find the wiphy and netdev. Normally this
	 * function shouldn't need the netdev, but this is
	 * done for backward compatibility -- previously
	 * setting the channel was done per wiphy, but now
	 * it is per netdev. Previous userland like hostapd
	 * also passed a netdev to set_wiphy, so that it is
	 * possible to let that go to the right netdev!
	 */

	if (info->attrs[NL80211_ATTR_IFINDEX]) {
		int ifindex = nla_get_u32(info->attrs[NL80211_ATTR_IFINDEX]);

		netdev = __dev_get_by_index(genl_info_net(info), ifindex);
		if (netdev && netdev->ieee80211_ptr)
			rdev = wiphy_to_rdev(netdev->ieee80211_ptr->wiphy);
		else
			netdev = NULL;
	}

	if (!netdev) {
		rdev = __cfg80211_rdev_from_attrs(genl_info_net(info),
						  info->attrs);
		if (IS_ERR(rdev))
			return PTR_ERR(rdev);
		wdev = NULL;
		netdev = NULL;
		result = 0;
	} else
		wdev = netdev->ieee80211_ptr;

	/*
	 * end workaround code, by now the rdev is available
	 * and locked, and wdev may or may not be NULL.
	 */

	if (info->attrs[NL80211_ATTR_WIPHY_NAME])
		result = cfg80211_dev_rename(
			rdev, nla_data(info->attrs[NL80211_ATTR_WIPHY_NAME]));

	if (result)
		return result;

	if (info->attrs[NL80211_ATTR_WIPHY_TXQ_PARAMS]) {
		struct ieee80211_txq_params txq_params;
		struct nlattr *tb[NL80211_TXQ_ATTR_MAX + 1];

		if (!rdev->ops->set_txq_params)
			return -EOPNOTSUPP;

		if (!netdev)
			return -EINVAL;

		if (netdev->ieee80211_ptr->iftype != NL80211_IFTYPE_AP &&
		    netdev->ieee80211_ptr->iftype != NL80211_IFTYPE_P2P_GO)
			return -EINVAL;

		if (!netif_running(netdev))
			return -ENETDOWN;

		nla_for_each_nested(nl_txq_params,
				    info->attrs[NL80211_ATTR_WIPHY_TXQ_PARAMS],
				    rem_txq_params) {
			result = nla_parse(tb, NL80211_TXQ_ATTR_MAX,
					   nla_data(nl_txq_params),
					   nla_len(nl_txq_params),
					   txq_params_policy);
			if (result)
				return result;
			result = parse_txq_params(tb, &txq_params);
			if (result)
				return result;

			result = rdev_set_txq_params(rdev, netdev,
						     &txq_params);
			if (result)
				return result;
		}
	}

	if (info->attrs[NL80211_ATTR_WIPHY_FREQ]) {
		result = __nl80211_set_channel(
			rdev,
			nl80211_can_set_dev_channel(wdev) ? netdev : NULL,
			info);
		if (result)
			return result;
	}

	if (info->attrs[NL80211_ATTR_WIPHY_TX_POWER_SETTING]) {
		struct wireless_dev *txp_wdev = wdev;
		enum nl80211_tx_power_setting type;
		int idx, mbm = 0;

		if (!(rdev->wiphy.features & NL80211_FEATURE_VIF_TXPOWER))
			txp_wdev = NULL;

		if (!rdev->ops->set_tx_power)
			return -EOPNOTSUPP;

		idx = NL80211_ATTR_WIPHY_TX_POWER_SETTING;
		type = nla_get_u32(info->attrs[idx]);

		if (!info->attrs[NL80211_ATTR_WIPHY_TX_POWER_LEVEL] &&
		    (type != NL80211_TX_POWER_AUTOMATIC))
			return -EINVAL;

		if (type != NL80211_TX_POWER_AUTOMATIC) {
			idx = NL80211_ATTR_WIPHY_TX_POWER_LEVEL;
			mbm = nla_get_u32(info->attrs[idx]);
		}

		result = rdev_set_tx_power(rdev, txp_wdev, type, mbm);
		if (result)
			return result;
	}

	if (info->attrs[NL80211_ATTR_WIPHY_ANTENNA_TX] &&
	    info->attrs[NL80211_ATTR_WIPHY_ANTENNA_RX]) {
		u32 tx_ant, rx_ant;
		if ((!rdev->wiphy.available_antennas_tx &&
		     !rdev->wiphy.available_antennas_rx) ||
		    !rdev->ops->set_antenna)
			return -EOPNOTSUPP;

		tx_ant = nla_get_u32(info->attrs[NL80211_ATTR_WIPHY_ANTENNA_TX]);
		rx_ant = nla_get_u32(info->attrs[NL80211_ATTR_WIPHY_ANTENNA_RX]);

		/* reject antenna configurations which don't match the
		 * available antenna masks, except for the "all" mask */
		if ((~tx_ant && (tx_ant & ~rdev->wiphy.available_antennas_tx)) ||
		    (~rx_ant && (rx_ant & ~rdev->wiphy.available_antennas_rx)))
			return -EINVAL;

		tx_ant = tx_ant & rdev->wiphy.available_antennas_tx;
		rx_ant = rx_ant & rdev->wiphy.available_antennas_rx;

		result = rdev_set_antenna(rdev, tx_ant, rx_ant);
		if (result)
			return result;
	}

	changed = 0;

	if (info->attrs[NL80211_ATTR_WIPHY_RETRY_SHORT]) {
		retry_short = nla_get_u8(
			info->attrs[NL80211_ATTR_WIPHY_RETRY_SHORT]);
		if (retry_short == 0)
			return -EINVAL;

		changed |= WIPHY_PARAM_RETRY_SHORT;
	}

	if (info->attrs[NL80211_ATTR_WIPHY_RETRY_LONG]) {
		retry_long = nla_get_u8(
			info->attrs[NL80211_ATTR_WIPHY_RETRY_LONG]);
		if (retry_long == 0)
			return -EINVAL;

		changed |= WIPHY_PARAM_RETRY_LONG;
	}

	if (info->attrs[NL80211_ATTR_WIPHY_FRAG_THRESHOLD]) {
		frag_threshold = nla_get_u32(
			info->attrs[NL80211_ATTR_WIPHY_FRAG_THRESHOLD]);
		if (frag_threshold < 256)
			return -EINVAL;

		if (frag_threshold != (u32) -1) {
			/*
			 * Fragments (apart from the last one) are required to
			 * have even length. Make the fragmentation code
			 * simpler by stripping LSB should someone try to use
			 * odd threshold value.
			 */
			frag_threshold &= ~0x1;
		}
		changed |= WIPHY_PARAM_FRAG_THRESHOLD;
	}

	if (info->attrs[NL80211_ATTR_WIPHY_RTS_THRESHOLD]) {
		rts_threshold = nla_get_u32(
			info->attrs[NL80211_ATTR_WIPHY_RTS_THRESHOLD]);
		changed |= WIPHY_PARAM_RTS_THRESHOLD;
	}

	if (info->attrs[NL80211_ATTR_WIPHY_COVERAGE_CLASS]) {
		if (info->attrs[NL80211_ATTR_WIPHY_DYN_ACK])
			return -EINVAL;

		coverage_class = nla_get_u8(
			info->attrs[NL80211_ATTR_WIPHY_COVERAGE_CLASS]);
		changed |= WIPHY_PARAM_COVERAGE_CLASS;
	}

	if (info->attrs[NL80211_ATTR_WIPHY_DYN_ACK]) {
		if (!(rdev->wiphy.features & NL80211_FEATURE_ACKTO_ESTIMATION))
			return -EOPNOTSUPP;

		changed |= WIPHY_PARAM_DYN_ACK;
	}

	if (changed) {
		u8 old_retry_short, old_retry_long;
		u32 old_frag_threshold, old_rts_threshold;
		u8 old_coverage_class;

		if (!rdev->ops->set_wiphy_params)
			return -EOPNOTSUPP;

		old_retry_short = rdev->wiphy.retry_short;
		old_retry_long = rdev->wiphy.retry_long;
		old_frag_threshold = rdev->wiphy.frag_threshold;
		old_rts_threshold = rdev->wiphy.rts_threshold;
		old_coverage_class = rdev->wiphy.coverage_class;

		if (changed & WIPHY_PARAM_RETRY_SHORT)
			rdev->wiphy.retry_short = retry_short;
		if (changed & WIPHY_PARAM_RETRY_LONG)
			rdev->wiphy.retry_long = retry_long;
		if (changed & WIPHY_PARAM_FRAG_THRESHOLD)
			rdev->wiphy.frag_threshold = frag_threshold;
		if (changed & WIPHY_PARAM_RTS_THRESHOLD)
			rdev->wiphy.rts_threshold = rts_threshold;
		if (changed & WIPHY_PARAM_COVERAGE_CLASS)
			rdev->wiphy.coverage_class = coverage_class;

		result = rdev_set_wiphy_params(rdev, changed);
		if (result) {
			rdev->wiphy.retry_short = old_retry_short;
			rdev->wiphy.retry_long = old_retry_long;
			rdev->wiphy.frag_threshold = old_frag_threshold;
			rdev->wiphy.rts_threshold = old_rts_threshold;
			rdev->wiphy.coverage_class = old_coverage_class;
			return result;
		}
	}
	return 0;
}

static inline u64 wdev_id(struct wireless_dev *wdev)
{
	return (u64)wdev->identifier |
	       ((u64)wiphy_to_rdev(wdev->wiphy)->wiphy_idx << 32);
}

static int nl80211_send_chandef(struct sk_buff *msg,
				const struct cfg80211_chan_def *chandef)
{
	if (WARN_ON(!cfg80211_chandef_valid(chandef)))
		return -EINVAL;

	if (nla_put_u32(msg, NL80211_ATTR_WIPHY_FREQ,
			chandef->chan->center_freq))
		return -ENOBUFS;
	switch (chandef->width) {
	case NL80211_CHAN_WIDTH_20_NOHT:
	case NL80211_CHAN_WIDTH_20:
	case NL80211_CHAN_WIDTH_40:
		if (nla_put_u32(msg, NL80211_ATTR_WIPHY_CHANNEL_TYPE,
				cfg80211_get_chandef_type(chandef)))
			return -ENOBUFS;
		break;
	default:
		break;
	}
	if (nla_put_u32(msg, NL80211_ATTR_CHANNEL_WIDTH, chandef->width))
		return -ENOBUFS;
	if (nla_put_u32(msg, NL80211_ATTR_CENTER_FREQ1, chandef->center_freq1))
		return -ENOBUFS;
	if (chandef->center_freq2 &&
	    nla_put_u32(msg, NL80211_ATTR_CENTER_FREQ2, chandef->center_freq2))
		return -ENOBUFS;
	return 0;
}

static int nl80211_send_iface(struct sk_buff *msg, u32 portid, u32 seq, int flags,
			      struct cfg80211_registered_device *rdev,
			      struct wireless_dev *wdev, bool removal)
{
	struct net_device *dev = wdev->netdev;
	u8 cmd = NL80211_CMD_NEW_INTERFACE;
	void *hdr;

	if (removal)
		cmd = NL80211_CMD_DEL_INTERFACE;

	hdr = nl80211hdr_put(msg, portid, seq, flags, cmd);
	if (!hdr)
		return -1;

	if (dev &&
	    (nla_put_u32(msg, NL80211_ATTR_IFINDEX, dev->ifindex) ||
	     nla_put_string(msg, NL80211_ATTR_IFNAME, dev->name)))
		goto nla_put_failure;

	if (nla_put_u32(msg, NL80211_ATTR_WIPHY, rdev->wiphy_idx) ||
	    nla_put_u32(msg, NL80211_ATTR_IFTYPE, wdev->iftype) ||
	    nla_put_u64(msg, NL80211_ATTR_WDEV, wdev_id(wdev)) ||
	    nla_put(msg, NL80211_ATTR_MAC, ETH_ALEN, wdev_address(wdev)) ||
	    nla_put_u32(msg, NL80211_ATTR_GENERATION,
			rdev->devlist_generation ^
			(cfg80211_rdev_list_generation << 2)))
		goto nla_put_failure;

	if (rdev->ops->get_channel) {
		int ret;
		struct cfg80211_chan_def chandef;

		ret = rdev_get_channel(rdev, wdev, &chandef);
		if (ret == 0) {
			if (nl80211_send_chandef(msg, &chandef))
				goto nla_put_failure;
		}
	}

	if (rdev->ops->get_tx_power) {
		int dbm, ret;

		ret = rdev_get_tx_power(rdev, wdev, &dbm);
		if (ret == 0 &&
		    nla_put_u32(msg, NL80211_ATTR_WIPHY_TX_POWER_LEVEL,
				DBM_TO_MBM(dbm)))
			goto nla_put_failure;
	}

	if (wdev->ssid_len) {
		if (nla_put(msg, NL80211_ATTR_SSID, wdev->ssid_len, wdev->ssid))
			goto nla_put_failure;
	}

	genlmsg_end(msg, hdr);
	return 0;

 nla_put_failure:
	genlmsg_cancel(msg, hdr);
	return -EMSGSIZE;
}

static int nl80211_dump_interface(struct sk_buff *skb, struct netlink_callback *cb)
{
	int wp_idx = 0;
	int if_idx = 0;
	int wp_start = cb->args[0];
	int if_start = cb->args[1];
	struct cfg80211_registered_device *rdev;
	struct wireless_dev *wdev;

	rtnl_lock();
	list_for_each_entry(rdev, &cfg80211_rdev_list, list) {
		if (!net_eq(wiphy_net(&rdev->wiphy), sock_net(skb->sk)))
			continue;
		if (wp_idx < wp_start) {
			wp_idx++;
			continue;
		}
		if_idx = 0;

		list_for_each_entry(wdev, &rdev->wiphy.wdev_list, list) {
			if (if_idx < if_start) {
				if_idx++;
				continue;
			}
			if (nl80211_send_iface(skb, NETLINK_CB(cb->skb).portid,
					       cb->nlh->nlmsg_seq, NLM_F_MULTI,
					       rdev, wdev, false) < 0) {
				goto out;
			}
			if_idx++;
		}

		wp_idx++;
	}
 out:
	rtnl_unlock();

	cb->args[0] = wp_idx;
	cb->args[1] = if_idx;

	return skb->len;
}

static int nl80211_get_interface(struct sk_buff *skb, struct genl_info *info)
{
	struct sk_buff *msg;
	struct cfg80211_registered_device *rdev = info->user_ptr[0];
	struct wireless_dev *wdev = info->user_ptr[1];

	msg = nlmsg_new(NLMSG_DEFAULT_SIZE, GFP_KERNEL);
	if (!msg)
		return -ENOMEM;

	if (nl80211_send_iface(msg, info->snd_portid, info->snd_seq, 0,
			       rdev, wdev, false) < 0) {
		nlmsg_free(msg);
		return -ENOBUFS;
	}

	return genlmsg_reply(msg, info);
}

static const struct nla_policy mntr_flags_policy[NL80211_MNTR_FLAG_MAX + 1] = {
	[NL80211_MNTR_FLAG_FCSFAIL] = { .type = NLA_FLAG },
	[NL80211_MNTR_FLAG_PLCPFAIL] = { .type = NLA_FLAG },
	[NL80211_MNTR_FLAG_CONTROL] = { .type = NLA_FLAG },
	[NL80211_MNTR_FLAG_OTHER_BSS] = { .type = NLA_FLAG },
	[NL80211_MNTR_FLAG_COOK_FRAMES] = { .type = NLA_FLAG },
	[NL80211_MNTR_FLAG_ACTIVE] = { .type = NLA_FLAG },
};

static int parse_monitor_flags(struct nlattr *nla, u32 *mntrflags)
{
	struct nlattr *flags[NL80211_MNTR_FLAG_MAX + 1];
	int flag;

	*mntrflags = 0;

	if (!nla)
		return -EINVAL;

	if (nla_parse_nested(flags, NL80211_MNTR_FLAG_MAX,
			     nla, mntr_flags_policy))
		return -EINVAL;

	for (flag = 1; flag <= NL80211_MNTR_FLAG_MAX; flag++)
		if (flags[flag])
			*mntrflags |= (1<<flag);

	return 0;
}

static int nl80211_valid_4addr(struct cfg80211_registered_device *rdev,
			       struct net_device *netdev, u8 use_4addr,
			       enum nl80211_iftype iftype)
{
	if (!use_4addr) {
		if (netdev && (netdev->priv_flags & IFF_BRIDGE_PORT))
			return -EBUSY;
		return 0;
	}

	switch (iftype) {
	case NL80211_IFTYPE_AP_VLAN:
		if (rdev->wiphy.flags & WIPHY_FLAG_4ADDR_AP)
			return 0;
		break;
	case NL80211_IFTYPE_STATION:
		if (rdev->wiphy.flags & WIPHY_FLAG_4ADDR_STATION)
			return 0;
		break;
	default:
		break;
	}

	return -EOPNOTSUPP;
}

static int nl80211_set_interface(struct sk_buff *skb, struct genl_info *info)
{
	struct cfg80211_registered_device *rdev = info->user_ptr[0];
	struct vif_params params;
	int err;
	enum nl80211_iftype otype, ntype;
	struct net_device *dev = info->user_ptr[1];
	u32 _flags, *flags = NULL;
	bool change = false;

	memset(&params, 0, sizeof(params));

	otype = ntype = dev->ieee80211_ptr->iftype;

	if (info->attrs[NL80211_ATTR_IFTYPE]) {
		ntype = nla_get_u32(info->attrs[NL80211_ATTR_IFTYPE]);
		if (otype != ntype)
			change = true;
		if (ntype > NL80211_IFTYPE_MAX)
			return -EINVAL;
	}

	if (info->attrs[NL80211_ATTR_MESH_ID]) {
		struct wireless_dev *wdev = dev->ieee80211_ptr;

		if (ntype != NL80211_IFTYPE_MESH_POINT)
			return -EINVAL;
		if (netif_running(dev))
			return -EBUSY;

		wdev_lock(wdev);
		BUILD_BUG_ON(IEEE80211_MAX_SSID_LEN !=
			     IEEE80211_MAX_MESH_ID_LEN);
		wdev->mesh_id_up_len =
			nla_len(info->attrs[NL80211_ATTR_MESH_ID]);
		memcpy(wdev->ssid, nla_data(info->attrs[NL80211_ATTR_MESH_ID]),
		       wdev->mesh_id_up_len);
		wdev_unlock(wdev);
	}

	if (info->attrs[NL80211_ATTR_4ADDR]) {
		params.use_4addr = !!nla_get_u8(info->attrs[NL80211_ATTR_4ADDR]);
		change = true;
		err = nl80211_valid_4addr(rdev, dev, params.use_4addr, ntype);
		if (err)
			return err;
	} else {
		params.use_4addr = -1;
	}

	if (info->attrs[NL80211_ATTR_MNTR_FLAGS]) {
		if (ntype != NL80211_IFTYPE_MONITOR)
			return -EINVAL;
		err = parse_monitor_flags(info->attrs[NL80211_ATTR_MNTR_FLAGS],
					  &_flags);
		if (err)
			return err;

		flags = &_flags;
		change = true;
	}

	if (flags && (*flags & MONITOR_FLAG_ACTIVE) &&
	    !(rdev->wiphy.features & NL80211_FEATURE_ACTIVE_MONITOR))
		return -EOPNOTSUPP;

	if (change)
		err = cfg80211_change_iface(rdev, dev, ntype, flags, &params);
	else
		err = 0;

	if (!err && params.use_4addr != -1)
		dev->ieee80211_ptr->use_4addr = params.use_4addr;

	return err;
}

static int nl80211_new_interface(struct sk_buff *skb, struct genl_info *info)
{
	struct cfg80211_registered_device *rdev = info->user_ptr[0];
	struct vif_params params;
	struct wireless_dev *wdev;
	struct sk_buff *msg, *event;
	int err;
	enum nl80211_iftype type = NL80211_IFTYPE_UNSPECIFIED;
	u32 flags;

	/* to avoid failing a new interface creation due to pending removal */
	cfg80211_destroy_ifaces(rdev);

	memset(&params, 0, sizeof(params));

	if (!info->attrs[NL80211_ATTR_IFNAME])
		return -EINVAL;

	if (info->attrs[NL80211_ATTR_IFTYPE]) {
		type = nla_get_u32(info->attrs[NL80211_ATTR_IFTYPE]);
		if (type > NL80211_IFTYPE_MAX)
			return -EINVAL;
	}

	if (!rdev->ops->add_virtual_intf ||
	    !(rdev->wiphy.interface_modes & (1 << type)))
		return -EOPNOTSUPP;

	if ((type == NL80211_IFTYPE_P2P_DEVICE ||
	     rdev->wiphy.features & NL80211_FEATURE_MAC_ON_CREATE) &&
	    info->attrs[NL80211_ATTR_MAC]) {
		nla_memcpy(params.macaddr, info->attrs[NL80211_ATTR_MAC],
			   ETH_ALEN);
		if (!is_valid_ether_addr(params.macaddr))
			return -EADDRNOTAVAIL;
	}

	if (info->attrs[NL80211_ATTR_4ADDR]) {
		params.use_4addr = !!nla_get_u8(info->attrs[NL80211_ATTR_4ADDR]);
		err = nl80211_valid_4addr(rdev, NULL, params.use_4addr, type);
		if (err)
			return err;
	}

	err = parse_monitor_flags(type == NL80211_IFTYPE_MONITOR ?
				  info->attrs[NL80211_ATTR_MNTR_FLAGS] : NULL,
				  &flags);

	if (!err && (flags & MONITOR_FLAG_ACTIVE) &&
	    !(rdev->wiphy.features & NL80211_FEATURE_ACTIVE_MONITOR))
		return -EOPNOTSUPP;

	msg = nlmsg_new(NLMSG_DEFAULT_SIZE, GFP_KERNEL);
	if (!msg)
		return -ENOMEM;

	wdev = rdev_add_virtual_intf(rdev,
				nla_data(info->attrs[NL80211_ATTR_IFNAME]),
				NET_NAME_USER, type, err ? NULL : &flags,
				&params);
	if (WARN_ON(!wdev)) {
		nlmsg_free(msg);
		return -EPROTO;
	} else if (IS_ERR(wdev)) {
		nlmsg_free(msg);
		return PTR_ERR(wdev);
	}

	if (info->attrs[NL80211_ATTR_SOCKET_OWNER])
		wdev->owner_nlportid = info->snd_portid;

	switch (type) {
	case NL80211_IFTYPE_MESH_POINT:
		if (!info->attrs[NL80211_ATTR_MESH_ID])
			break;
		wdev_lock(wdev);
		BUILD_BUG_ON(IEEE80211_MAX_SSID_LEN !=
			     IEEE80211_MAX_MESH_ID_LEN);
		wdev->mesh_id_up_len =
			nla_len(info->attrs[NL80211_ATTR_MESH_ID]);
		memcpy(wdev->ssid, nla_data(info->attrs[NL80211_ATTR_MESH_ID]),
		       wdev->mesh_id_up_len);
		wdev_unlock(wdev);
		break;
	case NL80211_IFTYPE_P2P_DEVICE:
		/*
		 * P2P Device doesn't have a netdev, so doesn't go
		 * through the netdev notifier and must be added here
		 */
		mutex_init(&wdev->mtx);
		INIT_LIST_HEAD(&wdev->event_list);
		spin_lock_init(&wdev->event_lock);
		INIT_LIST_HEAD(&wdev->mgmt_registrations);
		spin_lock_init(&wdev->mgmt_registrations_lock);

		wdev->identifier = ++rdev->wdev_id;
		list_add_rcu(&wdev->list, &rdev->wiphy.wdev_list);
		rdev->devlist_generation++;
		break;
	default:
		break;
	}

	if (nl80211_send_iface(msg, info->snd_portid, info->snd_seq, 0,
			       rdev, wdev, false) < 0) {
		nlmsg_free(msg);
		return -ENOBUFS;
	}

	event = nlmsg_new(NLMSG_DEFAULT_SIZE, GFP_KERNEL);
	if (event) {
		if (nl80211_send_iface(event, 0, 0, 0,
				       rdev, wdev, false) < 0) {
			nlmsg_free(event);
			goto out;
		}

		genlmsg_multicast_netns(&nl80211_fam, wiphy_net(&rdev->wiphy),
					event, 0, NL80211_MCGRP_CONFIG,
					GFP_KERNEL);
	}

out:
	return genlmsg_reply(msg, info);
}

static int nl80211_del_interface(struct sk_buff *skb, struct genl_info *info)
{
	struct cfg80211_registered_device *rdev = info->user_ptr[0];
	struct wireless_dev *wdev = info->user_ptr[1];
	struct sk_buff *msg;
	int status;

	if (!rdev->ops->del_virtual_intf)
		return -EOPNOTSUPP;

	msg = nlmsg_new(NLMSG_DEFAULT_SIZE, GFP_KERNEL);
	if (msg && nl80211_send_iface(msg, 0, 0, 0, rdev, wdev, true) < 0) {
		nlmsg_free(msg);
		msg = NULL;
	}

	/*
	 * If we remove a wireless device without a netdev then clear
	 * user_ptr[1] so that nl80211_post_doit won't dereference it
	 * to check if it needs to do dev_put(). Otherwise it crashes
	 * since the wdev has been freed, unlike with a netdev where
	 * we need the dev_put() for the netdev to really be freed.
	 */
	if (!wdev->netdev)
		info->user_ptr[1] = NULL;

	status = rdev_del_virtual_intf(rdev, wdev);
	if (status >= 0 && msg)
		genlmsg_multicast_netns(&nl80211_fam, wiphy_net(&rdev->wiphy),
					msg, 0, NL80211_MCGRP_CONFIG,
					GFP_KERNEL);
	else
		nlmsg_free(msg);

	return status;
}

static int nl80211_set_noack_map(struct sk_buff *skb, struct genl_info *info)
{
	struct cfg80211_registered_device *rdev = info->user_ptr[0];
	struct net_device *dev = info->user_ptr[1];
	u16 noack_map;

	if (!info->attrs[NL80211_ATTR_NOACK_MAP])
		return -EINVAL;

	if (!rdev->ops->set_noack_map)
		return -EOPNOTSUPP;

	noack_map = nla_get_u16(info->attrs[NL80211_ATTR_NOACK_MAP]);

	return rdev_set_noack_map(rdev, dev, noack_map);
}

struct get_key_cookie {
	struct sk_buff *msg;
	int error;
	int idx;
};

static void get_key_callback(void *c, struct key_params *params)
{
	struct nlattr *key;
	struct get_key_cookie *cookie = c;

	if ((params->key &&
	     nla_put(cookie->msg, NL80211_ATTR_KEY_DATA,
		     params->key_len, params->key)) ||
	    (params->seq &&
	     nla_put(cookie->msg, NL80211_ATTR_KEY_SEQ,
		     params->seq_len, params->seq)) ||
	    (params->cipher &&
	     nla_put_u32(cookie->msg, NL80211_ATTR_KEY_CIPHER,
			 params->cipher)))
		goto nla_put_failure;

	key = nla_nest_start(cookie->msg, NL80211_ATTR_KEY);
	if (!key)
		goto nla_put_failure;

	if ((params->key &&
	     nla_put(cookie->msg, NL80211_KEY_DATA,
		     params->key_len, params->key)) ||
	    (params->seq &&
	     nla_put(cookie->msg, NL80211_KEY_SEQ,
		     params->seq_len, params->seq)) ||
	    (params->cipher &&
	     nla_put_u32(cookie->msg, NL80211_KEY_CIPHER,
			 params->cipher)))
		goto nla_put_failure;

	if (nla_put_u8(cookie->msg, NL80211_ATTR_KEY_IDX, cookie->idx))
		goto nla_put_failure;

	nla_nest_end(cookie->msg, key);

	return;
 nla_put_failure:
	cookie->error = 1;
}

static int nl80211_get_key(struct sk_buff *skb, struct genl_info *info)
{
	struct cfg80211_registered_device *rdev = info->user_ptr[0];
	int err;
	struct net_device *dev = info->user_ptr[1];
	u8 key_idx = 0;
	const u8 *mac_addr = NULL;
	bool pairwise;
	struct get_key_cookie cookie = {
		.error = 0,
	};
	void *hdr;
	struct sk_buff *msg;

	if (info->attrs[NL80211_ATTR_KEY_IDX])
		key_idx = nla_get_u8(info->attrs[NL80211_ATTR_KEY_IDX]);

	if (key_idx > 5)
		return -EINVAL;

	if (info->attrs[NL80211_ATTR_MAC])
		mac_addr = nla_data(info->attrs[NL80211_ATTR_MAC]);

	pairwise = !!mac_addr;
	if (info->attrs[NL80211_ATTR_KEY_TYPE]) {
		u32 kt = nla_get_u32(info->attrs[NL80211_ATTR_KEY_TYPE]);
		if (kt >= NUM_NL80211_KEYTYPES)
			return -EINVAL;
		if (kt != NL80211_KEYTYPE_GROUP &&
		    kt != NL80211_KEYTYPE_PAIRWISE)
			return -EINVAL;
		pairwise = kt == NL80211_KEYTYPE_PAIRWISE;
	}

	if (!rdev->ops->get_key)
		return -EOPNOTSUPP;

	if (!pairwise && mac_addr && !(rdev->wiphy.flags & WIPHY_FLAG_IBSS_RSN))
		return -ENOENT;

	msg = nlmsg_new(NLMSG_DEFAULT_SIZE, GFP_KERNEL);
	if (!msg)
		return -ENOMEM;

	hdr = nl80211hdr_put(msg, info->snd_portid, info->snd_seq, 0,
			     NL80211_CMD_NEW_KEY);
	if (!hdr)
		goto nla_put_failure;

	cookie.msg = msg;
	cookie.idx = key_idx;

	if (nla_put_u32(msg, NL80211_ATTR_IFINDEX, dev->ifindex) ||
	    nla_put_u8(msg, NL80211_ATTR_KEY_IDX, key_idx))
		goto nla_put_failure;
	if (mac_addr &&
	    nla_put(msg, NL80211_ATTR_MAC, ETH_ALEN, mac_addr))
		goto nla_put_failure;

	err = rdev_get_key(rdev, dev, key_idx, pairwise, mac_addr, &cookie,
			   get_key_callback);

	if (err)
		goto free_msg;

	if (cookie.error)
		goto nla_put_failure;

	genlmsg_end(msg, hdr);
	return genlmsg_reply(msg, info);

 nla_put_failure:
	err = -ENOBUFS;
 free_msg:
	nlmsg_free(msg);
	return err;
}

static int nl80211_set_key(struct sk_buff *skb, struct genl_info *info)
{
	struct cfg80211_registered_device *rdev = info->user_ptr[0];
	struct key_parse key;
	int err;
	struct net_device *dev = info->user_ptr[1];

	err = nl80211_parse_key(info, &key);
	if (err)
		return err;

	if (key.idx < 0)
		return -EINVAL;

	/* only support setting default key */
	if (!key.def && !key.defmgmt)
		return -EINVAL;

	wdev_lock(dev->ieee80211_ptr);

	if (key.def) {
		if (!rdev->ops->set_default_key) {
			err = -EOPNOTSUPP;
			goto out;
		}

		err = nl80211_key_allowed(dev->ieee80211_ptr);
		if (err)
			goto out;

		err = rdev_set_default_key(rdev, dev, key.idx,
						 key.def_uni, key.def_multi);

		if (err)
			goto out;

#ifdef CONFIG_CFG80211_WEXT
		dev->ieee80211_ptr->wext.default_key = key.idx;
#endif
	} else {
		if (key.def_uni || !key.def_multi) {
			err = -EINVAL;
			goto out;
		}

		if (!rdev->ops->set_default_mgmt_key) {
			err = -EOPNOTSUPP;
			goto out;
		}

		err = nl80211_key_allowed(dev->ieee80211_ptr);
		if (err)
			goto out;

		err = rdev_set_default_mgmt_key(rdev, dev, key.idx);
		if (err)
			goto out;

#ifdef CONFIG_CFG80211_WEXT
		dev->ieee80211_ptr->wext.default_mgmt_key = key.idx;
#endif
	}

 out:
	wdev_unlock(dev->ieee80211_ptr);

	return err;
}

static int nl80211_new_key(struct sk_buff *skb, struct genl_info *info)
{
	struct cfg80211_registered_device *rdev = info->user_ptr[0];
	int err;
	struct net_device *dev = info->user_ptr[1];
	struct key_parse key;
	const u8 *mac_addr = NULL;

	err = nl80211_parse_key(info, &key);
	if (err)
		return err;

	if (!key.p.key)
		return -EINVAL;

	if (info->attrs[NL80211_ATTR_MAC])
		mac_addr = nla_data(info->attrs[NL80211_ATTR_MAC]);

	if (key.type == -1) {
		if (mac_addr)
			key.type = NL80211_KEYTYPE_PAIRWISE;
		else
			key.type = NL80211_KEYTYPE_GROUP;
	}

	/* for now */
	if (key.type != NL80211_KEYTYPE_PAIRWISE &&
	    key.type != NL80211_KEYTYPE_GROUP)
		return -EINVAL;

	if (!rdev->ops->add_key)
		return -EOPNOTSUPP;

	if (cfg80211_validate_key_settings(rdev, &key.p, key.idx,
					   key.type == NL80211_KEYTYPE_PAIRWISE,
					   mac_addr))
		return -EINVAL;

	wdev_lock(dev->ieee80211_ptr);
	err = nl80211_key_allowed(dev->ieee80211_ptr);
	if (!err)
		err = rdev_add_key(rdev, dev, key.idx,
				   key.type == NL80211_KEYTYPE_PAIRWISE,
				    mac_addr, &key.p);
	wdev_unlock(dev->ieee80211_ptr);

	return err;
}

static int nl80211_del_key(struct sk_buff *skb, struct genl_info *info)
{
	struct cfg80211_registered_device *rdev = info->user_ptr[0];
	int err;
	struct net_device *dev = info->user_ptr[1];
	u8 *mac_addr = NULL;
	struct key_parse key;

	err = nl80211_parse_key(info, &key);
	if (err)
		return err;

	if (info->attrs[NL80211_ATTR_MAC])
		mac_addr = nla_data(info->attrs[NL80211_ATTR_MAC]);

	if (key.type == -1) {
		if (mac_addr)
			key.type = NL80211_KEYTYPE_PAIRWISE;
		else
			key.type = NL80211_KEYTYPE_GROUP;
	}

	/* for now */
	if (key.type != NL80211_KEYTYPE_PAIRWISE &&
	    key.type != NL80211_KEYTYPE_GROUP)
		return -EINVAL;

	if (!rdev->ops->del_key)
		return -EOPNOTSUPP;

	wdev_lock(dev->ieee80211_ptr);
	err = nl80211_key_allowed(dev->ieee80211_ptr);

	if (key.type == NL80211_KEYTYPE_GROUP && mac_addr &&
	    !(rdev->wiphy.flags & WIPHY_FLAG_IBSS_RSN))
		err = -ENOENT;

	if (!err)
		err = rdev_del_key(rdev, dev, key.idx,
				   key.type == NL80211_KEYTYPE_PAIRWISE,
				   mac_addr);

#ifdef CONFIG_CFG80211_WEXT
	if (!err) {
		if (key.idx == dev->ieee80211_ptr->wext.default_key)
			dev->ieee80211_ptr->wext.default_key = -1;
		else if (key.idx == dev->ieee80211_ptr->wext.default_mgmt_key)
			dev->ieee80211_ptr->wext.default_mgmt_key = -1;
	}
#endif
	wdev_unlock(dev->ieee80211_ptr);

	return err;
}

/* This function returns an error or the number of nested attributes */
static int validate_acl_mac_addrs(struct nlattr *nl_attr)
{
	struct nlattr *attr;
	int n_entries = 0, tmp;

	nla_for_each_nested(attr, nl_attr, tmp) {
		if (nla_len(attr) != ETH_ALEN)
			return -EINVAL;

		n_entries++;
	}

	return n_entries;
}

/*
 * This function parses ACL information and allocates memory for ACL data.
 * On successful return, the calling function is responsible to free the
 * ACL buffer returned by this function.
 */
static struct cfg80211_acl_data *parse_acl_data(struct wiphy *wiphy,
						struct genl_info *info)
{
	enum nl80211_acl_policy acl_policy;
	struct nlattr *attr;
	struct cfg80211_acl_data *acl;
	int i = 0, n_entries, tmp;

	if (!wiphy->max_acl_mac_addrs)
		return ERR_PTR(-EOPNOTSUPP);

	if (!info->attrs[NL80211_ATTR_ACL_POLICY])
		return ERR_PTR(-EINVAL);

	acl_policy = nla_get_u32(info->attrs[NL80211_ATTR_ACL_POLICY]);
	if (acl_policy != NL80211_ACL_POLICY_ACCEPT_UNLESS_LISTED &&
	    acl_policy != NL80211_ACL_POLICY_DENY_UNLESS_LISTED)
		return ERR_PTR(-EINVAL);

	if (!info->attrs[NL80211_ATTR_MAC_ADDRS])
		return ERR_PTR(-EINVAL);

	n_entries = validate_acl_mac_addrs(info->attrs[NL80211_ATTR_MAC_ADDRS]);
	if (n_entries < 0)
		return ERR_PTR(n_entries);

	if (n_entries > wiphy->max_acl_mac_addrs)
		return ERR_PTR(-ENOTSUPP);

	acl = kzalloc(sizeof(*acl) + (sizeof(struct mac_address) * n_entries),
		      GFP_KERNEL);
	if (!acl)
		return ERR_PTR(-ENOMEM);

	nla_for_each_nested(attr, info->attrs[NL80211_ATTR_MAC_ADDRS], tmp) {
		memcpy(acl->mac_addrs[i].addr, nla_data(attr), ETH_ALEN);
		i++;
	}

	acl->n_acl_entries = n_entries;
	acl->acl_policy = acl_policy;

	return acl;
}

static int nl80211_set_mac_acl(struct sk_buff *skb, struct genl_info *info)
{
	struct cfg80211_registered_device *rdev = info->user_ptr[0];
	struct net_device *dev = info->user_ptr[1];
	struct cfg80211_acl_data *acl;
	int err;

	if (dev->ieee80211_ptr->iftype != NL80211_IFTYPE_AP &&
	    dev->ieee80211_ptr->iftype != NL80211_IFTYPE_P2P_GO)
		return -EOPNOTSUPP;

	if (!dev->ieee80211_ptr->beacon_interval)
		return -EINVAL;

	acl = parse_acl_data(&rdev->wiphy, info);
	if (IS_ERR(acl))
		return PTR_ERR(acl);

	err = rdev_set_mac_acl(rdev, dev, acl);

	kfree(acl);

	return err;
}

static u32 rateset_to_mask(struct ieee80211_supported_band *sband,
			   u8 *rates, u8 rates_len)
{
	u8 i;
	u32 mask = 0;

	for (i = 0; i < rates_len; i++) {
		int rate = (rates[i] & 0x7f) * 5;
		int ridx;

		for (ridx = 0; ridx < sband->n_bitrates; ridx++) {
			struct ieee80211_rate *srate =
				&sband->bitrates[ridx];
			if (rate == srate->bitrate) {
				mask |= 1 << ridx;
				break;
			}
		}
		if (ridx == sband->n_bitrates)
			return 0; /* rate not found */
	}

	return mask;
}

static bool ht_rateset_to_mask(struct ieee80211_supported_band *sband,
			       u8 *rates, u8 rates_len,
			       u8 mcs[IEEE80211_HT_MCS_MASK_LEN])
{
	u8 i;

	memset(mcs, 0, IEEE80211_HT_MCS_MASK_LEN);

	for (i = 0; i < rates_len; i++) {
		int ridx, rbit;

		ridx = rates[i] / 8;
		rbit = BIT(rates[i] % 8);

		/* check validity */
		if ((ridx < 0) || (ridx >= IEEE80211_HT_MCS_MASK_LEN))
			return false;

		/* check availability */
		if (sband->ht_cap.mcs.rx_mask[ridx] & rbit)
			mcs[ridx] |= rbit;
		else
			return false;
	}

	return true;
}

static u16 vht_mcs_map_to_mcs_mask(u8 vht_mcs_map)
{
	u16 mcs_mask = 0;

	switch (vht_mcs_map) {
	case IEEE80211_VHT_MCS_NOT_SUPPORTED:
		break;
	case IEEE80211_VHT_MCS_SUPPORT_0_7:
		mcs_mask = 0x00FF;
		break;
	case IEEE80211_VHT_MCS_SUPPORT_0_8:
		mcs_mask = 0x01FF;
		break;
	case IEEE80211_VHT_MCS_SUPPORT_0_9:
		mcs_mask = 0x03FF;
		break;
	default:
		break;
	}

	return mcs_mask;
}

static void vht_build_mcs_mask(u16 vht_mcs_map,
			       u16 vht_mcs_mask[NL80211_VHT_NSS_MAX])
{
	u8 nss;

	for (nss = 0; nss < NL80211_VHT_NSS_MAX; nss++) {
		vht_mcs_mask[nss] = vht_mcs_map_to_mcs_mask(vht_mcs_map & 0x03);
		vht_mcs_map >>= 2;
	}
}

static bool vht_set_mcs_mask(struct ieee80211_supported_band *sband,
			     struct nl80211_txrate_vht *txrate,
			     u16 mcs[NL80211_VHT_NSS_MAX])
{
	u16 tx_mcs_map = le16_to_cpu(sband->vht_cap.vht_mcs.tx_mcs_map);
	u16 tx_mcs_mask[NL80211_VHT_NSS_MAX] = {};
	u8 i;

	if (!sband->vht_cap.vht_supported)
		return false;

	memset(mcs, 0, sizeof(u16) * NL80211_VHT_NSS_MAX);

	/* Build vht_mcs_mask from VHT capabilities */
	vht_build_mcs_mask(tx_mcs_map, tx_mcs_mask);

	for (i = 0; i < NL80211_VHT_NSS_MAX; i++) {
		if ((tx_mcs_mask[i] & txrate->mcs[i]) == txrate->mcs[i])
			mcs[i] = txrate->mcs[i];
		else
			return false;
	}

	return true;
}

static const struct nla_policy nl80211_txattr_policy[NL80211_TXRATE_MAX + 1] = {
	[NL80211_TXRATE_LEGACY] = { .type = NLA_BINARY,
				    .len = NL80211_MAX_SUPP_RATES },
	[NL80211_TXRATE_HT] = { .type = NLA_BINARY,
				.len = NL80211_MAX_SUPP_HT_RATES },
	[NL80211_TXRATE_VHT] = { .len = sizeof(struct nl80211_txrate_vht)},
	[NL80211_TXRATE_GI] = { .type = NLA_U8 },
};

static int nl80211_parse_tx_bitrate_mask(struct genl_info *info,
					 struct cfg80211_bitrate_mask *mask)
{
	struct nlattr *tb[NL80211_TXRATE_MAX + 1];
	struct cfg80211_registered_device *rdev = info->user_ptr[0];
	int rem, i;
	struct nlattr *tx_rates;
	struct ieee80211_supported_band *sband;
	u16 vht_tx_mcs_map;

	memset(mask, 0, sizeof(*mask));
	/* Default to all rates enabled */
	for (i = 0; i < IEEE80211_NUM_BANDS; i++) {
		sband = rdev->wiphy.bands[i];

		if (!sband)
			continue;

		mask->control[i].legacy = (1 << sband->n_bitrates) - 1;
		memcpy(mask->control[i].ht_mcs,
		       sband->ht_cap.mcs.rx_mask,
		       sizeof(mask->control[i].ht_mcs));

		if (!sband->vht_cap.vht_supported)
			continue;

		vht_tx_mcs_map = le16_to_cpu(sband->vht_cap.vht_mcs.tx_mcs_map);
		vht_build_mcs_mask(vht_tx_mcs_map, mask->control[i].vht_mcs);
	}

	/* if no rates are given set it back to the defaults */
	if (!info->attrs[NL80211_ATTR_TX_RATES])
		goto out;

	/* The nested attribute uses enum nl80211_band as the index. This maps
	 * directly to the enum nl80211_band values used in cfg80211.
	 */
	BUILD_BUG_ON(NL80211_MAX_SUPP_HT_RATES > IEEE80211_HT_MCS_MASK_LEN * 8);
	nla_for_each_nested(tx_rates, info->attrs[NL80211_ATTR_TX_RATES], rem) {
		enum ieee80211_band band = nla_type(tx_rates);
		int err;

		if (band < 0 || band >= IEEE80211_NUM_BANDS)
			return -EINVAL;
		sband = rdev->wiphy.bands[band];
		if (sband == NULL)
			return -EINVAL;
		err = nla_parse(tb, NL80211_TXRATE_MAX, nla_data(tx_rates),
				nla_len(tx_rates), nl80211_txattr_policy);
		if (err)
			return err;
		if (tb[NL80211_TXRATE_LEGACY]) {
			mask->control[band].legacy = rateset_to_mask(
				sband,
				nla_data(tb[NL80211_TXRATE_LEGACY]),
				nla_len(tb[NL80211_TXRATE_LEGACY]));
			if ((mask->control[band].legacy == 0) &&
			    nla_len(tb[NL80211_TXRATE_LEGACY]))
				return -EINVAL;
		}
		if (tb[NL80211_TXRATE_HT]) {
			if (!ht_rateset_to_mask(
					sband,
					nla_data(tb[NL80211_TXRATE_HT]),
					nla_len(tb[NL80211_TXRATE_HT]),
					mask->control[band].ht_mcs))
				return -EINVAL;
		}
		if (tb[NL80211_TXRATE_VHT]) {
			if (!vht_set_mcs_mask(
					sband,
					nla_data(tb[NL80211_TXRATE_VHT]),
					mask->control[band].vht_mcs))
				return -EINVAL;
		}
		if (tb[NL80211_TXRATE_GI]) {
			mask->control[band].gi =
				nla_get_u8(tb[NL80211_TXRATE_GI]);
			if (mask->control[band].gi > NL80211_TXRATE_FORCE_LGI)
				return -EINVAL;
		}

		if (mask->control[band].legacy == 0) {
			/* don't allow empty legacy rates if HT or VHT
			 * are not even supported.
			 */
			if (!(rdev->wiphy.bands[band]->ht_cap.ht_supported ||
			      rdev->wiphy.bands[band]->vht_cap.vht_supported))
				return -EINVAL;

			for (i = 0; i < IEEE80211_HT_MCS_MASK_LEN; i++)
				if (mask->control[band].ht_mcs[i])
					goto out;

			for (i = 0; i < NL80211_VHT_NSS_MAX; i++)
				if (mask->control[band].vht_mcs[i])
					goto out;

			/* legacy and mcs rates may not be both empty */
			return -EINVAL;
		}
	}

out:
	return 0;
}

static int validate_beacon_tx_rate(struct cfg80211_registered_device *rdev,
				   enum nl80211_band band,
				   struct cfg80211_bitrate_mask *beacon_rate)
{
	u32 count_ht, count_vht, i;
	u32 rate = beacon_rate->control[band].legacy;

	/* Allow only one rate */
	if (hweight32(rate) > 1)
		return -EINVAL;

	count_ht = 0;
	for (i = 0; i < IEEE80211_HT_MCS_MASK_LEN; i++) {
		if (hweight8(beacon_rate->control[band].ht_mcs[i]) > 1) {
			return -EINVAL;
		} else if (beacon_rate->control[band].ht_mcs[i]) {
			count_ht++;
			if (count_ht > 1)
				return -EINVAL;
		}
		if (count_ht && rate)
			return -EINVAL;
	}

	count_vht = 0;
	for (i = 0; i < NL80211_VHT_NSS_MAX; i++) {
		if (hweight16(beacon_rate->control[band].vht_mcs[i]) > 1) {
			return -EINVAL;
		} else if (beacon_rate->control[band].vht_mcs[i]) {
			count_vht++;
			if (count_vht > 1)
				return -EINVAL;
		}
		if (count_vht && rate)
			return -EINVAL;
	}

	if ((count_ht && count_vht) || (!rate && !count_ht && !count_vht))
		return -EINVAL;

	if (rate &&
	    !wiphy_ext_feature_isset(&rdev->wiphy,
				     NL80211_EXT_FEATURE_BEACON_RATE_LEGACY))
		return -EINVAL;
	if (count_ht &&
	    !wiphy_ext_feature_isset(&rdev->wiphy,
				     NL80211_EXT_FEATURE_BEACON_RATE_HT))
		return -EINVAL;
	if (count_vht &&
	    !wiphy_ext_feature_isset(&rdev->wiphy,
				     NL80211_EXT_FEATURE_BEACON_RATE_VHT))
		return -EINVAL;

	return 0;
}

static u32 rateset_to_mask(struct ieee80211_supported_band *sband,
			   u8 *rates, u8 rates_len)
{
	u8 i;
	u32 mask = 0;

	for (i = 0; i < rates_len; i++) {
		int rate = (rates[i] & 0x7f) * 5;
		int ridx;

		for (ridx = 0; ridx < sband->n_bitrates; ridx++) {
			struct ieee80211_rate *srate =
				&sband->bitrates[ridx];
			if (rate == srate->bitrate) {
				mask |= 1 << ridx;
				break;
			}
		}
		if (ridx == sband->n_bitrates)
			return 0; /* rate not found */
	}

	return mask;
}

static bool ht_rateset_to_mask(struct ieee80211_supported_band *sband,
			       u8 *rates, u8 rates_len,
			       u8 mcs[IEEE80211_HT_MCS_MASK_LEN])
{
	u8 i;

	memset(mcs, 0, IEEE80211_HT_MCS_MASK_LEN);

	for (i = 0; i < rates_len; i++) {
		int ridx, rbit;

		ridx = rates[i] / 8;
		rbit = BIT(rates[i] % 8);

		/* check validity */
		if ((ridx < 0) || (ridx >= IEEE80211_HT_MCS_MASK_LEN))
			return false;

		/* check availability */
		if (sband->ht_cap.mcs.rx_mask[ridx] & rbit)
			mcs[ridx] |= rbit;
		else
			return false;
	}

	return true;
}

static u16 vht_mcs_map_to_mcs_mask(u8 vht_mcs_map)
{
	u16 mcs_mask = 0;

	switch (vht_mcs_map) {
	case IEEE80211_VHT_MCS_NOT_SUPPORTED:
		break;
	case IEEE80211_VHT_MCS_SUPPORT_0_7:
		mcs_mask = 0x00FF;
		break;
	case IEEE80211_VHT_MCS_SUPPORT_0_8:
		mcs_mask = 0x01FF;
		break;
	case IEEE80211_VHT_MCS_SUPPORT_0_9:
		mcs_mask = 0x03FF;
		break;
	default:
		break;
	}

	return mcs_mask;
}

static void vht_build_mcs_mask(u16 vht_mcs_map,
			       u16 vht_mcs_mask[NL80211_VHT_NSS_MAX])
{
	u8 nss;

	for (nss = 0; nss < NL80211_VHT_NSS_MAX; nss++) {
		vht_mcs_mask[nss] = vht_mcs_map_to_mcs_mask(vht_mcs_map & 0x03);
		vht_mcs_map >>= 2;
	}
}

static bool vht_set_mcs_mask(struct ieee80211_supported_band *sband,
			     struct nl80211_txrate_vht *txrate,
			     u16 mcs[NL80211_VHT_NSS_MAX])
{
	u16 tx_mcs_map = le16_to_cpu(sband->vht_cap.vht_mcs.tx_mcs_map);
	u16 tx_mcs_mask[NL80211_VHT_NSS_MAX] = {};
	u8 i;

	if (!sband->vht_cap.vht_supported)
		return false;

	memset(mcs, 0, sizeof(u16) * NL80211_VHT_NSS_MAX);

	/* Build vht_mcs_mask from VHT capabilities */
	vht_build_mcs_mask(tx_mcs_map, tx_mcs_mask);

	for (i = 0; i < NL80211_VHT_NSS_MAX; i++) {
		if ((tx_mcs_mask[i] & txrate->mcs[i]) == txrate->mcs[i])
			mcs[i] = txrate->mcs[i];
		else
			return false;
	}

	return true;
}

static const struct nla_policy nl80211_txattr_policy[NL80211_TXRATE_MAX + 1] = {
	[NL80211_TXRATE_LEGACY] = { .type = NLA_BINARY,
				    .len = NL80211_MAX_SUPP_RATES },
	[NL80211_TXRATE_HT] = { .type = NLA_BINARY,
				.len = NL80211_MAX_SUPP_HT_RATES },
	[NL80211_TXRATE_VHT] = { .len = sizeof(struct nl80211_txrate_vht)},
	[NL80211_TXRATE_GI] = { .type = NLA_U8 },
};

static int nl80211_parse_tx_bitrate_mask(struct genl_info *info,
					 struct cfg80211_bitrate_mask *mask)
{
	struct nlattr *tb[NL80211_TXRATE_MAX + 1];
	struct cfg80211_registered_device *rdev = info->user_ptr[0];
	int rem, i;
	struct nlattr *tx_rates;
	struct ieee80211_supported_band *sband;
	u16 vht_tx_mcs_map;

	memset(mask, 0, sizeof(*mask));
	/* Default to all rates enabled */
	for (i = 0; i < NUM_NL80211_BANDS; i++) {
		sband = rdev->wiphy.bands[i];

		if (!sband)
			continue;

		mask->control[i].legacy = (1 << sband->n_bitrates) - 1;
		memcpy(mask->control[i].ht_mcs,
		       sband->ht_cap.mcs.rx_mask,
		       sizeof(mask->control[i].ht_mcs));

		if (!sband->vht_cap.vht_supported)
			continue;

		vht_tx_mcs_map = le16_to_cpu(sband->vht_cap.vht_mcs.tx_mcs_map);
		vht_build_mcs_mask(vht_tx_mcs_map, mask->control[i].vht_mcs);
	}

	/* if no rates are given set it back to the defaults */
	if (!info->attrs[NL80211_ATTR_TX_RATES])
		goto out;

	/* The nested attribute uses enum nl80211_band as the index. This maps
	 * directly to the enum nl80211_band values used in cfg80211.
	 */
	BUILD_BUG_ON(NL80211_MAX_SUPP_HT_RATES > IEEE80211_HT_MCS_MASK_LEN * 8);
	nla_for_each_nested(tx_rates, info->attrs[NL80211_ATTR_TX_RATES], rem) {
		enum nl80211_band band = nla_type(tx_rates);
		int err;

		if (band < 0 || band >= NUM_NL80211_BANDS)
			return -EINVAL;
		sband = rdev->wiphy.bands[band];
		if (sband == NULL)
			return -EINVAL;
		err = nla_parse(tb, NL80211_TXRATE_MAX, nla_data(tx_rates),
				nla_len(tx_rates), nl80211_txattr_policy);
		if (err)
			return err;
		if (tb[NL80211_TXRATE_LEGACY]) {
			mask->control[band].legacy = rateset_to_mask(
				sband,
				nla_data(tb[NL80211_TXRATE_LEGACY]),
				nla_len(tb[NL80211_TXRATE_LEGACY]));
			if ((mask->control[band].legacy == 0) &&
			    nla_len(tb[NL80211_TXRATE_LEGACY]))
				return -EINVAL;
		}
		if (tb[NL80211_TXRATE_HT]) {
			if (!ht_rateset_to_mask(
					sband,
					nla_data(tb[NL80211_TXRATE_HT]),
					nla_len(tb[NL80211_TXRATE_HT]),
					mask->control[band].ht_mcs))
				return -EINVAL;
		}
		if (tb[NL80211_TXRATE_VHT]) {
			if (!vht_set_mcs_mask(
					sband,
					nla_data(tb[NL80211_TXRATE_VHT]),
					mask->control[band].vht_mcs))
				return -EINVAL;
		}
		if (tb[NL80211_TXRATE_GI]) {
			mask->control[band].gi =
				nla_get_u8(tb[NL80211_TXRATE_GI]);
			if (mask->control[band].gi > NL80211_TXRATE_FORCE_LGI)
				return -EINVAL;
		}

		if (mask->control[band].legacy == 0) {
			/* don't allow empty legacy rates if HT or VHT
			 * are not even supported.
			 */
			if (!(rdev->wiphy.bands[band]->ht_cap.ht_supported ||
			      rdev->wiphy.bands[band]->vht_cap.vht_supported))
				return -EINVAL;

			for (i = 0; i < IEEE80211_HT_MCS_MASK_LEN; i++)
				if (mask->control[band].ht_mcs[i])
					goto out;

			for (i = 0; i < NL80211_VHT_NSS_MAX; i++)
				if (mask->control[band].vht_mcs[i])
					goto out;

			/* legacy and mcs rates may not be both empty */
			return -EINVAL;
		}
	}

out:
	return 0;
}

static int validate_beacon_tx_rate(struct cfg80211_registered_device *rdev,
				   enum nl80211_band band,
				   struct cfg80211_bitrate_mask *beacon_rate)
{
	u32 count_ht, count_vht, i;
	u32 rate = beacon_rate->control[band].legacy;

	/* Allow only one rate */
	if (hweight32(rate) > 1)
		return -EINVAL;

	count_ht = 0;
	for (i = 0; i < IEEE80211_HT_MCS_MASK_LEN; i++) {
		if (hweight8(beacon_rate->control[band].ht_mcs[i]) > 1) {
			return -EINVAL;
		} else if (beacon_rate->control[band].ht_mcs[i]) {
			count_ht++;
			if (count_ht > 1)
				return -EINVAL;
		}
		if (count_ht && rate)
			return -EINVAL;
	}

	count_vht = 0;
	for (i = 0; i < NL80211_VHT_NSS_MAX; i++) {
		if (hweight16(beacon_rate->control[band].vht_mcs[i]) > 1) {
			return -EINVAL;
		} else if (beacon_rate->control[band].vht_mcs[i]) {
			count_vht++;
			if (count_vht > 1)
				return -EINVAL;
		}
		if (count_vht && rate)
			return -EINVAL;
	}

	if ((count_ht && count_vht) || (!rate && !count_ht && !count_vht))
		return -EINVAL;

	if (rate &&
	    !wiphy_ext_feature_isset(&rdev->wiphy,
				     NL80211_EXT_FEATURE_BEACON_RATE_LEGACY))
		return -EINVAL;
	if (count_ht &&
	    !wiphy_ext_feature_isset(&rdev->wiphy,
				     NL80211_EXT_FEATURE_BEACON_RATE_HT))
		return -EINVAL;
	if (count_vht &&
	    !wiphy_ext_feature_isset(&rdev->wiphy,
				     NL80211_EXT_FEATURE_BEACON_RATE_VHT))
		return -EINVAL;

	return 0;
}

static int nl80211_parse_beacon(struct nlattr *attrs[],
				struct cfg80211_beacon_data *bcn)
{
	bool haveinfo = false;

	if (!is_valid_ie_attr(attrs[NL80211_ATTR_BEACON_TAIL]) ||
	    !is_valid_ie_attr(attrs[NL80211_ATTR_IE]) ||
	    !is_valid_ie_attr(attrs[NL80211_ATTR_IE_PROBE_RESP]) ||
	    !is_valid_ie_attr(attrs[NL80211_ATTR_IE_ASSOC_RESP]))
		return -EINVAL;

	memset(bcn, 0, sizeof(*bcn));

	if (attrs[NL80211_ATTR_BEACON_HEAD]) {
		bcn->head = nla_data(attrs[NL80211_ATTR_BEACON_HEAD]);
		bcn->head_len = nla_len(attrs[NL80211_ATTR_BEACON_HEAD]);
		if (!bcn->head_len)
			return -EINVAL;
		haveinfo = true;
	}

	if (attrs[NL80211_ATTR_BEACON_TAIL]) {
		bcn->tail = nla_data(attrs[NL80211_ATTR_BEACON_TAIL]);
		bcn->tail_len = nla_len(attrs[NL80211_ATTR_BEACON_TAIL]);
		haveinfo = true;
	}

	if (!haveinfo)
		return -EINVAL;

	if (attrs[NL80211_ATTR_IE]) {
		bcn->beacon_ies = nla_data(attrs[NL80211_ATTR_IE]);
		bcn->beacon_ies_len = nla_len(attrs[NL80211_ATTR_IE]);
	}

	if (attrs[NL80211_ATTR_IE_PROBE_RESP]) {
		bcn->proberesp_ies =
			nla_data(attrs[NL80211_ATTR_IE_PROBE_RESP]);
		bcn->proberesp_ies_len =
			nla_len(attrs[NL80211_ATTR_IE_PROBE_RESP]);
	}

	if (attrs[NL80211_ATTR_IE_ASSOC_RESP]) {
		bcn->assocresp_ies =
			nla_data(attrs[NL80211_ATTR_IE_ASSOC_RESP]);
		bcn->assocresp_ies_len =
			nla_len(attrs[NL80211_ATTR_IE_ASSOC_RESP]);
	}

	if (attrs[NL80211_ATTR_PROBE_RESP]) {
		bcn->probe_resp = nla_data(attrs[NL80211_ATTR_PROBE_RESP]);
		bcn->probe_resp_len = nla_len(attrs[NL80211_ATTR_PROBE_RESP]);
	}

	return 0;
}

static bool nl80211_get_ap_channel(struct cfg80211_registered_device *rdev,
				   struct cfg80211_ap_settings *params)
{
	struct wireless_dev *wdev;
	bool ret = false;

	list_for_each_entry(wdev, &rdev->wiphy.wdev_list, list) {
		if (wdev->iftype != NL80211_IFTYPE_AP &&
		    wdev->iftype != NL80211_IFTYPE_P2P_GO)
			continue;

		if (!wdev->preset_chandef.chan)
			continue;

		params->chandef = wdev->preset_chandef;
		ret = true;
		break;
	}

	return ret;
}

static bool nl80211_valid_auth_type(struct cfg80211_registered_device *rdev,
				    enum nl80211_auth_type auth_type,
				    enum nl80211_commands cmd)
{
	if (auth_type > NL80211_AUTHTYPE_MAX)
		return false;

	switch (cmd) {
	case NL80211_CMD_AUTHENTICATE:
		if (!(rdev->wiphy.features & NL80211_FEATURE_SAE) &&
		    auth_type == NL80211_AUTHTYPE_SAE)
			return false;
		if (!wiphy_ext_feature_isset(&rdev->wiphy,
					     NL80211_EXT_FEATURE_FILS_STA) &&
		    (auth_type == NL80211_AUTHTYPE_FILS_SK ||
		     auth_type == NL80211_AUTHTYPE_FILS_SK_PFS ||
		     auth_type == NL80211_AUTHTYPE_FILS_PK))
			return false;
		return true;
	case NL80211_CMD_CONNECT:
		/* SAE not supported yet */
		if (auth_type == NL80211_AUTHTYPE_SAE)
			return false;
		/* FILS with SK PFS or PK not supported yet */
		if (auth_type == NL80211_AUTHTYPE_FILS_SK_PFS ||
		    auth_type == NL80211_AUTHTYPE_FILS_PK)
			return false;
		if (!wiphy_ext_feature_isset(
			    &rdev->wiphy,
			    NL80211_EXT_FEATURE_FILS_SK_OFFLOAD) &&
		    auth_type == NL80211_AUTHTYPE_FILS_SK)
			return false;
		return true;
	case NL80211_CMD_START_AP:
		/* SAE not supported yet */
		if (auth_type == NL80211_AUTHTYPE_SAE)
			return false;
		/* FILS not supported yet */
		if (auth_type == NL80211_AUTHTYPE_FILS_SK ||
		    auth_type == NL80211_AUTHTYPE_FILS_SK_PFS ||
		    auth_type == NL80211_AUTHTYPE_FILS_PK)
			return false;
		return true;
	default:
		return false;
	}
}

static int nl80211_start_ap(struct sk_buff *skb, struct genl_info *info)
{
	struct cfg80211_registered_device *rdev = info->user_ptr[0];
	struct net_device *dev = info->user_ptr[1];
	struct wireless_dev *wdev = dev->ieee80211_ptr;
	struct cfg80211_ap_settings params;
	int err;

	if (dev->ieee80211_ptr->iftype != NL80211_IFTYPE_AP &&
	    dev->ieee80211_ptr->iftype != NL80211_IFTYPE_P2P_GO)
		return -EOPNOTSUPP;

	if (!rdev->ops->start_ap)
		return -EOPNOTSUPP;

	if (wdev->beacon_interval)
		return -EALREADY;

	memset(&params, 0, sizeof(params));

	/* these are required for START_AP */
	if (!info->attrs[NL80211_ATTR_BEACON_INTERVAL] ||
	    !info->attrs[NL80211_ATTR_DTIM_PERIOD] ||
	    !info->attrs[NL80211_ATTR_BEACON_HEAD])
		return -EINVAL;

	err = nl80211_parse_beacon(info->attrs, &params.beacon);
	if (err)
		return err;

	params.beacon_interval =
		nla_get_u32(info->attrs[NL80211_ATTR_BEACON_INTERVAL]);
	params.dtim_period =
		nla_get_u32(info->attrs[NL80211_ATTR_DTIM_PERIOD]);

	err = cfg80211_validate_beacon_int(rdev, dev->ieee80211_ptr->iftype,
					   params.beacon_interval);
	if (err)
		return err;

	/*
	 * In theory, some of these attributes should be required here
	 * but since they were not used when the command was originally
	 * added, keep them optional for old user space programs to let
	 * them continue to work with drivers that do not need the
	 * additional information -- drivers must check!
	 */
	if (info->attrs[NL80211_ATTR_SSID]) {
		params.ssid = nla_data(info->attrs[NL80211_ATTR_SSID]);
		params.ssid_len =
			nla_len(info->attrs[NL80211_ATTR_SSID]);
		if (params.ssid_len == 0 ||
		    params.ssid_len > IEEE80211_MAX_SSID_LEN)
			return -EINVAL;
	}

	if (info->attrs[NL80211_ATTR_HIDDEN_SSID]) {
		params.hidden_ssid = nla_get_u32(
			info->attrs[NL80211_ATTR_HIDDEN_SSID]);
		if (params.hidden_ssid != NL80211_HIDDEN_SSID_NOT_IN_USE &&
		    params.hidden_ssid != NL80211_HIDDEN_SSID_ZERO_LEN &&
		    params.hidden_ssid != NL80211_HIDDEN_SSID_ZERO_CONTENTS)
			return -EINVAL;
	}

	params.privacy = !!info->attrs[NL80211_ATTR_PRIVACY];

	if (info->attrs[NL80211_ATTR_AUTH_TYPE]) {
		params.auth_type = nla_get_u32(
			info->attrs[NL80211_ATTR_AUTH_TYPE]);
		if (!nl80211_valid_auth_type(rdev, params.auth_type,
					     NL80211_CMD_START_AP))
			return -EINVAL;
	} else
		params.auth_type = NL80211_AUTHTYPE_AUTOMATIC;

	err = nl80211_crypto_settings(rdev, info, &params.crypto,
				      NL80211_MAX_NR_CIPHER_SUITES);
	if (err)
		return err;

	if (info->attrs[NL80211_ATTR_INACTIVITY_TIMEOUT]) {
		if (!(rdev->wiphy.features & NL80211_FEATURE_INACTIVITY_TIMER))
			return -EOPNOTSUPP;
		params.inactivity_timeout = nla_get_u16(
			info->attrs[NL80211_ATTR_INACTIVITY_TIMEOUT]);
	}

	if (info->attrs[NL80211_ATTR_P2P_CTWINDOW]) {
		if (dev->ieee80211_ptr->iftype != NL80211_IFTYPE_P2P_GO)
			return -EINVAL;
		params.p2p_ctwindow =
			nla_get_u8(info->attrs[NL80211_ATTR_P2P_CTWINDOW]);
		if (params.p2p_ctwindow > 127)
			return -EINVAL;
		if (params.p2p_ctwindow != 0 &&
		    !(rdev->wiphy.features & NL80211_FEATURE_P2P_GO_CTWIN))
			return -EINVAL;
	}

	if (info->attrs[NL80211_ATTR_P2P_OPPPS]) {
		u8 tmp;

		if (dev->ieee80211_ptr->iftype != NL80211_IFTYPE_P2P_GO)
			return -EINVAL;
		tmp = nla_get_u8(info->attrs[NL80211_ATTR_P2P_OPPPS]);
		if (tmp > 1)
			return -EINVAL;
		params.p2p_opp_ps = tmp;
		if (params.p2p_opp_ps != 0 &&
		    !(rdev->wiphy.features & NL80211_FEATURE_P2P_GO_OPPPS))
			return -EINVAL;
	}

	if (info->attrs[NL80211_ATTR_WIPHY_FREQ]) {
		err = nl80211_parse_chandef(rdev, info, &params.chandef);
		if (err)
			return err;
	} else if (wdev->preset_chandef.chan) {
		params.chandef = wdev->preset_chandef;
	} else if (!nl80211_get_ap_channel(rdev, &params))
		return -EINVAL;

	if (!cfg80211_reg_can_beacon_relax(&rdev->wiphy, &params.chandef,
					   wdev->iftype))
		return -EINVAL;

	if (info->attrs[NL80211_ATTR_TX_RATES]) {
		err = nl80211_parse_tx_bitrate_mask(info, &params.beacon_rate);
		if (err)
			return err;

		err = validate_beacon_tx_rate(rdev, params.chandef.chan->band,
					      &params.beacon_rate);
		if (err)
			return err;
	}

	if (info->attrs[NL80211_ATTR_SMPS_MODE]) {
		params.smps_mode =
			nla_get_u8(info->attrs[NL80211_ATTR_SMPS_MODE]);
		switch (params.smps_mode) {
		case NL80211_SMPS_OFF:
			break;
		case NL80211_SMPS_STATIC:
			if (!(rdev->wiphy.features &
			      NL80211_FEATURE_STATIC_SMPS))
				return -EINVAL;
			break;
		case NL80211_SMPS_DYNAMIC:
			if (!(rdev->wiphy.features &
			      NL80211_FEATURE_DYNAMIC_SMPS))
				return -EINVAL;
			break;
		default:
			return -EINVAL;
		}
	} else {
		params.smps_mode = NL80211_SMPS_OFF;
	}

	params.pbss = nla_get_flag(info->attrs[NL80211_ATTR_PBSS]);
<<<<<<< HEAD
	if (params.pbss && !rdev->wiphy.bands[NL80211_BAND_60GHZ])
=======
	if (params.pbss && !rdev->wiphy.bands[IEEE80211_BAND_60GHZ])
>>>>>>> a9a2bf11
		return -EOPNOTSUPP;

	if (info->attrs[NL80211_ATTR_ACL_POLICY]) {
		params.acl = parse_acl_data(&rdev->wiphy, info);
		if (IS_ERR(params.acl))
			return PTR_ERR(params.acl);
	}

	wdev_lock(wdev);
	err = rdev_start_ap(rdev, dev, &params);
	if (!err) {
		wdev->preset_chandef = params.chandef;
		wdev->beacon_interval = params.beacon_interval;
		wdev->chandef = params.chandef;
		wdev->ssid_len = params.ssid_len;
		memcpy(wdev->ssid, params.ssid, wdev->ssid_len);
	}
	wdev_unlock(wdev);

	kfree(params.acl);

	return err;
}

static int nl80211_set_beacon(struct sk_buff *skb, struct genl_info *info)
{
	struct cfg80211_registered_device *rdev = info->user_ptr[0];
	struct net_device *dev = info->user_ptr[1];
	struct wireless_dev *wdev = dev->ieee80211_ptr;
	struct cfg80211_beacon_data params;
	int err;

	if (dev->ieee80211_ptr->iftype != NL80211_IFTYPE_AP &&
	    dev->ieee80211_ptr->iftype != NL80211_IFTYPE_P2P_GO)
		return -EOPNOTSUPP;

	if (!rdev->ops->change_beacon)
		return -EOPNOTSUPP;

	if (!wdev->beacon_interval)
		return -EINVAL;

	err = nl80211_parse_beacon(info->attrs, &params);
	if (err)
		return err;

	wdev_lock(wdev);
	err = rdev_change_beacon(rdev, dev, &params);
	wdev_unlock(wdev);

	return err;
}

static int nl80211_stop_ap(struct sk_buff *skb, struct genl_info *info)
{
	struct cfg80211_registered_device *rdev = info->user_ptr[0];
	struct net_device *dev = info->user_ptr[1];

	return cfg80211_stop_ap(rdev, dev, false);
}

static const struct nla_policy sta_flags_policy[NL80211_STA_FLAG_MAX + 1] = {
	[NL80211_STA_FLAG_AUTHORIZED] = { .type = NLA_FLAG },
	[NL80211_STA_FLAG_SHORT_PREAMBLE] = { .type = NLA_FLAG },
	[NL80211_STA_FLAG_WME] = { .type = NLA_FLAG },
	[NL80211_STA_FLAG_MFP] = { .type = NLA_FLAG },
	[NL80211_STA_FLAG_AUTHENTICATED] = { .type = NLA_FLAG },
	[NL80211_STA_FLAG_TDLS_PEER] = { .type = NLA_FLAG },
};

static int parse_station_flags(struct genl_info *info,
			       enum nl80211_iftype iftype,
			       struct station_parameters *params)
{
	struct nlattr *flags[NL80211_STA_FLAG_MAX + 1];
	struct nlattr *nla;
	int flag;

	/*
	 * Try parsing the new attribute first so userspace
	 * can specify both for older kernels.
	 */
	nla = info->attrs[NL80211_ATTR_STA_FLAGS2];
	if (nla) {
		struct nl80211_sta_flag_update *sta_flags;

		sta_flags = nla_data(nla);
		params->sta_flags_mask = sta_flags->mask;
		params->sta_flags_set = sta_flags->set;
		params->sta_flags_set &= params->sta_flags_mask;
		if ((params->sta_flags_mask |
		     params->sta_flags_set) & BIT(__NL80211_STA_FLAG_INVALID))
			return -EINVAL;
		return 0;
	}

	/* if present, parse the old attribute */

	nla = info->attrs[NL80211_ATTR_STA_FLAGS];
	if (!nla)
		return 0;

	if (nla_parse_nested(flags, NL80211_STA_FLAG_MAX,
			     nla, sta_flags_policy))
		return -EINVAL;

	/*
	 * Only allow certain flags for interface types so that
	 * other attributes are silently ignored. Remember that
	 * this is backward compatibility code with old userspace
	 * and shouldn't be hit in other cases anyway.
	 */
	switch (iftype) {
	case NL80211_IFTYPE_AP:
	case NL80211_IFTYPE_AP_VLAN:
	case NL80211_IFTYPE_P2P_GO:
		params->sta_flags_mask = BIT(NL80211_STA_FLAG_AUTHORIZED) |
					 BIT(NL80211_STA_FLAG_SHORT_PREAMBLE) |
					 BIT(NL80211_STA_FLAG_WME) |
					 BIT(NL80211_STA_FLAG_MFP);
		break;
	case NL80211_IFTYPE_P2P_CLIENT:
	case NL80211_IFTYPE_STATION:
		params->sta_flags_mask = BIT(NL80211_STA_FLAG_AUTHORIZED) |
					 BIT(NL80211_STA_FLAG_TDLS_PEER);
		break;
	case NL80211_IFTYPE_MESH_POINT:
		params->sta_flags_mask = BIT(NL80211_STA_FLAG_AUTHENTICATED) |
					 BIT(NL80211_STA_FLAG_MFP) |
					 BIT(NL80211_STA_FLAG_AUTHORIZED);
		break;
	default:
		return -EINVAL;
	}

	for (flag = 1; flag <= NL80211_STA_FLAG_MAX; flag++) {
		if (flags[flag]) {
			params->sta_flags_set |= (1<<flag);

			/* no longer support new API additions in old API */
			if (flag > NL80211_STA_FLAG_MAX_OLD_API)
				return -EINVAL;
		}
	}

	return 0;
}

static bool nl80211_put_sta_rate(struct sk_buff *msg, struct rate_info *info,
				 int attr)
{
	struct nlattr *rate;
	u32 bitrate;
	u16 bitrate_compat;
	enum nl80211_rate_info rate_flg;

	rate = nla_nest_start(msg, attr);
	if (!rate)
		return false;

	/* cfg80211_calculate_bitrate will return 0 for mcs >= 32 */
	bitrate = cfg80211_calculate_bitrate(info);
	/* report 16-bit bitrate only if we can */
	bitrate_compat = bitrate < (1UL << 16) ? bitrate : 0;
	if (bitrate > 0 &&
	    nla_put_u32(msg, NL80211_RATE_INFO_BITRATE32, bitrate))
		return false;
	if (bitrate_compat > 0 &&
	    nla_put_u16(msg, NL80211_RATE_INFO_BITRATE, bitrate_compat))
		return false;

	switch (info->bw) {
	case RATE_INFO_BW_5:
		rate_flg = NL80211_RATE_INFO_5_MHZ_WIDTH;
		break;
	case RATE_INFO_BW_10:
		rate_flg = NL80211_RATE_INFO_10_MHZ_WIDTH;
		break;
	default:
		WARN_ON(1);
		/* fall through */
	case RATE_INFO_BW_20:
		rate_flg = 0;
		break;
	case RATE_INFO_BW_40:
		rate_flg = NL80211_RATE_INFO_40_MHZ_WIDTH;
		break;
	case RATE_INFO_BW_80:
		rate_flg = NL80211_RATE_INFO_80_MHZ_WIDTH;
		break;
	case RATE_INFO_BW_160:
		rate_flg = NL80211_RATE_INFO_160_MHZ_WIDTH;
		break;
	}

	if (rate_flg && nla_put_flag(msg, rate_flg))
		return false;

	if (info->flags & RATE_INFO_FLAGS_MCS) {
		if (nla_put_u8(msg, NL80211_RATE_INFO_MCS, info->mcs))
			return false;
		if (info->flags & RATE_INFO_FLAGS_SHORT_GI &&
		    nla_put_flag(msg, NL80211_RATE_INFO_SHORT_GI))
			return false;
	} else if (info->flags & RATE_INFO_FLAGS_VHT_MCS) {
		if (nla_put_u8(msg, NL80211_RATE_INFO_VHT_MCS, info->mcs))
			return false;
		if (nla_put_u8(msg, NL80211_RATE_INFO_VHT_NSS, info->nss))
			return false;
		if (info->flags & RATE_INFO_FLAGS_SHORT_GI &&
		    nla_put_flag(msg, NL80211_RATE_INFO_SHORT_GI))
			return false;
	}

	nla_nest_end(msg, rate);
	return true;
}

static bool nl80211_put_signal(struct sk_buff *msg, u8 mask, s8 *signal,
			       int id)
{
	void *attr;
	int i = 0;

	if (!mask)
		return true;

	attr = nla_nest_start(msg, id);
	if (!attr)
		return false;

	for (i = 0; i < IEEE80211_MAX_CHAINS; i++) {
		if (!(mask & BIT(i)))
			continue;

		if (nla_put_u8(msg, i, signal[i]))
			return false;
	}

	nla_nest_end(msg, attr);

	return true;
}

static int nl80211_send_station(struct sk_buff *msg, u32 cmd, u32 portid,
				u32 seq, int flags,
				struct cfg80211_registered_device *rdev,
				struct net_device *dev,
				const u8 *mac_addr, struct station_info *sinfo)
{
	void *hdr;
	struct nlattr *sinfoattr, *bss_param;

	hdr = nl80211hdr_put(msg, portid, seq, flags, cmd);
	if (!hdr)
		return -1;

	if (nla_put_u32(msg, NL80211_ATTR_IFINDEX, dev->ifindex) ||
	    nla_put(msg, NL80211_ATTR_MAC, ETH_ALEN, mac_addr) ||
	    nla_put_u32(msg, NL80211_ATTR_GENERATION, sinfo->generation))
		goto nla_put_failure;

	sinfoattr = nla_nest_start(msg, NL80211_ATTR_STA_INFO);
	if (!sinfoattr)
		goto nla_put_failure;

#define PUT_SINFO(attr, memb, type) do {				\
	if (sinfo->filled & BIT(NL80211_STA_INFO_ ## attr) &&		\
	    nla_put_ ## type(msg, NL80211_STA_INFO_ ## attr,		\
			     sinfo->memb))				\
		goto nla_put_failure;					\
	} while (0)

	PUT_SINFO(CONNECTED_TIME, connected_time, u32);
	PUT_SINFO(INACTIVE_TIME, inactive_time, u32);

	if (sinfo->filled & (BIT(NL80211_STA_INFO_RX_BYTES) |
			     BIT(NL80211_STA_INFO_RX_BYTES64)) &&
	    nla_put_u32(msg, NL80211_STA_INFO_RX_BYTES,
			(u32)sinfo->rx_bytes))
		goto nla_put_failure;

	if (sinfo->filled & (BIT(NL80211_STA_INFO_TX_BYTES) |
			     BIT(NL80211_STA_INFO_TX_BYTES64)) &&
	    nla_put_u32(msg, NL80211_STA_INFO_TX_BYTES,
			(u32)sinfo->tx_bytes))
		goto nla_put_failure;

	PUT_SINFO(RX_BYTES64, rx_bytes, u64);
	PUT_SINFO(TX_BYTES64, tx_bytes, u64);
	PUT_SINFO(LLID, llid, u16);
	PUT_SINFO(PLID, plid, u16);
	PUT_SINFO(PLINK_STATE, plink_state, u8);

	switch (rdev->wiphy.signal_type) {
	case CFG80211_SIGNAL_TYPE_MBM:
		PUT_SINFO(SIGNAL, signal, u8);
		PUT_SINFO(SIGNAL_AVG, signal_avg, u8);
		break;
	default:
		break;
	}
	if (sinfo->filled & BIT(NL80211_STA_INFO_CHAIN_SIGNAL)) {
		if (!nl80211_put_signal(msg, sinfo->chains,
					sinfo->chain_signal,
					NL80211_STA_INFO_CHAIN_SIGNAL))
			goto nla_put_failure;
	}
	if (sinfo->filled & BIT(NL80211_STA_INFO_CHAIN_SIGNAL_AVG)) {
		if (!nl80211_put_signal(msg, sinfo->chains,
					sinfo->chain_signal_avg,
					NL80211_STA_INFO_CHAIN_SIGNAL_AVG))
			goto nla_put_failure;
	}
	if (sinfo->filled & BIT(NL80211_STA_INFO_TX_BITRATE)) {
		if (!nl80211_put_sta_rate(msg, &sinfo->txrate,
					  NL80211_STA_INFO_TX_BITRATE))
			goto nla_put_failure;
	}
	if (sinfo->filled & BIT(NL80211_STA_INFO_RX_BITRATE)) {
		if (!nl80211_put_sta_rate(msg, &sinfo->rxrate,
					  NL80211_STA_INFO_RX_BITRATE))
			goto nla_put_failure;
	}

	PUT_SINFO(RX_PACKETS, rx_packets, u32);
	PUT_SINFO(TX_PACKETS, tx_packets, u32);
	PUT_SINFO(TX_RETRIES, tx_retries, u32);
	PUT_SINFO(TX_FAILED, tx_failed, u32);
	PUT_SINFO(EXPECTED_THROUGHPUT, expected_throughput, u32);
	PUT_SINFO(BEACON_LOSS, beacon_loss_count, u32);
	PUT_SINFO(LOCAL_PM, local_pm, u32);
	PUT_SINFO(PEER_PM, peer_pm, u32);
	PUT_SINFO(NONPEER_PM, nonpeer_pm, u32);

	if (sinfo->filled & BIT(NL80211_STA_INFO_BSS_PARAM)) {
		bss_param = nla_nest_start(msg, NL80211_STA_INFO_BSS_PARAM);
		if (!bss_param)
			goto nla_put_failure;

		if (((sinfo->bss_param.flags & BSS_PARAM_FLAGS_CTS_PROT) &&
		     nla_put_flag(msg, NL80211_STA_BSS_PARAM_CTS_PROT)) ||
		    ((sinfo->bss_param.flags & BSS_PARAM_FLAGS_SHORT_PREAMBLE) &&
		     nla_put_flag(msg, NL80211_STA_BSS_PARAM_SHORT_PREAMBLE)) ||
		    ((sinfo->bss_param.flags & BSS_PARAM_FLAGS_SHORT_SLOT_TIME) &&
		     nla_put_flag(msg, NL80211_STA_BSS_PARAM_SHORT_SLOT_TIME)) ||
		    nla_put_u8(msg, NL80211_STA_BSS_PARAM_DTIM_PERIOD,
			       sinfo->bss_param.dtim_period) ||
		    nla_put_u16(msg, NL80211_STA_BSS_PARAM_BEACON_INTERVAL,
				sinfo->bss_param.beacon_interval))
			goto nla_put_failure;

		nla_nest_end(msg, bss_param);
	}
	if ((sinfo->filled & BIT(NL80211_STA_INFO_STA_FLAGS)) &&
	    nla_put(msg, NL80211_STA_INFO_STA_FLAGS,
		    sizeof(struct nl80211_sta_flag_update),
		    &sinfo->sta_flags))
		goto nla_put_failure;

	PUT_SINFO(T_OFFSET, t_offset, u64);
	PUT_SINFO(RX_DROP_MISC, rx_dropped_misc, u64);
	PUT_SINFO(BEACON_RX, rx_beacon, u64);
	PUT_SINFO(BEACON_SIGNAL_AVG, rx_beacon_signal_avg, u8);

#undef PUT_SINFO

	if (sinfo->filled & BIT(NL80211_STA_INFO_TID_STATS)) {
		struct nlattr *tidsattr;
		int tid;

		tidsattr = nla_nest_start(msg, NL80211_STA_INFO_TID_STATS);
		if (!tidsattr)
			goto nla_put_failure;

		for (tid = 0; tid < IEEE80211_NUM_TIDS + 1; tid++) {
			struct cfg80211_tid_stats *tidstats;
			struct nlattr *tidattr;

			tidstats = &sinfo->pertid[tid];

			if (!tidstats->filled)
				continue;

			tidattr = nla_nest_start(msg, tid + 1);
			if (!tidattr)
				goto nla_put_failure;

#define PUT_TIDVAL(attr, memb, type) do {				\
	if (tidstats->filled & BIT(NL80211_TID_STATS_ ## attr) &&	\
	    nla_put_ ## type(msg, NL80211_TID_STATS_ ## attr,		\
			     tidstats->memb))				\
		goto nla_put_failure;					\
	} while (0)

			PUT_TIDVAL(RX_MSDU, rx_msdu, u64);
			PUT_TIDVAL(TX_MSDU, tx_msdu, u64);
			PUT_TIDVAL(TX_MSDU_RETRIES, tx_msdu_retries, u64);
			PUT_TIDVAL(TX_MSDU_FAILED, tx_msdu_failed, u64);

#undef PUT_TIDVAL
			nla_nest_end(msg, tidattr);
		}

		nla_nest_end(msg, tidsattr);
	}

	nla_nest_end(msg, sinfoattr);

	if (sinfo->assoc_req_ies_len &&
	    nla_put(msg, NL80211_ATTR_IE, sinfo->assoc_req_ies_len,
		    sinfo->assoc_req_ies))
		goto nla_put_failure;

	genlmsg_end(msg, hdr);
	return 0;

 nla_put_failure:
	genlmsg_cancel(msg, hdr);
	return -EMSGSIZE;
}

static int nl80211_dump_station(struct sk_buff *skb,
				struct netlink_callback *cb)
{
	struct station_info sinfo;
	struct cfg80211_registered_device *rdev;
	struct wireless_dev *wdev;
	u8 mac_addr[ETH_ALEN];
	int sta_idx = cb->args[2];
	int err;

	rtnl_lock();
	err = nl80211_prepare_wdev_dump(skb, cb, &rdev, &wdev);
	if (err)
		goto out_err;

	if (!wdev->netdev) {
		err = -EINVAL;
		goto out_err;
	}

	if (!rdev->ops->dump_station) {
		err = -EOPNOTSUPP;
		goto out_err;
	}

	while (1) {
		memset(&sinfo, 0, sizeof(sinfo));
		err = rdev_dump_station(rdev, wdev->netdev, sta_idx,
					mac_addr, &sinfo);
		if (err == -ENOENT)
			break;
		if (err)
			goto out_err;

		if (nl80211_send_station(skb, NL80211_CMD_NEW_STATION,
				NETLINK_CB(cb->skb).portid,
				cb->nlh->nlmsg_seq, NLM_F_MULTI,
				rdev, wdev->netdev, mac_addr,
				&sinfo) < 0)
			goto out;

		sta_idx++;
	}


 out:
	cb->args[2] = sta_idx;
	err = skb->len;
 out_err:
	rtnl_unlock();

	return err;
}

static int nl80211_get_station(struct sk_buff *skb, struct genl_info *info)
{
	struct cfg80211_registered_device *rdev = info->user_ptr[0];
	struct net_device *dev = info->user_ptr[1];
	struct station_info sinfo;
	struct sk_buff *msg;
	u8 *mac_addr = NULL;
	int err;

	memset(&sinfo, 0, sizeof(sinfo));

	if (!info->attrs[NL80211_ATTR_MAC])
		return -EINVAL;

	mac_addr = nla_data(info->attrs[NL80211_ATTR_MAC]);

	if (!rdev->ops->get_station)
		return -EOPNOTSUPP;

	err = rdev_get_station(rdev, dev, mac_addr, &sinfo);
	if (err)
		return err;

	msg = nlmsg_new(NLMSG_DEFAULT_SIZE, GFP_KERNEL);
	if (!msg)
		return -ENOMEM;

	if (nl80211_send_station(msg, NL80211_CMD_NEW_STATION,
				 info->snd_portid, info->snd_seq, 0,
				 rdev, dev, mac_addr, &sinfo) < 0) {
		nlmsg_free(msg);
		return -ENOBUFS;
	}

	return genlmsg_reply(msg, info);
}

int cfg80211_check_station_change(struct wiphy *wiphy,
				  struct station_parameters *params,
				  enum cfg80211_station_type statype)
{
	if (params->listen_interval != -1 &&
	    statype != CFG80211_STA_AP_CLIENT_UNASSOC)
		return -EINVAL;

	if (params->aid &&
	    !(params->sta_flags_set & BIT(NL80211_STA_FLAG_TDLS_PEER)) &&
	    statype != CFG80211_STA_AP_CLIENT_UNASSOC)
		return -EINVAL;

	/* When you run into this, adjust the code below for the new flag */
	BUILD_BUG_ON(NL80211_STA_FLAG_MAX != 7);

	switch (statype) {
	case CFG80211_STA_MESH_PEER_KERNEL:
	case CFG80211_STA_MESH_PEER_USER:
		/*
		 * No ignoring the TDLS flag here -- the userspace mesh
		 * code doesn't have the bug of including TDLS in the
		 * mask everywhere.
		 */
		if (params->sta_flags_mask &
				~(BIT(NL80211_STA_FLAG_AUTHENTICATED) |
				  BIT(NL80211_STA_FLAG_MFP) |
				  BIT(NL80211_STA_FLAG_AUTHORIZED)))
			return -EINVAL;
		break;
	case CFG80211_STA_TDLS_PEER_SETUP:
	case CFG80211_STA_TDLS_PEER_ACTIVE:
		if (!(params->sta_flags_set & BIT(NL80211_STA_FLAG_TDLS_PEER)))
			return -EINVAL;
		/* ignore since it can't change */
		params->sta_flags_mask &= ~BIT(NL80211_STA_FLAG_TDLS_PEER);
		break;
	default:
		/* disallow mesh-specific things */
		if (params->plink_action != NL80211_PLINK_ACTION_NO_ACTION)
			return -EINVAL;
		if (params->local_pm)
			return -EINVAL;
		if (params->sta_modify_mask & STATION_PARAM_APPLY_PLINK_STATE)
			return -EINVAL;
	}

	if (statype != CFG80211_STA_TDLS_PEER_SETUP &&
	    statype != CFG80211_STA_TDLS_PEER_ACTIVE) {
		/* TDLS can't be set, ... */
		if (params->sta_flags_set & BIT(NL80211_STA_FLAG_TDLS_PEER))
			return -EINVAL;
		/*
		 * ... but don't bother the driver with it. This works around
		 * a hostapd/wpa_supplicant issue -- it always includes the
		 * TLDS_PEER flag in the mask even for AP mode.
		 */
		params->sta_flags_mask &= ~BIT(NL80211_STA_FLAG_TDLS_PEER);
	}

	if (statype != CFG80211_STA_TDLS_PEER_SETUP &&
	    statype != CFG80211_STA_AP_CLIENT_UNASSOC) {
		/* reject other things that can't change */
		if (params->sta_modify_mask & STATION_PARAM_APPLY_UAPSD)
			return -EINVAL;
		if (params->sta_modify_mask & STATION_PARAM_APPLY_CAPABILITY)
			return -EINVAL;
		if (params->supported_rates)
			return -EINVAL;
		if (params->ext_capab || params->ht_capa || params->vht_capa)
			return -EINVAL;
	}

	if (statype != CFG80211_STA_AP_CLIENT &&
	    statype != CFG80211_STA_AP_CLIENT_UNASSOC) {
		if (params->vlan)
			return -EINVAL;
	}

	switch (statype) {
	case CFG80211_STA_AP_MLME_CLIENT:
		/* Use this only for authorizing/unauthorizing a station */
		if (!(params->sta_flags_mask & BIT(NL80211_STA_FLAG_AUTHORIZED)))
			return -EOPNOTSUPP;
		break;
	case CFG80211_STA_AP_CLIENT:
	case CFG80211_STA_AP_CLIENT_UNASSOC:
		/* accept only the listed bits */
		if (params->sta_flags_mask &
				~(BIT(NL80211_STA_FLAG_AUTHORIZED) |
				  BIT(NL80211_STA_FLAG_AUTHENTICATED) |
				  BIT(NL80211_STA_FLAG_ASSOCIATED) |
				  BIT(NL80211_STA_FLAG_SHORT_PREAMBLE) |
				  BIT(NL80211_STA_FLAG_WME) |
				  BIT(NL80211_STA_FLAG_MFP)))
			return -EINVAL;

		/* but authenticated/associated only if driver handles it */
		if (!(wiphy->features & NL80211_FEATURE_FULL_AP_CLIENT_STATE) &&
		    params->sta_flags_mask &
				(BIT(NL80211_STA_FLAG_AUTHENTICATED) |
				 BIT(NL80211_STA_FLAG_ASSOCIATED)))
			return -EINVAL;
		break;
	case CFG80211_STA_IBSS:
	case CFG80211_STA_AP_STA:
		/* reject any changes other than AUTHORIZED */
		if (params->sta_flags_mask & ~BIT(NL80211_STA_FLAG_AUTHORIZED))
			return -EINVAL;
		break;
	case CFG80211_STA_TDLS_PEER_SETUP:
		/* reject any changes other than AUTHORIZED or WME */
		if (params->sta_flags_mask & ~(BIT(NL80211_STA_FLAG_AUTHORIZED) |
					       BIT(NL80211_STA_FLAG_WME)))
			return -EINVAL;
		/* force (at least) rates when authorizing */
		if (params->sta_flags_set & BIT(NL80211_STA_FLAG_AUTHORIZED) &&
		    !params->supported_rates)
			return -EINVAL;
		break;
	case CFG80211_STA_TDLS_PEER_ACTIVE:
		/* reject any changes */
		return -EINVAL;
	case CFG80211_STA_MESH_PEER_KERNEL:
		if (params->sta_modify_mask & STATION_PARAM_APPLY_PLINK_STATE)
			return -EINVAL;
		break;
	case CFG80211_STA_MESH_PEER_USER:
		if (params->plink_action != NL80211_PLINK_ACTION_NO_ACTION &&
		    params->plink_action != NL80211_PLINK_ACTION_BLOCK)
			return -EINVAL;
		break;
	}

	return 0;
}
EXPORT_SYMBOL(cfg80211_check_station_change);

/*
 * Get vlan interface making sure it is running and on the right wiphy.
 */
static struct net_device *get_vlan(struct genl_info *info,
				   struct cfg80211_registered_device *rdev)
{
	struct nlattr *vlanattr = info->attrs[NL80211_ATTR_STA_VLAN];
	struct net_device *v;
	int ret;

	if (!vlanattr)
		return NULL;

	v = dev_get_by_index(genl_info_net(info), nla_get_u32(vlanattr));
	if (!v)
		return ERR_PTR(-ENODEV);

	if (!v->ieee80211_ptr || v->ieee80211_ptr->wiphy != &rdev->wiphy) {
		ret = -EINVAL;
		goto error;
	}

	if (v->ieee80211_ptr->iftype != NL80211_IFTYPE_AP_VLAN &&
	    v->ieee80211_ptr->iftype != NL80211_IFTYPE_AP &&
	    v->ieee80211_ptr->iftype != NL80211_IFTYPE_P2P_GO) {
		ret = -EINVAL;
		goto error;
	}

	if (!netif_running(v)) {
		ret = -ENETDOWN;
		goto error;
	}

	return v;
 error:
	dev_put(v);
	return ERR_PTR(ret);
}

static const struct nla_policy
nl80211_sta_wme_policy[NL80211_STA_WME_MAX + 1] = {
	[NL80211_STA_WME_UAPSD_QUEUES] = { .type = NLA_U8 },
	[NL80211_STA_WME_MAX_SP] = { .type = NLA_U8 },
};

static int nl80211_parse_sta_wme(struct genl_info *info,
				 struct station_parameters *params)
{
	struct nlattr *tb[NL80211_STA_WME_MAX + 1];
	struct nlattr *nla;
	int err;

	/* parse WME attributes if present */
	if (!info->attrs[NL80211_ATTR_STA_WME])
		return 0;

	nla = info->attrs[NL80211_ATTR_STA_WME];
	err = nla_parse_nested(tb, NL80211_STA_WME_MAX, nla,
			       nl80211_sta_wme_policy);
	if (err)
		return err;

	if (tb[NL80211_STA_WME_UAPSD_QUEUES])
		params->uapsd_queues = nla_get_u8(
			tb[NL80211_STA_WME_UAPSD_QUEUES]);
	if (params->uapsd_queues & ~IEEE80211_WMM_IE_STA_QOSINFO_AC_MASK)
		return -EINVAL;

	if (tb[NL80211_STA_WME_MAX_SP])
		params->max_sp = nla_get_u8(tb[NL80211_STA_WME_MAX_SP]);

	if (params->max_sp & ~IEEE80211_WMM_IE_STA_QOSINFO_SP_MASK)
		return -EINVAL;

	params->sta_modify_mask |= STATION_PARAM_APPLY_UAPSD;

	return 0;
}

static int nl80211_parse_sta_channel_info(struct genl_info *info,
				      struct station_parameters *params)
{
	if (info->attrs[NL80211_ATTR_STA_SUPPORTED_CHANNELS]) {
		params->supported_channels =
		     nla_data(info->attrs[NL80211_ATTR_STA_SUPPORTED_CHANNELS]);
		params->supported_channels_len =
		     nla_len(info->attrs[NL80211_ATTR_STA_SUPPORTED_CHANNELS]);
		/*
		 * Need to include at least one (first channel, number of
		 * channels) tuple for each subband, and must have proper
		 * tuples for the rest of the data as well.
		 */
		if (params->supported_channels_len < 2)
			return -EINVAL;
		if (params->supported_channels_len % 2)
			return -EINVAL;
	}

	if (info->attrs[NL80211_ATTR_STA_SUPPORTED_OPER_CLASSES]) {
		params->supported_oper_classes =
		 nla_data(info->attrs[NL80211_ATTR_STA_SUPPORTED_OPER_CLASSES]);
		params->supported_oper_classes_len =
		  nla_len(info->attrs[NL80211_ATTR_STA_SUPPORTED_OPER_CLASSES]);
		/*
		 * The value of the Length field of the Supported Operating
		 * Classes element is between 2 and 253.
		 */
		if (params->supported_oper_classes_len < 2 ||
		    params->supported_oper_classes_len > 253)
			return -EINVAL;
	}
	return 0;
}

static int nl80211_set_station_tdls(struct genl_info *info,
				    struct station_parameters *params)
{
	int err;
	/* Dummy STA entry gets updated once the peer capabilities are known */
	if (info->attrs[NL80211_ATTR_PEER_AID])
		params->aid = nla_get_u16(info->attrs[NL80211_ATTR_PEER_AID]);
	if (info->attrs[NL80211_ATTR_HT_CAPABILITY])
		params->ht_capa =
			nla_data(info->attrs[NL80211_ATTR_HT_CAPABILITY]);
	if (info->attrs[NL80211_ATTR_VHT_CAPABILITY])
		params->vht_capa =
			nla_data(info->attrs[NL80211_ATTR_VHT_CAPABILITY]);

	err = nl80211_parse_sta_channel_info(info, params);
	if (err)
		return err;

	return nl80211_parse_sta_wme(info, params);
}

static int nl80211_set_station(struct sk_buff *skb, struct genl_info *info)
{
	struct cfg80211_registered_device *rdev = info->user_ptr[0];
	struct net_device *dev = info->user_ptr[1];
	struct station_parameters params;
	u8 *mac_addr;
	int err;

	memset(&params, 0, sizeof(params));

	if (!rdev->ops->change_station)
		return -EOPNOTSUPP;

	/*
	 * AID and listen_interval properties can be set only for unassociated
	 * station. Include these parameters here and will check them in
	 * cfg80211_check_station_change().
	 */
	if (info->attrs[NL80211_ATTR_PEER_AID])
		params.aid = nla_get_u16(info->attrs[NL80211_ATTR_PEER_AID]);

	if (info->attrs[NL80211_ATTR_STA_LISTEN_INTERVAL])
		params.listen_interval =
		     nla_get_u16(info->attrs[NL80211_ATTR_STA_LISTEN_INTERVAL]);
	else
		params.listen_interval = -1;

	if (!info->attrs[NL80211_ATTR_MAC])
		return -EINVAL;

	mac_addr = nla_data(info->attrs[NL80211_ATTR_MAC]);

	if (info->attrs[NL80211_ATTR_STA_SUPPORTED_RATES]) {
		params.supported_rates =
			nla_data(info->attrs[NL80211_ATTR_STA_SUPPORTED_RATES]);
		params.supported_rates_len =
			nla_len(info->attrs[NL80211_ATTR_STA_SUPPORTED_RATES]);
	}

	if (info->attrs[NL80211_ATTR_STA_CAPABILITY]) {
		params.capability =
			nla_get_u16(info->attrs[NL80211_ATTR_STA_CAPABILITY]);
		params.sta_modify_mask |= STATION_PARAM_APPLY_CAPABILITY;
	}

	if (info->attrs[NL80211_ATTR_STA_EXT_CAPABILITY]) {
		params.ext_capab =
			nla_data(info->attrs[NL80211_ATTR_STA_EXT_CAPABILITY]);
		params.ext_capab_len =
			nla_len(info->attrs[NL80211_ATTR_STA_EXT_CAPABILITY]);
	}

	if (parse_station_flags(info, dev->ieee80211_ptr->iftype, &params))
		return -EINVAL;

	if (info->attrs[NL80211_ATTR_STA_PLINK_ACTION]) {
		params.plink_action =
			nla_get_u8(info->attrs[NL80211_ATTR_STA_PLINK_ACTION]);
		if (params.plink_action >= NUM_NL80211_PLINK_ACTIONS)
			return -EINVAL;
	}

	if (info->attrs[NL80211_ATTR_STA_PLINK_STATE]) {
		params.plink_state =
			nla_get_u8(info->attrs[NL80211_ATTR_STA_PLINK_STATE]);
		if (params.plink_state >= NUM_NL80211_PLINK_STATES)
			return -EINVAL;
		params.sta_modify_mask |= STATION_PARAM_APPLY_PLINK_STATE;
	}

	if (info->attrs[NL80211_ATTR_LOCAL_MESH_POWER_MODE]) {
		enum nl80211_mesh_power_mode pm = nla_get_u32(
			info->attrs[NL80211_ATTR_LOCAL_MESH_POWER_MODE]);

		if (pm <= NL80211_MESH_POWER_UNKNOWN ||
		    pm > NL80211_MESH_POWER_MAX)
			return -EINVAL;

		params.local_pm = pm;
	}

	/* Include parameters for TDLS peer (will check later) */
	err = nl80211_set_station_tdls(info, &params);
	if (err)
		return err;

	params.vlan = get_vlan(info, rdev);
	if (IS_ERR(params.vlan))
		return PTR_ERR(params.vlan);

	switch (dev->ieee80211_ptr->iftype) {
	case NL80211_IFTYPE_AP:
	case NL80211_IFTYPE_AP_VLAN:
	case NL80211_IFTYPE_P2P_GO:
	case NL80211_IFTYPE_P2P_CLIENT:
	case NL80211_IFTYPE_STATION:
	case NL80211_IFTYPE_ADHOC:
	case NL80211_IFTYPE_MESH_POINT:
		break;
	default:
		err = -EOPNOTSUPP;
		goto out_put_vlan;
	}

	/* driver will call cfg80211_check_station_change() */
	err = rdev_change_station(rdev, dev, mac_addr, &params);

 out_put_vlan:
	if (params.vlan)
		dev_put(params.vlan);

	return err;
}

static int nl80211_new_station(struct sk_buff *skb, struct genl_info *info)
{
	struct cfg80211_registered_device *rdev = info->user_ptr[0];
	int err;
	struct net_device *dev = info->user_ptr[1];
	struct station_parameters params;
	u8 *mac_addr = NULL;

	memset(&params, 0, sizeof(params));

	if (!rdev->ops->add_station)
		return -EOPNOTSUPP;

	if (!info->attrs[NL80211_ATTR_MAC])
		return -EINVAL;

	if (!info->attrs[NL80211_ATTR_STA_LISTEN_INTERVAL])
		return -EINVAL;

	if (!info->attrs[NL80211_ATTR_STA_SUPPORTED_RATES])
		return -EINVAL;

	if (!info->attrs[NL80211_ATTR_STA_AID] &&
	    !info->attrs[NL80211_ATTR_PEER_AID])
		return -EINVAL;

	mac_addr = nla_data(info->attrs[NL80211_ATTR_MAC]);
	params.supported_rates =
		nla_data(info->attrs[NL80211_ATTR_STA_SUPPORTED_RATES]);
	params.supported_rates_len =
		nla_len(info->attrs[NL80211_ATTR_STA_SUPPORTED_RATES]);
	params.listen_interval =
		nla_get_u16(info->attrs[NL80211_ATTR_STA_LISTEN_INTERVAL]);

	if (info->attrs[NL80211_ATTR_PEER_AID])
		params.aid = nla_get_u16(info->attrs[NL80211_ATTR_PEER_AID]);
	else
		params.aid = nla_get_u16(info->attrs[NL80211_ATTR_STA_AID]);
	if (!params.aid || params.aid > IEEE80211_MAX_AID)
		return -EINVAL;

	if (info->attrs[NL80211_ATTR_STA_CAPABILITY]) {
		params.capability =
			nla_get_u16(info->attrs[NL80211_ATTR_STA_CAPABILITY]);
		params.sta_modify_mask |= STATION_PARAM_APPLY_CAPABILITY;
	}

	if (info->attrs[NL80211_ATTR_STA_EXT_CAPABILITY]) {
		params.ext_capab =
			nla_data(info->attrs[NL80211_ATTR_STA_EXT_CAPABILITY]);
		params.ext_capab_len =
			nla_len(info->attrs[NL80211_ATTR_STA_EXT_CAPABILITY]);
	}

	if (info->attrs[NL80211_ATTR_HT_CAPABILITY])
		params.ht_capa =
			nla_data(info->attrs[NL80211_ATTR_HT_CAPABILITY]);

	if (info->attrs[NL80211_ATTR_VHT_CAPABILITY])
		params.vht_capa =
			nla_data(info->attrs[NL80211_ATTR_VHT_CAPABILITY]);

	if (info->attrs[NL80211_ATTR_OPMODE_NOTIF]) {
		params.opmode_notif_used = true;
		params.opmode_notif =
			nla_get_u8(info->attrs[NL80211_ATTR_OPMODE_NOTIF]);
	}

	if (info->attrs[NL80211_ATTR_STA_PLINK_ACTION]) {
		params.plink_action =
			nla_get_u8(info->attrs[NL80211_ATTR_STA_PLINK_ACTION]);
		if (params.plink_action >= NUM_NL80211_PLINK_ACTIONS)
			return -EINVAL;
	}

	err = nl80211_parse_sta_channel_info(info, &params);
	if (err)
		return err;

	err = nl80211_parse_sta_wme(info, &params);
	if (err)
		return err;

	if (parse_station_flags(info, dev->ieee80211_ptr->iftype, &params))
		return -EINVAL;

	/* HT/VHT requires QoS, but if we don't have that just ignore HT/VHT
	 * as userspace might just pass through the capabilities from the IEs
	 * directly, rather than enforcing this restriction and returning an
	 * error in this case.
	 */
	if (!(params.sta_flags_set & BIT(NL80211_STA_FLAG_WME))) {
		params.ht_capa = NULL;
		params.vht_capa = NULL;
	}

	/* When you run into this, adjust the code below for the new flag */
	BUILD_BUG_ON(NL80211_STA_FLAG_MAX != 7);

	switch (dev->ieee80211_ptr->iftype) {
	case NL80211_IFTYPE_AP:
	case NL80211_IFTYPE_AP_VLAN:
	case NL80211_IFTYPE_P2P_GO:
		/* ignore WME attributes if iface/sta is not capable */
		if (!(rdev->wiphy.flags & WIPHY_FLAG_AP_UAPSD) ||
		    !(params.sta_flags_set & BIT(NL80211_STA_FLAG_WME)))
			params.sta_modify_mask &= ~STATION_PARAM_APPLY_UAPSD;

		/* TDLS peers cannot be added */
		if ((params.sta_flags_set & BIT(NL80211_STA_FLAG_TDLS_PEER)) ||
		    info->attrs[NL80211_ATTR_PEER_AID])
			return -EINVAL;
		/* but don't bother the driver with it */
		params.sta_flags_mask &= ~BIT(NL80211_STA_FLAG_TDLS_PEER);

		/* allow authenticated/associated only if driver handles it */
		if (!(rdev->wiphy.features &
				NL80211_FEATURE_FULL_AP_CLIENT_STATE) &&
		    params.sta_flags_mask &
				(BIT(NL80211_STA_FLAG_AUTHENTICATED) |
				 BIT(NL80211_STA_FLAG_ASSOCIATED)))
			return -EINVAL;

		/* must be last in here for error handling */
		params.vlan = get_vlan(info, rdev);
		if (IS_ERR(params.vlan))
			return PTR_ERR(params.vlan);
		break;
	case NL80211_IFTYPE_MESH_POINT:
		/* ignore uAPSD data */
		params.sta_modify_mask &= ~STATION_PARAM_APPLY_UAPSD;

		/* associated is disallowed */
		if (params.sta_flags_mask & BIT(NL80211_STA_FLAG_ASSOCIATED))
			return -EINVAL;
		/* TDLS peers cannot be added */
		if ((params.sta_flags_set & BIT(NL80211_STA_FLAG_TDLS_PEER)) ||
		    info->attrs[NL80211_ATTR_PEER_AID])
			return -EINVAL;
		break;
	case NL80211_IFTYPE_STATION:
	case NL80211_IFTYPE_P2P_CLIENT:
		/* ignore uAPSD data */
		params.sta_modify_mask &= ~STATION_PARAM_APPLY_UAPSD;

		/* these are disallowed */
		if (params.sta_flags_mask &
				(BIT(NL80211_STA_FLAG_ASSOCIATED) |
				 BIT(NL80211_STA_FLAG_AUTHENTICATED)))
			return -EINVAL;
		/* Only TDLS peers can be added */
		if (!(params.sta_flags_set & BIT(NL80211_STA_FLAG_TDLS_PEER)))
			return -EINVAL;
		/* Can only add if TDLS ... */
		if (!(rdev->wiphy.flags & WIPHY_FLAG_SUPPORTS_TDLS))
			return -EOPNOTSUPP;
		/* ... with external setup is supported */
		if (!(rdev->wiphy.flags & WIPHY_FLAG_TDLS_EXTERNAL_SETUP))
			return -EOPNOTSUPP;
		/*
		 * Older wpa_supplicant versions always mark the TDLS peer
		 * as authorized, but it shouldn't yet be.
		 */
		params.sta_flags_mask &= ~BIT(NL80211_STA_FLAG_AUTHORIZED);
		break;
	default:
		return -EOPNOTSUPP;
	}

	/* be aware of params.vlan when changing code here */

	err = rdev_add_station(rdev, dev, mac_addr, &params);

	if (params.vlan)
		dev_put(params.vlan);
	return err;
}

static int nl80211_del_station(struct sk_buff *skb, struct genl_info *info)
{
	struct cfg80211_registered_device *rdev = info->user_ptr[0];
	struct net_device *dev = info->user_ptr[1];
	struct station_del_parameters params;

	memset(&params, 0, sizeof(params));

	if (info->attrs[NL80211_ATTR_MAC])
		params.mac = nla_data(info->attrs[NL80211_ATTR_MAC]);

	if (dev->ieee80211_ptr->iftype != NL80211_IFTYPE_AP &&
	    dev->ieee80211_ptr->iftype != NL80211_IFTYPE_AP_VLAN &&
	    dev->ieee80211_ptr->iftype != NL80211_IFTYPE_MESH_POINT &&
	    dev->ieee80211_ptr->iftype != NL80211_IFTYPE_P2P_GO)
		return -EINVAL;

	if (!rdev->ops->del_station)
		return -EOPNOTSUPP;

	if (info->attrs[NL80211_ATTR_MGMT_SUBTYPE]) {
		params.subtype =
			nla_get_u8(info->attrs[NL80211_ATTR_MGMT_SUBTYPE]);
		if (params.subtype != IEEE80211_STYPE_DISASSOC >> 4 &&
		    params.subtype != IEEE80211_STYPE_DEAUTH >> 4)
			return -EINVAL;
	} else {
		/* Default to Deauthentication frame */
		params.subtype = IEEE80211_STYPE_DEAUTH >> 4;
	}

	if (info->attrs[NL80211_ATTR_REASON_CODE]) {
		params.reason_code =
			nla_get_u16(info->attrs[NL80211_ATTR_REASON_CODE]);
		if (params.reason_code == 0)
			return -EINVAL; /* 0 is reserved */
	} else {
		/* Default to reason code 2 */
		params.reason_code = WLAN_REASON_PREV_AUTH_NOT_VALID;
	}

	return rdev_del_station(rdev, dev, &params);
}

static int nl80211_send_mpath(struct sk_buff *msg, u32 portid, u32 seq,
				int flags, struct net_device *dev,
				u8 *dst, u8 *next_hop,
				struct mpath_info *pinfo)
{
	void *hdr;
	struct nlattr *pinfoattr;

	hdr = nl80211hdr_put(msg, portid, seq, flags, NL80211_CMD_NEW_MPATH);
	if (!hdr)
		return -1;

	if (nla_put_u32(msg, NL80211_ATTR_IFINDEX, dev->ifindex) ||
	    nla_put(msg, NL80211_ATTR_MAC, ETH_ALEN, dst) ||
	    nla_put(msg, NL80211_ATTR_MPATH_NEXT_HOP, ETH_ALEN, next_hop) ||
	    nla_put_u32(msg, NL80211_ATTR_GENERATION, pinfo->generation))
		goto nla_put_failure;

	pinfoattr = nla_nest_start(msg, NL80211_ATTR_MPATH_INFO);
	if (!pinfoattr)
		goto nla_put_failure;
	if ((pinfo->filled & MPATH_INFO_FRAME_QLEN) &&
	    nla_put_u32(msg, NL80211_MPATH_INFO_FRAME_QLEN,
			pinfo->frame_qlen))
		goto nla_put_failure;
	if (((pinfo->filled & MPATH_INFO_SN) &&
	     nla_put_u32(msg, NL80211_MPATH_INFO_SN, pinfo->sn)) ||
	    ((pinfo->filled & MPATH_INFO_METRIC) &&
	     nla_put_u32(msg, NL80211_MPATH_INFO_METRIC,
			 pinfo->metric)) ||
	    ((pinfo->filled & MPATH_INFO_EXPTIME) &&
	     nla_put_u32(msg, NL80211_MPATH_INFO_EXPTIME,
			 pinfo->exptime)) ||
	    ((pinfo->filled & MPATH_INFO_FLAGS) &&
	     nla_put_u8(msg, NL80211_MPATH_INFO_FLAGS,
			pinfo->flags)) ||
	    ((pinfo->filled & MPATH_INFO_DISCOVERY_TIMEOUT) &&
	     nla_put_u32(msg, NL80211_MPATH_INFO_DISCOVERY_TIMEOUT,
			 pinfo->discovery_timeout)) ||
	    ((pinfo->filled & MPATH_INFO_DISCOVERY_RETRIES) &&
	     nla_put_u8(msg, NL80211_MPATH_INFO_DISCOVERY_RETRIES,
			pinfo->discovery_retries)))
		goto nla_put_failure;

	nla_nest_end(msg, pinfoattr);

	genlmsg_end(msg, hdr);
	return 0;

 nla_put_failure:
	genlmsg_cancel(msg, hdr);
	return -EMSGSIZE;
}

static int nl80211_dump_mpath(struct sk_buff *skb,
			      struct netlink_callback *cb)
{
	struct mpath_info pinfo;
	struct cfg80211_registered_device *rdev;
	struct wireless_dev *wdev;
	u8 dst[ETH_ALEN];
	u8 next_hop[ETH_ALEN];
	int path_idx = cb->args[2];
	int err;

	rtnl_lock();
	err = nl80211_prepare_wdev_dump(skb, cb, &rdev, &wdev);
	if (err)
		goto out_err;

	if (!rdev->ops->dump_mpath) {
		err = -EOPNOTSUPP;
		goto out_err;
	}

	if (wdev->iftype != NL80211_IFTYPE_MESH_POINT) {
		err = -EOPNOTSUPP;
		goto out_err;
	}

	while (1) {
		err = rdev_dump_mpath(rdev, wdev->netdev, path_idx, dst,
				      next_hop, &pinfo);
		if (err == -ENOENT)
			break;
		if (err)
			goto out_err;

		if (nl80211_send_mpath(skb, NETLINK_CB(cb->skb).portid,
				       cb->nlh->nlmsg_seq, NLM_F_MULTI,
				       wdev->netdev, dst, next_hop,
				       &pinfo) < 0)
			goto out;

		path_idx++;
	}


 out:
	cb->args[2] = path_idx;
	err = skb->len;
 out_err:
	rtnl_unlock();
	return err;
}

static int nl80211_get_mpath(struct sk_buff *skb, struct genl_info *info)
{
	struct cfg80211_registered_device *rdev = info->user_ptr[0];
	int err;
	struct net_device *dev = info->user_ptr[1];
	struct mpath_info pinfo;
	struct sk_buff *msg;
	u8 *dst = NULL;
	u8 next_hop[ETH_ALEN];

	memset(&pinfo, 0, sizeof(pinfo));

	if (!info->attrs[NL80211_ATTR_MAC])
		return -EINVAL;

	dst = nla_data(info->attrs[NL80211_ATTR_MAC]);

	if (!rdev->ops->get_mpath)
		return -EOPNOTSUPP;

	if (dev->ieee80211_ptr->iftype != NL80211_IFTYPE_MESH_POINT)
		return -EOPNOTSUPP;

	err = rdev_get_mpath(rdev, dev, dst, next_hop, &pinfo);
	if (err)
		return err;

	msg = nlmsg_new(NLMSG_DEFAULT_SIZE, GFP_KERNEL);
	if (!msg)
		return -ENOMEM;

	if (nl80211_send_mpath(msg, info->snd_portid, info->snd_seq, 0,
				 dev, dst, next_hop, &pinfo) < 0) {
		nlmsg_free(msg);
		return -ENOBUFS;
	}

	return genlmsg_reply(msg, info);
}

static int nl80211_set_mpath(struct sk_buff *skb, struct genl_info *info)
{
	struct cfg80211_registered_device *rdev = info->user_ptr[0];
	struct net_device *dev = info->user_ptr[1];
	u8 *dst = NULL;
	u8 *next_hop = NULL;

	if (!info->attrs[NL80211_ATTR_MAC])
		return -EINVAL;

	if (!info->attrs[NL80211_ATTR_MPATH_NEXT_HOP])
		return -EINVAL;

	dst = nla_data(info->attrs[NL80211_ATTR_MAC]);
	next_hop = nla_data(info->attrs[NL80211_ATTR_MPATH_NEXT_HOP]);

	if (!rdev->ops->change_mpath)
		return -EOPNOTSUPP;

	if (dev->ieee80211_ptr->iftype != NL80211_IFTYPE_MESH_POINT)
		return -EOPNOTSUPP;

	return rdev_change_mpath(rdev, dev, dst, next_hop);
}

static int nl80211_new_mpath(struct sk_buff *skb, struct genl_info *info)
{
	struct cfg80211_registered_device *rdev = info->user_ptr[0];
	struct net_device *dev = info->user_ptr[1];
	u8 *dst = NULL;
	u8 *next_hop = NULL;

	if (!info->attrs[NL80211_ATTR_MAC])
		return -EINVAL;

	if (!info->attrs[NL80211_ATTR_MPATH_NEXT_HOP])
		return -EINVAL;

	dst = nla_data(info->attrs[NL80211_ATTR_MAC]);
	next_hop = nla_data(info->attrs[NL80211_ATTR_MPATH_NEXT_HOP]);

	if (!rdev->ops->add_mpath)
		return -EOPNOTSUPP;

	if (dev->ieee80211_ptr->iftype != NL80211_IFTYPE_MESH_POINT)
		return -EOPNOTSUPP;

	return rdev_add_mpath(rdev, dev, dst, next_hop);
}

static int nl80211_del_mpath(struct sk_buff *skb, struct genl_info *info)
{
	struct cfg80211_registered_device *rdev = info->user_ptr[0];
	struct net_device *dev = info->user_ptr[1];
	u8 *dst = NULL;

	if (info->attrs[NL80211_ATTR_MAC])
		dst = nla_data(info->attrs[NL80211_ATTR_MAC]);

	if (!rdev->ops->del_mpath)
		return -EOPNOTSUPP;

	return rdev_del_mpath(rdev, dev, dst);
}

static int nl80211_get_mpp(struct sk_buff *skb, struct genl_info *info)
{
	struct cfg80211_registered_device *rdev = info->user_ptr[0];
	int err;
	struct net_device *dev = info->user_ptr[1];
	struct mpath_info pinfo;
	struct sk_buff *msg;
	u8 *dst = NULL;
	u8 mpp[ETH_ALEN];

	memset(&pinfo, 0, sizeof(pinfo));

	if (!info->attrs[NL80211_ATTR_MAC])
		return -EINVAL;

	dst = nla_data(info->attrs[NL80211_ATTR_MAC]);

	if (!rdev->ops->get_mpp)
		return -EOPNOTSUPP;

	if (dev->ieee80211_ptr->iftype != NL80211_IFTYPE_MESH_POINT)
		return -EOPNOTSUPP;

	err = rdev_get_mpp(rdev, dev, dst, mpp, &pinfo);
	if (err)
		return err;

	msg = nlmsg_new(NLMSG_DEFAULT_SIZE, GFP_KERNEL);
	if (!msg)
		return -ENOMEM;

	if (nl80211_send_mpath(msg, info->snd_portid, info->snd_seq, 0,
			       dev, dst, mpp, &pinfo) < 0) {
		nlmsg_free(msg);
		return -ENOBUFS;
	}

	return genlmsg_reply(msg, info);
}

static int nl80211_dump_mpp(struct sk_buff *skb,
			    struct netlink_callback *cb)
{
	struct mpath_info pinfo;
	struct cfg80211_registered_device *rdev;
	struct wireless_dev *wdev;
	u8 dst[ETH_ALEN];
	u8 mpp[ETH_ALEN];
	int path_idx = cb->args[2];
	int err;

	rtnl_lock();
	err = nl80211_prepare_wdev_dump(skb, cb, &rdev, &wdev);
	if (err)
		goto out_err;

	if (!rdev->ops->dump_mpp) {
		err = -EOPNOTSUPP;
		goto out_err;
	}

	if (wdev->iftype != NL80211_IFTYPE_MESH_POINT) {
		err = -EOPNOTSUPP;
		goto out_err;
	}

	while (1) {
		err = rdev_dump_mpp(rdev, wdev->netdev, path_idx, dst,
				    mpp, &pinfo);
		if (err == -ENOENT)
			break;
		if (err)
			goto out_err;

		if (nl80211_send_mpath(skb, NETLINK_CB(cb->skb).portid,
				       cb->nlh->nlmsg_seq, NLM_F_MULTI,
				       wdev->netdev, dst, mpp,
				       &pinfo) < 0)
			goto out;

		path_idx++;
	}

 out:
	cb->args[2] = path_idx;
	err = skb->len;
 out_err:
	rtnl_unlock();
	return err;
}

static int nl80211_set_bss(struct sk_buff *skb, struct genl_info *info)
{
	struct cfg80211_registered_device *rdev = info->user_ptr[0];
	struct net_device *dev = info->user_ptr[1];
	struct wireless_dev *wdev = dev->ieee80211_ptr;
	struct bss_parameters params;
	int err;

	memset(&params, 0, sizeof(params));
	/* default to not changing parameters */
	params.use_cts_prot = -1;
	params.use_short_preamble = -1;
	params.use_short_slot_time = -1;
	params.ap_isolate = -1;
	params.ht_opmode = -1;
	params.p2p_ctwindow = -1;
	params.p2p_opp_ps = -1;

	if (info->attrs[NL80211_ATTR_BSS_CTS_PROT])
		params.use_cts_prot =
		    nla_get_u8(info->attrs[NL80211_ATTR_BSS_CTS_PROT]);
	if (info->attrs[NL80211_ATTR_BSS_SHORT_PREAMBLE])
		params.use_short_preamble =
		    nla_get_u8(info->attrs[NL80211_ATTR_BSS_SHORT_PREAMBLE]);
	if (info->attrs[NL80211_ATTR_BSS_SHORT_SLOT_TIME])
		params.use_short_slot_time =
		    nla_get_u8(info->attrs[NL80211_ATTR_BSS_SHORT_SLOT_TIME]);
	if (info->attrs[NL80211_ATTR_BSS_BASIC_RATES]) {
		params.basic_rates =
			nla_data(info->attrs[NL80211_ATTR_BSS_BASIC_RATES]);
		params.basic_rates_len =
			nla_len(info->attrs[NL80211_ATTR_BSS_BASIC_RATES]);
	}
	if (info->attrs[NL80211_ATTR_AP_ISOLATE])
		params.ap_isolate = !!nla_get_u8(info->attrs[NL80211_ATTR_AP_ISOLATE]);
	if (info->attrs[NL80211_ATTR_BSS_HT_OPMODE])
		params.ht_opmode =
			nla_get_u16(info->attrs[NL80211_ATTR_BSS_HT_OPMODE]);

	if (info->attrs[NL80211_ATTR_P2P_CTWINDOW]) {
		if (dev->ieee80211_ptr->iftype != NL80211_IFTYPE_P2P_GO)
			return -EINVAL;
		params.p2p_ctwindow =
			nla_get_s8(info->attrs[NL80211_ATTR_P2P_CTWINDOW]);
		if (params.p2p_ctwindow < 0)
			return -EINVAL;
		if (params.p2p_ctwindow != 0 &&
		    !(rdev->wiphy.features & NL80211_FEATURE_P2P_GO_CTWIN))
			return -EINVAL;
	}

	if (info->attrs[NL80211_ATTR_P2P_OPPPS]) {
		u8 tmp;

		if (dev->ieee80211_ptr->iftype != NL80211_IFTYPE_P2P_GO)
			return -EINVAL;
		tmp = nla_get_u8(info->attrs[NL80211_ATTR_P2P_OPPPS]);
		if (tmp > 1)
			return -EINVAL;
		params.p2p_opp_ps = tmp;
		if (params.p2p_opp_ps &&
		    !(rdev->wiphy.features & NL80211_FEATURE_P2P_GO_OPPPS))
			return -EINVAL;
	}

	if (!rdev->ops->change_bss)
		return -EOPNOTSUPP;

	if (dev->ieee80211_ptr->iftype != NL80211_IFTYPE_AP &&
	    dev->ieee80211_ptr->iftype != NL80211_IFTYPE_P2P_GO)
		return -EOPNOTSUPP;

	wdev_lock(wdev);
	err = rdev_change_bss(rdev, dev, &params);
	wdev_unlock(wdev);

	return err;
}

static int nl80211_req_set_reg(struct sk_buff *skb, struct genl_info *info)
{
	char *data = NULL;
	bool is_indoor;
	enum nl80211_user_reg_hint_type user_reg_hint_type;
	u32 owner_nlportid;


	/*
	 * You should only get this when cfg80211 hasn't yet initialized
	 * completely when built-in to the kernel right between the time
	 * window between nl80211_init() and regulatory_init(), if that is
	 * even possible.
	 */
	if (unlikely(!rcu_access_pointer(cfg80211_regdomain)))
		return -EINPROGRESS;

	if (info->attrs[NL80211_ATTR_USER_REG_HINT_TYPE])
		user_reg_hint_type =
		  nla_get_u32(info->attrs[NL80211_ATTR_USER_REG_HINT_TYPE]);
	else
		user_reg_hint_type = NL80211_USER_REG_HINT_USER;

	switch (user_reg_hint_type) {
	case NL80211_USER_REG_HINT_USER:
	case NL80211_USER_REG_HINT_CELL_BASE:
		if (!info->attrs[NL80211_ATTR_REG_ALPHA2])
			return -EINVAL;

		data = nla_data(info->attrs[NL80211_ATTR_REG_ALPHA2]);
		return regulatory_hint_user(data, user_reg_hint_type);
	case NL80211_USER_REG_HINT_INDOOR:
		if (info->attrs[NL80211_ATTR_SOCKET_OWNER]) {
			owner_nlportid = info->snd_portid;
			is_indoor = !!info->attrs[NL80211_ATTR_REG_INDOOR];
		} else {
			owner_nlportid = 0;
			is_indoor = true;
		}

		return regulatory_hint_indoor(is_indoor, owner_nlportid);
	default:
		return -EINVAL;
	}
}

static int nl80211_get_mesh_config(struct sk_buff *skb,
				   struct genl_info *info)
{
	struct cfg80211_registered_device *rdev = info->user_ptr[0];
	struct net_device *dev = info->user_ptr[1];
	struct wireless_dev *wdev = dev->ieee80211_ptr;
	struct mesh_config cur_params;
	int err = 0;
	void *hdr;
	struct nlattr *pinfoattr;
	struct sk_buff *msg;

	if (wdev->iftype != NL80211_IFTYPE_MESH_POINT)
		return -EOPNOTSUPP;

	if (!rdev->ops->get_mesh_config)
		return -EOPNOTSUPP;

	wdev_lock(wdev);
	/* If not connected, get default parameters */
	if (!wdev->mesh_id_len)
		memcpy(&cur_params, &default_mesh_config, sizeof(cur_params));
	else
		err = rdev_get_mesh_config(rdev, dev, &cur_params);
	wdev_unlock(wdev);

	if (err)
		return err;

	/* Draw up a netlink message to send back */
	msg = nlmsg_new(NLMSG_DEFAULT_SIZE, GFP_KERNEL);
	if (!msg)
		return -ENOMEM;
	hdr = nl80211hdr_put(msg, info->snd_portid, info->snd_seq, 0,
			     NL80211_CMD_GET_MESH_CONFIG);
	if (!hdr)
		goto out;
	pinfoattr = nla_nest_start(msg, NL80211_ATTR_MESH_CONFIG);
	if (!pinfoattr)
		goto nla_put_failure;
	if (nla_put_u32(msg, NL80211_ATTR_IFINDEX, dev->ifindex) ||
	    nla_put_u16(msg, NL80211_MESHCONF_RETRY_TIMEOUT,
			cur_params.dot11MeshRetryTimeout) ||
	    nla_put_u16(msg, NL80211_MESHCONF_CONFIRM_TIMEOUT,
			cur_params.dot11MeshConfirmTimeout) ||
	    nla_put_u16(msg, NL80211_MESHCONF_HOLDING_TIMEOUT,
			cur_params.dot11MeshHoldingTimeout) ||
	    nla_put_u16(msg, NL80211_MESHCONF_MAX_PEER_LINKS,
			cur_params.dot11MeshMaxPeerLinks) ||
	    nla_put_u8(msg, NL80211_MESHCONF_MAX_RETRIES,
		       cur_params.dot11MeshMaxRetries) ||
	    nla_put_u8(msg, NL80211_MESHCONF_TTL,
		       cur_params.dot11MeshTTL) ||
	    nla_put_u8(msg, NL80211_MESHCONF_ELEMENT_TTL,
		       cur_params.element_ttl) ||
	    nla_put_u8(msg, NL80211_MESHCONF_AUTO_OPEN_PLINKS,
		       cur_params.auto_open_plinks) ||
	    nla_put_u32(msg, NL80211_MESHCONF_SYNC_OFFSET_MAX_NEIGHBOR,
			cur_params.dot11MeshNbrOffsetMaxNeighbor) ||
	    nla_put_u8(msg, NL80211_MESHCONF_HWMP_MAX_PREQ_RETRIES,
		       cur_params.dot11MeshHWMPmaxPREQretries) ||
	    nla_put_u32(msg, NL80211_MESHCONF_PATH_REFRESH_TIME,
			cur_params.path_refresh_time) ||
	    nla_put_u16(msg, NL80211_MESHCONF_MIN_DISCOVERY_TIMEOUT,
			cur_params.min_discovery_timeout) ||
	    nla_put_u32(msg, NL80211_MESHCONF_HWMP_ACTIVE_PATH_TIMEOUT,
			cur_params.dot11MeshHWMPactivePathTimeout) ||
	    nla_put_u16(msg, NL80211_MESHCONF_HWMP_PREQ_MIN_INTERVAL,
			cur_params.dot11MeshHWMPpreqMinInterval) ||
	    nla_put_u16(msg, NL80211_MESHCONF_HWMP_PERR_MIN_INTERVAL,
			cur_params.dot11MeshHWMPperrMinInterval) ||
	    nla_put_u16(msg, NL80211_MESHCONF_HWMP_NET_DIAM_TRVS_TIME,
			cur_params.dot11MeshHWMPnetDiameterTraversalTime) ||
	    nla_put_u8(msg, NL80211_MESHCONF_HWMP_ROOTMODE,
		       cur_params.dot11MeshHWMPRootMode) ||
	    nla_put_u16(msg, NL80211_MESHCONF_HWMP_RANN_INTERVAL,
			cur_params.dot11MeshHWMPRannInterval) ||
	    nla_put_u8(msg, NL80211_MESHCONF_GATE_ANNOUNCEMENTS,
		       cur_params.dot11MeshGateAnnouncementProtocol) ||
	    nla_put_u8(msg, NL80211_MESHCONF_FORWARDING,
		       cur_params.dot11MeshForwarding) ||
	    nla_put_u32(msg, NL80211_MESHCONF_RSSI_THRESHOLD,
			cur_params.rssi_threshold) ||
	    nla_put_u32(msg, NL80211_MESHCONF_HT_OPMODE,
			cur_params.ht_opmode) ||
	    nla_put_u32(msg, NL80211_MESHCONF_HWMP_PATH_TO_ROOT_TIMEOUT,
			cur_params.dot11MeshHWMPactivePathToRootTimeout) ||
	    nla_put_u16(msg, NL80211_MESHCONF_HWMP_ROOT_INTERVAL,
			cur_params.dot11MeshHWMProotInterval) ||
	    nla_put_u16(msg, NL80211_MESHCONF_HWMP_CONFIRMATION_INTERVAL,
			cur_params.dot11MeshHWMPconfirmationInterval) ||
	    nla_put_u32(msg, NL80211_MESHCONF_POWER_MODE,
			cur_params.power_mode) ||
	    nla_put_u16(msg, NL80211_MESHCONF_AWAKE_WINDOW,
			cur_params.dot11MeshAwakeWindowDuration) ||
	    nla_put_u32(msg, NL80211_MESHCONF_PLINK_TIMEOUT,
			cur_params.plink_timeout))
		goto nla_put_failure;
	nla_nest_end(msg, pinfoattr);
	genlmsg_end(msg, hdr);
	return genlmsg_reply(msg, info);

 nla_put_failure:
	genlmsg_cancel(msg, hdr);
 out:
	nlmsg_free(msg);
	return -ENOBUFS;
}

static const struct nla_policy nl80211_meshconf_params_policy[NL80211_MESHCONF_ATTR_MAX+1] = {
	[NL80211_MESHCONF_RETRY_TIMEOUT] = { .type = NLA_U16 },
	[NL80211_MESHCONF_CONFIRM_TIMEOUT] = { .type = NLA_U16 },
	[NL80211_MESHCONF_HOLDING_TIMEOUT] = { .type = NLA_U16 },
	[NL80211_MESHCONF_MAX_PEER_LINKS] = { .type = NLA_U16 },
	[NL80211_MESHCONF_MAX_RETRIES] = { .type = NLA_U8 },
	[NL80211_MESHCONF_TTL] = { .type = NLA_U8 },
	[NL80211_MESHCONF_ELEMENT_TTL] = { .type = NLA_U8 },
	[NL80211_MESHCONF_AUTO_OPEN_PLINKS] = { .type = NLA_U8 },
	[NL80211_MESHCONF_SYNC_OFFSET_MAX_NEIGHBOR] = { .type = NLA_U32 },
	[NL80211_MESHCONF_HWMP_MAX_PREQ_RETRIES] = { .type = NLA_U8 },
	[NL80211_MESHCONF_PATH_REFRESH_TIME] = { .type = NLA_U32 },
	[NL80211_MESHCONF_MIN_DISCOVERY_TIMEOUT] = { .type = NLA_U16 },
	[NL80211_MESHCONF_HWMP_ACTIVE_PATH_TIMEOUT] = { .type = NLA_U32 },
	[NL80211_MESHCONF_HWMP_PREQ_MIN_INTERVAL] = { .type = NLA_U16 },
	[NL80211_MESHCONF_HWMP_PERR_MIN_INTERVAL] = { .type = NLA_U16 },
	[NL80211_MESHCONF_HWMP_NET_DIAM_TRVS_TIME] = { .type = NLA_U16 },
	[NL80211_MESHCONF_HWMP_ROOTMODE] = { .type = NLA_U8 },
	[NL80211_MESHCONF_HWMP_RANN_INTERVAL] = { .type = NLA_U16 },
	[NL80211_MESHCONF_GATE_ANNOUNCEMENTS] = { .type = NLA_U8 },
	[NL80211_MESHCONF_FORWARDING] = { .type = NLA_U8 },
	[NL80211_MESHCONF_RSSI_THRESHOLD] = { .type = NLA_U32 },
	[NL80211_MESHCONF_HT_OPMODE] = { .type = NLA_U16 },
	[NL80211_MESHCONF_HWMP_PATH_TO_ROOT_TIMEOUT] = { .type = NLA_U32 },
	[NL80211_MESHCONF_HWMP_ROOT_INTERVAL] = { .type = NLA_U16 },
	[NL80211_MESHCONF_HWMP_CONFIRMATION_INTERVAL] = { .type = NLA_U16 },
	[NL80211_MESHCONF_POWER_MODE] = { .type = NLA_U32 },
	[NL80211_MESHCONF_AWAKE_WINDOW] = { .type = NLA_U16 },
	[NL80211_MESHCONF_PLINK_TIMEOUT] = { .type = NLA_U32 },
};

static const struct nla_policy
	nl80211_mesh_setup_params_policy[NL80211_MESH_SETUP_ATTR_MAX+1] = {
	[NL80211_MESH_SETUP_ENABLE_VENDOR_SYNC] = { .type = NLA_U8 },
	[NL80211_MESH_SETUP_ENABLE_VENDOR_PATH_SEL] = { .type = NLA_U8 },
	[NL80211_MESH_SETUP_ENABLE_VENDOR_METRIC] = { .type = NLA_U8 },
	[NL80211_MESH_SETUP_USERSPACE_AUTH] = { .type = NLA_FLAG },
	[NL80211_MESH_SETUP_AUTH_PROTOCOL] = { .type = NLA_U8 },
	[NL80211_MESH_SETUP_USERSPACE_MPM] = { .type = NLA_FLAG },
	[NL80211_MESH_SETUP_IE] = { .type = NLA_BINARY,
				    .len = IEEE80211_MAX_DATA_LEN },
	[NL80211_MESH_SETUP_USERSPACE_AMPE] = { .type = NLA_FLAG },
};

static int nl80211_parse_mesh_config(struct genl_info *info,
				     struct mesh_config *cfg,
				     u32 *mask_out)
{
	struct nlattr *tb[NL80211_MESHCONF_ATTR_MAX + 1];
	u32 mask = 0;

#define FILL_IN_MESH_PARAM_IF_SET(tb, cfg, param, min, max, mask, attr, fn) \
do {									    \
	if (tb[attr]) {							    \
		if (fn(tb[attr]) < min || fn(tb[attr]) > max)		    \
			return -EINVAL;					    \
		cfg->param = fn(tb[attr]);				    \
		mask |= (1 << (attr - 1));				    \
	}								    \
} while (0)


	if (!info->attrs[NL80211_ATTR_MESH_CONFIG])
		return -EINVAL;
	if (nla_parse_nested(tb, NL80211_MESHCONF_ATTR_MAX,
			     info->attrs[NL80211_ATTR_MESH_CONFIG],
			     nl80211_meshconf_params_policy))
		return -EINVAL;

	/* This makes sure that there aren't more than 32 mesh config
	 * parameters (otherwise our bitfield scheme would not work.) */
	BUILD_BUG_ON(NL80211_MESHCONF_ATTR_MAX > 32);

	/* Fill in the params struct */
	FILL_IN_MESH_PARAM_IF_SET(tb, cfg, dot11MeshRetryTimeout, 1, 255,
				  mask, NL80211_MESHCONF_RETRY_TIMEOUT,
				  nla_get_u16);
	FILL_IN_MESH_PARAM_IF_SET(tb, cfg, dot11MeshConfirmTimeout, 1, 255,
				  mask, NL80211_MESHCONF_CONFIRM_TIMEOUT,
				  nla_get_u16);
	FILL_IN_MESH_PARAM_IF_SET(tb, cfg, dot11MeshHoldingTimeout, 1, 255,
				  mask, NL80211_MESHCONF_HOLDING_TIMEOUT,
				  nla_get_u16);
	FILL_IN_MESH_PARAM_IF_SET(tb, cfg, dot11MeshMaxPeerLinks, 0, 255,
				  mask, NL80211_MESHCONF_MAX_PEER_LINKS,
				  nla_get_u16);
	FILL_IN_MESH_PARAM_IF_SET(tb, cfg, dot11MeshMaxRetries, 0, 16,
				  mask, NL80211_MESHCONF_MAX_RETRIES,
				  nla_get_u8);
	FILL_IN_MESH_PARAM_IF_SET(tb, cfg, dot11MeshTTL, 1, 255,
				  mask, NL80211_MESHCONF_TTL, nla_get_u8);
	FILL_IN_MESH_PARAM_IF_SET(tb, cfg, element_ttl, 1, 255,
				  mask, NL80211_MESHCONF_ELEMENT_TTL,
				  nla_get_u8);
	FILL_IN_MESH_PARAM_IF_SET(tb, cfg, auto_open_plinks, 0, 1,
				  mask, NL80211_MESHCONF_AUTO_OPEN_PLINKS,
				  nla_get_u8);
	FILL_IN_MESH_PARAM_IF_SET(tb, cfg, dot11MeshNbrOffsetMaxNeighbor,
				  1, 255, mask,
				  NL80211_MESHCONF_SYNC_OFFSET_MAX_NEIGHBOR,
				  nla_get_u32);
	FILL_IN_MESH_PARAM_IF_SET(tb, cfg, dot11MeshHWMPmaxPREQretries, 0, 255,
				  mask, NL80211_MESHCONF_HWMP_MAX_PREQ_RETRIES,
				  nla_get_u8);
	FILL_IN_MESH_PARAM_IF_SET(tb, cfg, path_refresh_time, 1, 65535,
				  mask, NL80211_MESHCONF_PATH_REFRESH_TIME,
				  nla_get_u32);
	FILL_IN_MESH_PARAM_IF_SET(tb, cfg, min_discovery_timeout, 1, 65535,
				  mask, NL80211_MESHCONF_MIN_DISCOVERY_TIMEOUT,
				  nla_get_u16);
	FILL_IN_MESH_PARAM_IF_SET(tb, cfg, dot11MeshHWMPactivePathTimeout,
				  1, 65535, mask,
				  NL80211_MESHCONF_HWMP_ACTIVE_PATH_TIMEOUT,
				  nla_get_u32);
	FILL_IN_MESH_PARAM_IF_SET(tb, cfg, dot11MeshHWMPpreqMinInterval,
				  1, 65535, mask,
				  NL80211_MESHCONF_HWMP_PREQ_MIN_INTERVAL,
				  nla_get_u16);
	FILL_IN_MESH_PARAM_IF_SET(tb, cfg, dot11MeshHWMPperrMinInterval,
				  1, 65535, mask,
				  NL80211_MESHCONF_HWMP_PERR_MIN_INTERVAL,
				  nla_get_u16);
	FILL_IN_MESH_PARAM_IF_SET(tb, cfg,
				  dot11MeshHWMPnetDiameterTraversalTime,
				  1, 65535, mask,
				  NL80211_MESHCONF_HWMP_NET_DIAM_TRVS_TIME,
				  nla_get_u16);
	FILL_IN_MESH_PARAM_IF_SET(tb, cfg, dot11MeshHWMPRootMode, 0, 4,
				  mask, NL80211_MESHCONF_HWMP_ROOTMODE,
				  nla_get_u8);
	FILL_IN_MESH_PARAM_IF_SET(tb, cfg, dot11MeshHWMPRannInterval, 1, 65535,
				  mask, NL80211_MESHCONF_HWMP_RANN_INTERVAL,
				  nla_get_u16);
	FILL_IN_MESH_PARAM_IF_SET(tb, cfg,
				  dot11MeshGateAnnouncementProtocol, 0, 1,
				  mask, NL80211_MESHCONF_GATE_ANNOUNCEMENTS,
				  nla_get_u8);
	FILL_IN_MESH_PARAM_IF_SET(tb, cfg, dot11MeshForwarding, 0, 1,
				  mask, NL80211_MESHCONF_FORWARDING,
				  nla_get_u8);
	FILL_IN_MESH_PARAM_IF_SET(tb, cfg, rssi_threshold, -255, 0,
				  mask, NL80211_MESHCONF_RSSI_THRESHOLD,
				  nla_get_s32);
	FILL_IN_MESH_PARAM_IF_SET(tb, cfg, ht_opmode, 0, 16,
				  mask, NL80211_MESHCONF_HT_OPMODE,
				  nla_get_u16);
	FILL_IN_MESH_PARAM_IF_SET(tb, cfg, dot11MeshHWMPactivePathToRootTimeout,
				  1, 65535, mask,
				  NL80211_MESHCONF_HWMP_PATH_TO_ROOT_TIMEOUT,
				  nla_get_u32);
	FILL_IN_MESH_PARAM_IF_SET(tb, cfg, dot11MeshHWMProotInterval, 1, 65535,
				  mask, NL80211_MESHCONF_HWMP_ROOT_INTERVAL,
				  nla_get_u16);
	FILL_IN_MESH_PARAM_IF_SET(tb, cfg,
				  dot11MeshHWMPconfirmationInterval,
				  1, 65535, mask,
				  NL80211_MESHCONF_HWMP_CONFIRMATION_INTERVAL,
				  nla_get_u16);
	FILL_IN_MESH_PARAM_IF_SET(tb, cfg, power_mode,
				  NL80211_MESH_POWER_ACTIVE,
				  NL80211_MESH_POWER_MAX,
				  mask, NL80211_MESHCONF_POWER_MODE,
				  nla_get_u32);
	FILL_IN_MESH_PARAM_IF_SET(tb, cfg, dot11MeshAwakeWindowDuration,
				  0, 65535, mask,
				  NL80211_MESHCONF_AWAKE_WINDOW, nla_get_u16);
	FILL_IN_MESH_PARAM_IF_SET(tb, cfg, plink_timeout, 0, 0xffffffff,
				  mask, NL80211_MESHCONF_PLINK_TIMEOUT,
				  nla_get_u32);
	if (mask_out)
		*mask_out = mask;

	return 0;

#undef FILL_IN_MESH_PARAM_IF_SET
}

static int nl80211_parse_mesh_setup(struct genl_info *info,
				     struct mesh_setup *setup)
{
	struct cfg80211_registered_device *rdev = info->user_ptr[0];
	struct nlattr *tb[NL80211_MESH_SETUP_ATTR_MAX + 1];

	if (!info->attrs[NL80211_ATTR_MESH_SETUP])
		return -EINVAL;
	if (nla_parse_nested(tb, NL80211_MESH_SETUP_ATTR_MAX,
			     info->attrs[NL80211_ATTR_MESH_SETUP],
			     nl80211_mesh_setup_params_policy))
		return -EINVAL;

	if (tb[NL80211_MESH_SETUP_ENABLE_VENDOR_SYNC])
		setup->sync_method =
		(nla_get_u8(tb[NL80211_MESH_SETUP_ENABLE_VENDOR_SYNC])) ?
		 IEEE80211_SYNC_METHOD_VENDOR :
		 IEEE80211_SYNC_METHOD_NEIGHBOR_OFFSET;

	if (tb[NL80211_MESH_SETUP_ENABLE_VENDOR_PATH_SEL])
		setup->path_sel_proto =
		(nla_get_u8(tb[NL80211_MESH_SETUP_ENABLE_VENDOR_PATH_SEL])) ?
		 IEEE80211_PATH_PROTOCOL_VENDOR :
		 IEEE80211_PATH_PROTOCOL_HWMP;

	if (tb[NL80211_MESH_SETUP_ENABLE_VENDOR_METRIC])
		setup->path_metric =
		(nla_get_u8(tb[NL80211_MESH_SETUP_ENABLE_VENDOR_METRIC])) ?
		 IEEE80211_PATH_METRIC_VENDOR :
		 IEEE80211_PATH_METRIC_AIRTIME;


	if (tb[NL80211_MESH_SETUP_IE]) {
		struct nlattr *ieattr =
			tb[NL80211_MESH_SETUP_IE];
		if (!is_valid_ie_attr(ieattr))
			return -EINVAL;
		setup->ie = nla_data(ieattr);
		setup->ie_len = nla_len(ieattr);
	}
	if (tb[NL80211_MESH_SETUP_USERSPACE_MPM] &&
	    !(rdev->wiphy.features & NL80211_FEATURE_USERSPACE_MPM))
		return -EINVAL;
	setup->user_mpm = nla_get_flag(tb[NL80211_MESH_SETUP_USERSPACE_MPM]);
	setup->is_authenticated = nla_get_flag(tb[NL80211_MESH_SETUP_USERSPACE_AUTH]);
	setup->is_secure = nla_get_flag(tb[NL80211_MESH_SETUP_USERSPACE_AMPE]);
	if (setup->is_secure)
		setup->user_mpm = true;

	if (tb[NL80211_MESH_SETUP_AUTH_PROTOCOL]) {
		if (!setup->user_mpm)
			return -EINVAL;
		setup->auth_id =
			nla_get_u8(tb[NL80211_MESH_SETUP_AUTH_PROTOCOL]);
	}

	return 0;
}

static int nl80211_update_mesh_config(struct sk_buff *skb,
				      struct genl_info *info)
{
	struct cfg80211_registered_device *rdev = info->user_ptr[0];
	struct net_device *dev = info->user_ptr[1];
	struct wireless_dev *wdev = dev->ieee80211_ptr;
	struct mesh_config cfg;
	u32 mask;
	int err;

	if (wdev->iftype != NL80211_IFTYPE_MESH_POINT)
		return -EOPNOTSUPP;

	if (!rdev->ops->update_mesh_config)
		return -EOPNOTSUPP;

	err = nl80211_parse_mesh_config(info, &cfg, &mask);
	if (err)
		return err;

	wdev_lock(wdev);
	if (!wdev->mesh_id_len)
		err = -ENOLINK;

	if (!err)
		err = rdev_update_mesh_config(rdev, dev, mask, &cfg);

	wdev_unlock(wdev);

	return err;
}

static int nl80211_put_regdom(const struct ieee80211_regdomain *regdom,
			      struct sk_buff *msg)
{
	struct nlattr *nl_reg_rules;
	unsigned int i;

	if (nla_put_string(msg, NL80211_ATTR_REG_ALPHA2, regdom->alpha2) ||
	    (regdom->dfs_region &&
	     nla_put_u8(msg, NL80211_ATTR_DFS_REGION, regdom->dfs_region)))
		goto nla_put_failure;

	nl_reg_rules = nla_nest_start(msg, NL80211_ATTR_REG_RULES);
	if (!nl_reg_rules)
		goto nla_put_failure;

	for (i = 0; i < regdom->n_reg_rules; i++) {
		struct nlattr *nl_reg_rule;
		const struct ieee80211_reg_rule *reg_rule;
		const struct ieee80211_freq_range *freq_range;
		const struct ieee80211_power_rule *power_rule;
		unsigned int max_bandwidth_khz;

		reg_rule = &regdom->reg_rules[i];
		freq_range = &reg_rule->freq_range;
		power_rule = &reg_rule->power_rule;

		nl_reg_rule = nla_nest_start(msg, i);
		if (!nl_reg_rule)
			goto nla_put_failure;

		max_bandwidth_khz = freq_range->max_bandwidth_khz;
		if (!max_bandwidth_khz)
			max_bandwidth_khz = reg_get_max_bandwidth(regdom,
								  reg_rule);

		if (nla_put_u32(msg, NL80211_ATTR_REG_RULE_FLAGS,
				reg_rule->flags) ||
		    nla_put_u32(msg, NL80211_ATTR_FREQ_RANGE_START,
				freq_range->start_freq_khz) ||
		    nla_put_u32(msg, NL80211_ATTR_FREQ_RANGE_END,
				freq_range->end_freq_khz) ||
		    nla_put_u32(msg, NL80211_ATTR_FREQ_RANGE_MAX_BW,
				max_bandwidth_khz) ||
		    nla_put_u32(msg, NL80211_ATTR_POWER_RULE_MAX_ANT_GAIN,
				power_rule->max_antenna_gain) ||
		    nla_put_u32(msg, NL80211_ATTR_POWER_RULE_MAX_EIRP,
				power_rule->max_eirp) ||
		    nla_put_u32(msg, NL80211_ATTR_DFS_CAC_TIME,
				reg_rule->dfs_cac_ms))
			goto nla_put_failure;

		nla_nest_end(msg, nl_reg_rule);
	}

	nla_nest_end(msg, nl_reg_rules);
	return 0;

nla_put_failure:
	return -EMSGSIZE;
}

static int nl80211_get_reg_do(struct sk_buff *skb, struct genl_info *info)
{
	const struct ieee80211_regdomain *regdom = NULL;
	struct cfg80211_registered_device *rdev;
	struct wiphy *wiphy = NULL;
	struct sk_buff *msg;
	void *hdr;

	msg = nlmsg_new(NLMSG_DEFAULT_SIZE, GFP_KERNEL);
	if (!msg)
		return -ENOBUFS;

	hdr = nl80211hdr_put(msg, info->snd_portid, info->snd_seq, 0,
			     NL80211_CMD_GET_REG);
	if (!hdr)
		goto put_failure;

	if (info->attrs[NL80211_ATTR_WIPHY]) {
		bool self_managed;

		rdev = cfg80211_get_dev_from_info(genl_info_net(info), info);
		if (IS_ERR(rdev)) {
			nlmsg_free(msg);
			return PTR_ERR(rdev);
		}

		wiphy = &rdev->wiphy;
		self_managed = wiphy->regulatory_flags &
			       REGULATORY_WIPHY_SELF_MANAGED;
		regdom = get_wiphy_regdom(wiphy);

		/* a self-managed-reg device must have a private regdom */
		if (WARN_ON(!regdom && self_managed)) {
			nlmsg_free(msg);
			return -EINVAL;
		}

		if (regdom &&
		    nla_put_u32(msg, NL80211_ATTR_WIPHY, get_wiphy_idx(wiphy)))
			goto nla_put_failure;
	}

	if (!wiphy && reg_last_request_cell_base() &&
	    nla_put_u32(msg, NL80211_ATTR_USER_REG_HINT_TYPE,
			NL80211_USER_REG_HINT_CELL_BASE))
		goto nla_put_failure;

	rcu_read_lock();

	if (!regdom)
		regdom = rcu_dereference(cfg80211_regdomain);

	if (nl80211_put_regdom(regdom, msg))
		goto nla_put_failure_rcu;

	rcu_read_unlock();

	genlmsg_end(msg, hdr);
	return genlmsg_reply(msg, info);

nla_put_failure_rcu:
	rcu_read_unlock();
nla_put_failure:
	genlmsg_cancel(msg, hdr);
put_failure:
	nlmsg_free(msg);
	return -EMSGSIZE;
}

static int nl80211_send_regdom(struct sk_buff *msg, struct netlink_callback *cb,
			       u32 seq, int flags, struct wiphy *wiphy,
			       const struct ieee80211_regdomain *regdom)
{
	void *hdr = nl80211hdr_put(msg, NETLINK_CB(cb->skb).portid, seq, flags,
				   NL80211_CMD_GET_REG);

	if (!hdr)
		return -1;

	genl_dump_check_consistent(cb, hdr, &nl80211_fam);

	if (nl80211_put_regdom(regdom, msg))
		goto nla_put_failure;

	if (!wiphy && reg_last_request_cell_base() &&
	    nla_put_u32(msg, NL80211_ATTR_USER_REG_HINT_TYPE,
			NL80211_USER_REG_HINT_CELL_BASE))
		goto nla_put_failure;

	if (wiphy &&
	    nla_put_u32(msg, NL80211_ATTR_WIPHY, get_wiphy_idx(wiphy)))
		goto nla_put_failure;

	if (wiphy && wiphy->regulatory_flags & REGULATORY_WIPHY_SELF_MANAGED &&
	    nla_put_flag(msg, NL80211_ATTR_WIPHY_SELF_MANAGED_REG))
		goto nla_put_failure;

	genlmsg_end(msg, hdr);
	return 0;

nla_put_failure:
	genlmsg_cancel(msg, hdr);
	return -EMSGSIZE;
}

static int nl80211_get_reg_dump(struct sk_buff *skb,
				struct netlink_callback *cb)
{
	const struct ieee80211_regdomain *regdom = NULL;
	struct cfg80211_registered_device *rdev;
	int err, reg_idx, start = cb->args[2];

	rtnl_lock();

	if (cfg80211_regdomain && start == 0) {
		err = nl80211_send_regdom(skb, cb, cb->nlh->nlmsg_seq,
					  NLM_F_MULTI, NULL,
					  rtnl_dereference(cfg80211_regdomain));
		if (err < 0)
			goto out_err;
	}

	/* the global regdom is idx 0 */
	reg_idx = 1;
	list_for_each_entry(rdev, &cfg80211_rdev_list, list) {
		regdom = get_wiphy_regdom(&rdev->wiphy);
		if (!regdom)
			continue;

		if (++reg_idx <= start)
			continue;

		err = nl80211_send_regdom(skb, cb, cb->nlh->nlmsg_seq,
					  NLM_F_MULTI, &rdev->wiphy, regdom);
		if (err < 0) {
			reg_idx--;
			break;
		}
	}

	cb->args[2] = reg_idx;
	err = skb->len;
out_err:
	rtnl_unlock();
	return err;
}

#ifdef CONFIG_CFG80211_CRDA_SUPPORT
static const struct nla_policy reg_rule_policy[NL80211_REG_RULE_ATTR_MAX + 1] = {
	[NL80211_ATTR_REG_RULE_FLAGS]		= { .type = NLA_U32 },
	[NL80211_ATTR_FREQ_RANGE_START]		= { .type = NLA_U32 },
	[NL80211_ATTR_FREQ_RANGE_END]		= { .type = NLA_U32 },
	[NL80211_ATTR_FREQ_RANGE_MAX_BW]	= { .type = NLA_U32 },
	[NL80211_ATTR_POWER_RULE_MAX_ANT_GAIN]	= { .type = NLA_U32 },
	[NL80211_ATTR_POWER_RULE_MAX_EIRP]	= { .type = NLA_U32 },
	[NL80211_ATTR_DFS_CAC_TIME]		= { .type = NLA_U32 },
};

static int parse_reg_rule(struct nlattr *tb[],
	struct ieee80211_reg_rule *reg_rule)
{
	struct ieee80211_freq_range *freq_range = &reg_rule->freq_range;
	struct ieee80211_power_rule *power_rule = &reg_rule->power_rule;

	if (!tb[NL80211_ATTR_REG_RULE_FLAGS])
		return -EINVAL;
	if (!tb[NL80211_ATTR_FREQ_RANGE_START])
		return -EINVAL;
	if (!tb[NL80211_ATTR_FREQ_RANGE_END])
		return -EINVAL;
	if (!tb[NL80211_ATTR_FREQ_RANGE_MAX_BW])
		return -EINVAL;
	if (!tb[NL80211_ATTR_POWER_RULE_MAX_EIRP])
		return -EINVAL;

	reg_rule->flags = nla_get_u32(tb[NL80211_ATTR_REG_RULE_FLAGS]);

	freq_range->start_freq_khz =
		nla_get_u32(tb[NL80211_ATTR_FREQ_RANGE_START]);
	freq_range->end_freq_khz =
		nla_get_u32(tb[NL80211_ATTR_FREQ_RANGE_END]);
	freq_range->max_bandwidth_khz =
		nla_get_u32(tb[NL80211_ATTR_FREQ_RANGE_MAX_BW]);

	power_rule->max_eirp =
		nla_get_u32(tb[NL80211_ATTR_POWER_RULE_MAX_EIRP]);

	if (tb[NL80211_ATTR_POWER_RULE_MAX_ANT_GAIN])
		power_rule->max_antenna_gain =
			nla_get_u32(tb[NL80211_ATTR_POWER_RULE_MAX_ANT_GAIN]);

	if (tb[NL80211_ATTR_DFS_CAC_TIME])
		reg_rule->dfs_cac_ms =
			nla_get_u32(tb[NL80211_ATTR_DFS_CAC_TIME]);

	return 0;
}

static int nl80211_set_reg(struct sk_buff *skb, struct genl_info *info)
{
	struct nlattr *tb[NL80211_REG_RULE_ATTR_MAX + 1];
	struct nlattr *nl_reg_rule;
	char *alpha2;
	int rem_reg_rules, r;
	u32 num_rules = 0, rule_idx = 0, size_of_regd;
	enum nl80211_dfs_regions dfs_region = NL80211_DFS_UNSET;
	struct ieee80211_regdomain *rd;

	if (!info->attrs[NL80211_ATTR_REG_ALPHA2])
		return -EINVAL;

	if (!info->attrs[NL80211_ATTR_REG_RULES])
		return -EINVAL;

	alpha2 = nla_data(info->attrs[NL80211_ATTR_REG_ALPHA2]);

	if (info->attrs[NL80211_ATTR_DFS_REGION])
		dfs_region = nla_get_u8(info->attrs[NL80211_ATTR_DFS_REGION]);

	nla_for_each_nested(nl_reg_rule, info->attrs[NL80211_ATTR_REG_RULES],
			    rem_reg_rules) {
		num_rules++;
		if (num_rules > NL80211_MAX_SUPP_REG_RULES)
			return -EINVAL;
	}

	if (!reg_is_valid_request(alpha2))
		return -EINVAL;

	size_of_regd = sizeof(struct ieee80211_regdomain) +
		       num_rules * sizeof(struct ieee80211_reg_rule);

	rd = kzalloc(size_of_regd, GFP_KERNEL);
	if (!rd)
		return -ENOMEM;

	rd->n_reg_rules = num_rules;
	rd->alpha2[0] = alpha2[0];
	rd->alpha2[1] = alpha2[1];

	/*
	 * Disable DFS master mode if the DFS region was
	 * not supported or known on this kernel.
	 */
	if (reg_supported_dfs_region(dfs_region))
		rd->dfs_region = dfs_region;

	nla_for_each_nested(nl_reg_rule, info->attrs[NL80211_ATTR_REG_RULES],
			    rem_reg_rules) {
		r = nla_parse(tb, NL80211_REG_RULE_ATTR_MAX,
			      nla_data(nl_reg_rule), nla_len(nl_reg_rule),
			      reg_rule_policy);
		if (r)
			goto bad_reg;
		r = parse_reg_rule(tb, &rd->reg_rules[rule_idx]);
		if (r)
			goto bad_reg;

		rule_idx++;

		if (rule_idx > NL80211_MAX_SUPP_REG_RULES) {
			r = -EINVAL;
			goto bad_reg;
		}
	}

	r = set_regdom(rd, REGD_SOURCE_CRDA);
	/* set_regdom took ownership */
	rd = NULL;

 bad_reg:
	kfree(rd);
	return r;
}
#endif /* CONFIG_CFG80211_CRDA_SUPPORT */

static int validate_scan_freqs(struct nlattr *freqs)
{
	struct nlattr *attr1, *attr2;
	int n_channels = 0, tmp1, tmp2;

	nla_for_each_nested(attr1, freqs, tmp1)
		if (nla_len(attr1) != sizeof(u32))
			return 0;

	nla_for_each_nested(attr1, freqs, tmp1) {
		n_channels++;
		/*
		 * Some hardware has a limited channel list for
		 * scanning, and it is pretty much nonsensical
		 * to scan for a channel twice, so disallow that
		 * and don't require drivers to check that the
		 * channel list they get isn't longer than what
		 * they can scan, as long as they can scan all
		 * the channels they registered at once.
		 */
		nla_for_each_nested(attr2, freqs, tmp2)
			if (attr1 != attr2 &&
			    nla_get_u32(attr1) == nla_get_u32(attr2))
				return 0;
	}

	return n_channels;
}

<<<<<<< HEAD
static bool is_band_valid(struct wiphy *wiphy, enum nl80211_band b)
{
	return b < NUM_NL80211_BANDS && wiphy->bands[b];
=======
static bool is_band_valid(struct wiphy *wiphy, enum ieee80211_band b)
{
	return b < IEEE80211_NUM_BANDS && wiphy->bands[b];
>>>>>>> a9a2bf11
}

static int parse_bss_select(struct nlattr *nla, struct wiphy *wiphy,
			    struct cfg80211_bss_selection *bss_select)
{
	struct nlattr *attr[NL80211_BSS_SELECT_ATTR_MAX + 1];
	struct nlattr *nest;
	int err;
	bool found = false;
	int i;

	/* only process one nested attribute */
	nest = nla_data(nla);
	if (!nla_ok(nest, nla_len(nest)))
		return -EINVAL;

	err = nla_parse(attr, NL80211_BSS_SELECT_ATTR_MAX, nla_data(nest),
			nla_len(nest), nl80211_bss_select_policy);
	if (err)
		return err;

	/* only one attribute may be given */
	for (i = 0; i <= NL80211_BSS_SELECT_ATTR_MAX; i++) {
		if (attr[i]) {
			if (found)
				return -EINVAL;
			found = true;
		}
	}

	bss_select->behaviour = __NL80211_BSS_SELECT_ATTR_INVALID;

	if (attr[NL80211_BSS_SELECT_ATTR_RSSI])
		bss_select->behaviour = NL80211_BSS_SELECT_ATTR_RSSI;

	if (attr[NL80211_BSS_SELECT_ATTR_BAND_PREF]) {
		bss_select->behaviour = NL80211_BSS_SELECT_ATTR_BAND_PREF;
		bss_select->param.band_pref =
			nla_get_u32(attr[NL80211_BSS_SELECT_ATTR_BAND_PREF]);
		if (!is_band_valid(wiphy, bss_select->param.band_pref))
			return -EINVAL;
	}

	if (attr[NL80211_BSS_SELECT_ATTR_RSSI_ADJUST]) {
		struct nl80211_bss_select_rssi_adjust *adj_param;

		adj_param = nla_data(attr[NL80211_BSS_SELECT_ATTR_RSSI_ADJUST]);
		bss_select->behaviour = NL80211_BSS_SELECT_ATTR_RSSI_ADJUST;
		bss_select->param.adjust.band = adj_param->band;
		bss_select->param.adjust.delta = adj_param->delta;
		if (!is_band_valid(wiphy, bss_select->param.adjust.band))
			return -EINVAL;
	}

	/* user-space did not provide behaviour attribute */
	if (bss_select->behaviour == __NL80211_BSS_SELECT_ATTR_INVALID)
		return -EINVAL;

	if (!(wiphy->bss_select_support & BIT(bss_select->behaviour)))
		return -EINVAL;

	return 0;
}

static int nl80211_parse_random_mac(struct nlattr **attrs,
				    u8 *mac_addr, u8 *mac_addr_mask)
{
	int i;

	if (!attrs[NL80211_ATTR_MAC] && !attrs[NL80211_ATTR_MAC_MASK]) {
		eth_zero_addr(mac_addr);
		eth_zero_addr(mac_addr_mask);
		mac_addr[0] = 0x2;
		mac_addr_mask[0] = 0x3;

		return 0;
	}

	/* need both or none */
	if (!attrs[NL80211_ATTR_MAC] || !attrs[NL80211_ATTR_MAC_MASK])
		return -EINVAL;

	memcpy(mac_addr, nla_data(attrs[NL80211_ATTR_MAC]), ETH_ALEN);
	memcpy(mac_addr_mask, nla_data(attrs[NL80211_ATTR_MAC_MASK]), ETH_ALEN);

	/* don't allow or configure an mcast address */
	if (!is_multicast_ether_addr(mac_addr_mask) ||
	    is_multicast_ether_addr(mac_addr))
		return -EINVAL;

	/*
	 * allow users to pass a MAC address that has bits set outside
	 * of the mask, but don't bother drivers with having to deal
	 * with such bits
	 */
	for (i = 0; i < ETH_ALEN; i++)
		mac_addr[i] &= mac_addr_mask[i];

	return 0;
}

static int nl80211_trigger_scan(struct sk_buff *skb, struct genl_info *info)
{
	struct cfg80211_registered_device *rdev = info->user_ptr[0];
	struct wireless_dev *wdev = info->user_ptr[1];
	struct cfg80211_scan_request *request;
	struct nlattr *attr;
	struct wiphy *wiphy;
	int err, tmp, n_ssids = 0, n_channels, i;
	size_t ie_len;

	if (!is_valid_ie_attr(info->attrs[NL80211_ATTR_IE]))
		return -EINVAL;

	wiphy = &rdev->wiphy;

	if (!rdev->ops->scan)
		return -EOPNOTSUPP;

	if (rdev->scan_req || rdev->scan_msg) {
		err = -EBUSY;
		goto unlock;
	}

	if (info->attrs[NL80211_ATTR_SCAN_FREQUENCIES]) {
		n_channels = validate_scan_freqs(
				info->attrs[NL80211_ATTR_SCAN_FREQUENCIES]);
		if (!n_channels) {
			err = -EINVAL;
			goto unlock;
		}
	} else {
		n_channels = ieee80211_get_num_supported_channels(wiphy);
	}

	if (info->attrs[NL80211_ATTR_SCAN_SSIDS])
		nla_for_each_nested(attr, info->attrs[NL80211_ATTR_SCAN_SSIDS], tmp)
			n_ssids++;

	if (n_ssids > wiphy->max_scan_ssids) {
		err = -EINVAL;
		goto unlock;
	}

	if (info->attrs[NL80211_ATTR_IE])
		ie_len = nla_len(info->attrs[NL80211_ATTR_IE]);
	else
		ie_len = 0;

	if (ie_len > wiphy->max_scan_ie_len) {
		err = -EINVAL;
		goto unlock;
	}

	request = kzalloc(sizeof(*request)
			+ sizeof(*request->ssids) * n_ssids
			+ sizeof(*request->channels) * n_channels
			+ ie_len, GFP_KERNEL);
	if (!request) {
		err = -ENOMEM;
		goto unlock;
	}

	if (n_ssids)
		request->ssids = (void *)&request->channels[n_channels];
	request->n_ssids = n_ssids;
	if (ie_len) {
		if (n_ssids)
			request->ie = (void *)(request->ssids + n_ssids);
		else
			request->ie = (void *)(request->channels + n_channels);
	}

	i = 0;
	if (info->attrs[NL80211_ATTR_SCAN_FREQUENCIES]) {
		/* user specified, bail out if channel not found */
		nla_for_each_nested(attr, info->attrs[NL80211_ATTR_SCAN_FREQUENCIES], tmp) {
			struct ieee80211_channel *chan;

			chan = ieee80211_get_channel(wiphy, nla_get_u32(attr));

			if (!chan) {
				err = -EINVAL;
				goto out_free;
			}

			/* ignore disabled channels */
			if (chan->flags & IEEE80211_CHAN_DISABLED)
				continue;

			request->channels[i] = chan;
			i++;
		}
	} else {
		enum nl80211_band band;

		/* all channels */
		for (band = 0; band < NUM_NL80211_BANDS; band++) {
			int j;
			if (!wiphy->bands[band])
				continue;
			for (j = 0; j < wiphy->bands[band]->n_channels; j++) {
				struct ieee80211_channel *chan;

				chan = &wiphy->bands[band]->channels[j];

				if (chan->flags & IEEE80211_CHAN_DISABLED)
					continue;

				request->channels[i] = chan;
				i++;
			}
		}
	}

	if (!i) {
		err = -EINVAL;
		goto out_free;
	}

	request->n_channels = i;

	i = 0;
	if (n_ssids) {
		nla_for_each_nested(attr, info->attrs[NL80211_ATTR_SCAN_SSIDS], tmp) {
			if (nla_len(attr) > IEEE80211_MAX_SSID_LEN) {
				err = -EINVAL;
				goto out_free;
			}
			request->ssids[i].ssid_len = nla_len(attr);
			memcpy(request->ssids[i].ssid, nla_data(attr), nla_len(attr));
			i++;
		}
	}

	if (info->attrs[NL80211_ATTR_IE]) {
		request->ie_len = nla_len(info->attrs[NL80211_ATTR_IE]);
		memcpy((void *)request->ie,
		       nla_data(info->attrs[NL80211_ATTR_IE]),
		       request->ie_len);
	}

	for (i = 0; i < NUM_NL80211_BANDS; i++)
		if (wiphy->bands[i])
			request->rates[i] =
				(1 << wiphy->bands[i]->n_bitrates) - 1;

	if (info->attrs[NL80211_ATTR_SCAN_SUPP_RATES]) {
		nla_for_each_nested(attr,
				    info->attrs[NL80211_ATTR_SCAN_SUPP_RATES],
				    tmp) {
			enum nl80211_band band = nla_type(attr);

			if (band < 0 || band >= NUM_NL80211_BANDS) {
				err = -EINVAL;
				goto out_free;
			}

			if (!wiphy->bands[band])
				continue;

			err = ieee80211_get_ratemask(wiphy->bands[band],
						     nla_data(attr),
						     nla_len(attr),
						     &request->rates[band]);
			if (err)
				goto out_free;
		}
	}

	if (info->attrs[NL80211_ATTR_SCAN_FLAGS]) {
		request->flags = nla_get_u32(
			info->attrs[NL80211_ATTR_SCAN_FLAGS]);
		if ((request->flags & NL80211_SCAN_FLAG_LOW_PRIORITY) &&
		    !(wiphy->features & NL80211_FEATURE_LOW_PRIORITY_SCAN)) {
			err = -EOPNOTSUPP;
			goto out_free;
		}

		if (request->flags & NL80211_SCAN_FLAG_RANDOM_ADDR) {
			if (!(wiphy->features &
					NL80211_FEATURE_SCAN_RANDOM_MAC_ADDR)) {
				err = -EOPNOTSUPP;
				goto out_free;
			}

			if (wdev->current_bss) {
				err = -EOPNOTSUPP;
				goto out_free;
			}

			err = nl80211_parse_random_mac(info->attrs,
						       request->mac_addr,
						       request->mac_addr_mask);
			if (err)
				goto out_free;
		}
	}

	request->no_cck =
		nla_get_flag(info->attrs[NL80211_ATTR_TX_NO_CCK_RATE]);

	/* Initial implementation used NL80211_ATTR_MAC to set the specific
	 * BSSID to scan for. This was problematic because that same attribute
	 * was already used for another purpose (local random MAC address). The
	 * NL80211_ATTR_BSSID attribute was added to fix this. For backwards
	 * compatibility with older userspace components, also use the
	 * NL80211_ATTR_MAC value here if it can be determined to be used for
	 * the specific BSSID use case instead of the random MAC address
	 * (NL80211_ATTR_SCAN_FLAGS is used to enable random MAC address use).
	 */
	if (info->attrs[NL80211_ATTR_BSSID])
		memcpy(request->bssid,
		       nla_data(info->attrs[NL80211_ATTR_BSSID]), ETH_ALEN);
	else if (!(request->flags & NL80211_SCAN_FLAG_RANDOM_ADDR) &&
		 info->attrs[NL80211_ATTR_MAC])
		memcpy(request->bssid, nla_data(info->attrs[NL80211_ATTR_MAC]),
		       ETH_ALEN);
	else
		eth_broadcast_addr(request->bssid);

	request->wdev = wdev;
	request->wiphy = &rdev->wiphy;
	request->scan_start = jiffies;

	rdev->scan_req = request;
	err = rdev_scan(rdev, request);

	if (!err) {
		nl80211_send_scan_start(rdev, wdev);
		if (wdev->netdev)
			dev_hold(wdev->netdev);
	} else {
 out_free:
		rdev->scan_req = NULL;
		kfree(request);
	}

 unlock:
	return err;
}

static int
nl80211_parse_sched_scan_plans(struct wiphy *wiphy, int n_plans,
			       struct cfg80211_sched_scan_request *request,
			       struct nlattr **attrs)
{
	int tmp, err, i = 0;
	struct nlattr *attr;

	if (!attrs[NL80211_ATTR_SCHED_SCAN_PLANS]) {
		u32 interval;

		/*
		 * If scan plans are not specified,
		 * %NL80211_ATTR_SCHED_SCAN_INTERVAL must be specified. In this
		 * case one scan plan will be set with the specified scan
		 * interval and infinite number of iterations.
		 */
		if (!attrs[NL80211_ATTR_SCHED_SCAN_INTERVAL])
			return -EINVAL;

		interval = nla_get_u32(attrs[NL80211_ATTR_SCHED_SCAN_INTERVAL]);
		if (!interval)
			return -EINVAL;

		request->scan_plans[0].interval =
			DIV_ROUND_UP(interval, MSEC_PER_SEC);
		if (!request->scan_plans[0].interval)
			return -EINVAL;

		if (request->scan_plans[0].interval >
		    wiphy->max_sched_scan_plan_interval)
			request->scan_plans[0].interval =
				wiphy->max_sched_scan_plan_interval;

		return 0;
	}

	nla_for_each_nested(attr, attrs[NL80211_ATTR_SCHED_SCAN_PLANS], tmp) {
		struct nlattr *plan[NL80211_SCHED_SCAN_PLAN_MAX + 1];

		if (WARN_ON(i >= n_plans))
			return -EINVAL;

		err = nla_parse(plan, NL80211_SCHED_SCAN_PLAN_MAX,
				nla_data(attr), nla_len(attr),
				nl80211_plan_policy);
		if (err)
			return err;

		if (!plan[NL80211_SCHED_SCAN_PLAN_INTERVAL])
			return -EINVAL;

		request->scan_plans[i].interval =
			nla_get_u32(plan[NL80211_SCHED_SCAN_PLAN_INTERVAL]);
		if (!request->scan_plans[i].interval ||
		    request->scan_plans[i].interval >
		    wiphy->max_sched_scan_plan_interval)
			return -EINVAL;

		if (plan[NL80211_SCHED_SCAN_PLAN_ITERATIONS]) {
			request->scan_plans[i].iterations =
				nla_get_u32(plan[NL80211_SCHED_SCAN_PLAN_ITERATIONS]);
			if (!request->scan_plans[i].iterations ||
			    (request->scan_plans[i].iterations >
			     wiphy->max_sched_scan_plan_iterations))
				return -EINVAL;
		} else if (i < n_plans - 1) {
			/*
			 * All scan plans but the last one must specify
			 * a finite number of iterations
			 */
			return -EINVAL;
		}

		i++;
	}

	/*
	 * The last scan plan must not specify the number of
	 * iterations, it is supposed to run infinitely
	 */
	if (request->scan_plans[n_plans - 1].iterations)
		return  -EINVAL;

	return 0;
}

static struct cfg80211_sched_scan_request *
nl80211_parse_sched_scan(struct wiphy *wiphy, struct wireless_dev *wdev,
			 struct nlattr **attrs)
{
	struct cfg80211_sched_scan_request *request;
	struct nlattr *attr;
	int err, tmp, n_ssids = 0, n_match_sets = 0, n_channels, i, n_plans = 0;
	enum nl80211_band band;
	size_t ie_len;
	struct nlattr *tb[NL80211_SCHED_SCAN_MATCH_ATTR_MAX + 1];
	s32 default_match_rssi = NL80211_SCAN_RSSI_THOLD_OFF;

	if (!is_valid_ie_attr(attrs[NL80211_ATTR_IE]))
		return ERR_PTR(-EINVAL);

	if (attrs[NL80211_ATTR_SCAN_FREQUENCIES]) {
		n_channels = validate_scan_freqs(
				attrs[NL80211_ATTR_SCAN_FREQUENCIES]);
		if (!n_channels)
			return ERR_PTR(-EINVAL);
	} else {
		n_channels = ieee80211_get_num_supported_channels(wiphy);
	}

	if (attrs[NL80211_ATTR_SCAN_SSIDS])
		nla_for_each_nested(attr, attrs[NL80211_ATTR_SCAN_SSIDS],
				    tmp)
			n_ssids++;

	if (n_ssids > wiphy->max_sched_scan_ssids)
		return ERR_PTR(-EINVAL);

	/*
	 * First, count the number of 'real' matchsets. Due to an issue with
	 * the old implementation, matchsets containing only the RSSI attribute
	 * (NL80211_SCHED_SCAN_MATCH_ATTR_RSSI) are considered as the 'default'
	 * RSSI for all matchsets, rather than their own matchset for reporting
	 * all APs with a strong RSSI. This is needed to be compatible with
	 * older userspace that treated a matchset with only the RSSI as the
	 * global RSSI for all other matchsets - if there are other matchsets.
	 */
	if (attrs[NL80211_ATTR_SCHED_SCAN_MATCH]) {
		nla_for_each_nested(attr,
				    attrs[NL80211_ATTR_SCHED_SCAN_MATCH],
				    tmp) {
			struct nlattr *rssi;

			err = nla_parse(tb, NL80211_SCHED_SCAN_MATCH_ATTR_MAX,
					nla_data(attr), nla_len(attr),
					nl80211_match_policy);
			if (err)
				return ERR_PTR(err);
			/* add other standalone attributes here */
			if (tb[NL80211_SCHED_SCAN_MATCH_ATTR_SSID]) {
				n_match_sets++;
				continue;
			}
			rssi = tb[NL80211_SCHED_SCAN_MATCH_ATTR_RSSI];
			if (rssi)
				default_match_rssi = nla_get_s32(rssi);
		}
	}

	/* However, if there's no other matchset, add the RSSI one */
	if (!n_match_sets && default_match_rssi != NL80211_SCAN_RSSI_THOLD_OFF)
		n_match_sets = 1;

	if (n_match_sets > wiphy->max_match_sets)
		return ERR_PTR(-EINVAL);

	if (attrs[NL80211_ATTR_IE])
		ie_len = nla_len(attrs[NL80211_ATTR_IE]);
	else
		ie_len = 0;

	if (ie_len > wiphy->max_sched_scan_ie_len)
		return ERR_PTR(-EINVAL);

	if (attrs[NL80211_ATTR_SCHED_SCAN_PLANS]) {
		/*
		 * NL80211_ATTR_SCHED_SCAN_INTERVAL must not be specified since
		 * each scan plan already specifies its own interval
		 */
		if (attrs[NL80211_ATTR_SCHED_SCAN_INTERVAL])
			return ERR_PTR(-EINVAL);

		nla_for_each_nested(attr,
				    attrs[NL80211_ATTR_SCHED_SCAN_PLANS], tmp)
			n_plans++;
	} else {
		/*
		 * The scan interval attribute is kept for backward
		 * compatibility. If no scan plans are specified and sched scan
		 * interval is specified, one scan plan will be set with this
		 * scan interval and infinite number of iterations.
		 */
		if (!attrs[NL80211_ATTR_SCHED_SCAN_INTERVAL])
			return ERR_PTR(-EINVAL);

		n_plans = 1;
	}

	if (!n_plans || n_plans > wiphy->max_sched_scan_plans)
		return ERR_PTR(-EINVAL);

	if (!wiphy_ext_feature_isset(
		    wiphy, NL80211_EXT_FEATURE_SCHED_SCAN_RELATIVE_RSSI) &&
	    (attrs[NL80211_ATTR_SCHED_SCAN_RELATIVE_RSSI] ||
	     attrs[NL80211_ATTR_SCHED_SCAN_RSSI_ADJUST]))
		return ERR_PTR(-EINVAL);

	request = kzalloc(sizeof(*request)
			+ sizeof(*request->ssids) * n_ssids
			+ sizeof(*request->match_sets) * n_match_sets
			+ sizeof(*request->scan_plans) * n_plans
			+ sizeof(*request->channels) * n_channels
			+ ie_len, GFP_KERNEL);
	if (!request)
		return ERR_PTR(-ENOMEM);

	if (n_ssids)
		request->ssids = (void *)&request->channels[n_channels];
	request->n_ssids = n_ssids;
	if (ie_len) {
		if (n_ssids)
			request->ie = (void *)(request->ssids + n_ssids);
		else
			request->ie = (void *)(request->channels + n_channels);
	}

	if (n_match_sets) {
		if (request->ie)
			request->match_sets = (void *)(request->ie + ie_len);
		else if (n_ssids)
			request->match_sets =
				(void *)(request->ssids + n_ssids);
		else
			request->match_sets =
				(void *)(request->channels + n_channels);
	}
	request->n_match_sets = n_match_sets;

	if (n_match_sets)
		request->scan_plans = (void *)(request->match_sets +
					       n_match_sets);
	else if (request->ie)
		request->scan_plans = (void *)(request->ie + ie_len);
	else if (n_ssids)
		request->scan_plans = (void *)(request->ssids + n_ssids);
	else
		request->scan_plans = (void *)(request->channels + n_channels);

	request->n_scan_plans = n_plans;

	i = 0;
	if (attrs[NL80211_ATTR_SCAN_FREQUENCIES]) {
		/* user specified, bail out if channel not found */
		nla_for_each_nested(attr,
				    attrs[NL80211_ATTR_SCAN_FREQUENCIES],
				    tmp) {
			struct ieee80211_channel *chan;

			chan = ieee80211_get_channel(wiphy, nla_get_u32(attr));

			if (!chan) {
				err = -EINVAL;
				goto out_free;
			}

			/* ignore disabled channels */
			if (chan->flags & IEEE80211_CHAN_DISABLED)
				continue;

			request->channels[i] = chan;
			i++;
		}
	} else {
		/* all channels */
		for (band = 0; band < NUM_NL80211_BANDS; band++) {
			int j;
			if (!wiphy->bands[band])
				continue;
			for (j = 0; j < wiphy->bands[band]->n_channels; j++) {
				struct ieee80211_channel *chan;

				chan = &wiphy->bands[band]->channels[j];

				if (chan->flags & IEEE80211_CHAN_DISABLED)
					continue;

				request->channels[i] = chan;
				i++;
			}
		}
	}

	if (!i) {
		err = -EINVAL;
		goto out_free;
	}

	request->n_channels = i;

	i = 0;
	if (n_ssids) {
		nla_for_each_nested(attr, attrs[NL80211_ATTR_SCAN_SSIDS],
				    tmp) {
			if (nla_len(attr) > IEEE80211_MAX_SSID_LEN) {
				err = -EINVAL;
				goto out_free;
			}
			request->ssids[i].ssid_len = nla_len(attr);
			memcpy(request->ssids[i].ssid, nla_data(attr),
			       nla_len(attr));
			i++;
		}
	}

	i = 0;
	if (attrs[NL80211_ATTR_SCHED_SCAN_MATCH]) {
		nla_for_each_nested(attr,
				    attrs[NL80211_ATTR_SCHED_SCAN_MATCH],
				    tmp) {
			struct nlattr *ssid, *rssi;

			err = nla_parse(tb, NL80211_SCHED_SCAN_MATCH_ATTR_MAX,
					nla_data(attr), nla_len(attr),
					nl80211_match_policy);
			if (err)
				goto out_free;
			ssid = tb[NL80211_SCHED_SCAN_MATCH_ATTR_SSID];
			if (ssid) {
				if (WARN_ON(i >= n_match_sets)) {
					/* this indicates a programming error,
					 * the loop above should have verified
					 * things properly
					 */
					err = -EINVAL;
					goto out_free;
				}

				if (nla_len(ssid) > IEEE80211_MAX_SSID_LEN) {
					err = -EINVAL;
					goto out_free;
				}
				memcpy(request->match_sets[i].ssid.ssid,
				       nla_data(ssid), nla_len(ssid));
				request->match_sets[i].ssid.ssid_len =
					nla_len(ssid);
				/* special attribute - old implemenation w/a */
				request->match_sets[i].rssi_thold =
					default_match_rssi;
				rssi = tb[NL80211_SCHED_SCAN_MATCH_ATTR_RSSI];
				if (rssi)
					request->match_sets[i].rssi_thold =
						nla_get_s32(rssi);
			}
			i++;
		}

		/* there was no other matchset, so the RSSI one is alone */
		if (i == 0 && n_match_sets)
			request->match_sets[0].rssi_thold = default_match_rssi;

		request->min_rssi_thold = INT_MAX;
		for (i = 0; i < n_match_sets; i++)
			request->min_rssi_thold =
				min(request->match_sets[i].rssi_thold,
				    request->min_rssi_thold);
	} else {
		request->min_rssi_thold = NL80211_SCAN_RSSI_THOLD_OFF;
	}

	if (ie_len) {
		request->ie_len = ie_len;
		memcpy((void *)request->ie,
		       nla_data(attrs[NL80211_ATTR_IE]),
		       request->ie_len);
	}

	if (attrs[NL80211_ATTR_SCAN_FLAGS]) {
		request->flags = nla_get_u32(
			attrs[NL80211_ATTR_SCAN_FLAGS]);
		if ((request->flags & NL80211_SCAN_FLAG_LOW_PRIORITY) &&
		    !(wiphy->features & NL80211_FEATURE_LOW_PRIORITY_SCAN)) {
			err = -EOPNOTSUPP;
			goto out_free;
		}

		if (request->flags & NL80211_SCAN_FLAG_RANDOM_ADDR) {
			u32 flg = NL80211_FEATURE_SCHED_SCAN_RANDOM_MAC_ADDR;

			if (!wdev) /* must be net-detect */
				flg = NL80211_FEATURE_ND_RANDOM_MAC_ADDR;

			if (!(wiphy->features & flg)) {
				err = -EOPNOTSUPP;
				goto out_free;
			}

			if (wdev && wdev->current_bss) {
				err = -EOPNOTSUPP;
				goto out_free;
			}

			err = nl80211_parse_random_mac(attrs, request->mac_addr,
						       request->mac_addr_mask);
			if (err)
				goto out_free;
		}
	}

	if (attrs[NL80211_ATTR_SCHED_SCAN_DELAY])
		request->delay =
			nla_get_u32(attrs[NL80211_ATTR_SCHED_SCAN_DELAY]);

	if (attrs[NL80211_ATTR_SCHED_SCAN_RELATIVE_RSSI]) {
		request->relative_rssi = nla_get_s8(
			attrs[NL80211_ATTR_SCHED_SCAN_RELATIVE_RSSI]);
		request->relative_rssi_set = true;
	}

	if (request->relative_rssi_set &&
	    attrs[NL80211_ATTR_SCHED_SCAN_RSSI_ADJUST]) {
		struct nl80211_bss_select_rssi_adjust *rssi_adjust;

		rssi_adjust = nla_data(
			attrs[NL80211_ATTR_SCHED_SCAN_RSSI_ADJUST]);
		request->rssi_adjust.band = rssi_adjust->band;
		request->rssi_adjust.delta = rssi_adjust->delta;
		if (!is_band_valid(wiphy, request->rssi_adjust.band)) {
			err = -EINVAL;
			goto out_free;
		}
	}

	err = nl80211_parse_sched_scan_plans(wiphy, n_plans, request, attrs);
	if (err)
		goto out_free;

	request->scan_start = jiffies;

	return request;

out_free:
	kfree(request);
	return ERR_PTR(err);
}

static int nl80211_abort_scan(struct sk_buff *skb, struct genl_info *info)
{
	struct cfg80211_registered_device *rdev = info->user_ptr[0];
	struct wireless_dev *wdev = info->user_ptr[1];

	if (!rdev->ops->abort_scan)
		return -EOPNOTSUPP;

	if (rdev->scan_msg)
		return 0;

	if (!rdev->scan_req)
		return -ENOENT;

	rdev_abort_scan(rdev, wdev);
	return 0;
}

static int nl80211_start_sched_scan(struct sk_buff *skb,
				    struct genl_info *info)
{
	struct cfg80211_registered_device *rdev = info->user_ptr[0];
	struct net_device *dev = info->user_ptr[1];
	struct wireless_dev *wdev = dev->ieee80211_ptr;
	struct cfg80211_sched_scan_request *sched_scan_req;
	int err;

	if (!(rdev->wiphy.flags & WIPHY_FLAG_SUPPORTS_SCHED_SCAN) ||
	    !rdev->ops->sched_scan_start)
		return -EOPNOTSUPP;

	if (rdev->sched_scan_req)
		return -EINPROGRESS;

	sched_scan_req = nl80211_parse_sched_scan(&rdev->wiphy, wdev,
						  info->attrs);

	err = PTR_ERR_OR_ZERO(sched_scan_req);
	if (err)
		goto out_err;

	err = rdev_sched_scan_start(rdev, dev, sched_scan_req);
	if (err)
		goto out_free;

	sched_scan_req->dev = dev;
	sched_scan_req->wiphy = &rdev->wiphy;

	if (info->attrs[NL80211_ATTR_SOCKET_OWNER])
		sched_scan_req->owner_nlportid = info->snd_portid;

	rcu_assign_pointer(rdev->sched_scan_req, sched_scan_req);

	nl80211_send_sched_scan(rdev, dev,
				NL80211_CMD_START_SCHED_SCAN);
	return 0;

out_free:
	kfree(sched_scan_req);
out_err:
	return err;
}

static int nl80211_stop_sched_scan(struct sk_buff *skb,
				   struct genl_info *info)
{
	struct cfg80211_registered_device *rdev = info->user_ptr[0];

	if (!(rdev->wiphy.flags & WIPHY_FLAG_SUPPORTS_SCHED_SCAN) ||
	    !rdev->ops->sched_scan_stop)
		return -EOPNOTSUPP;

	return __cfg80211_stop_sched_scan(rdev, false);
}

static int nl80211_start_radar_detection(struct sk_buff *skb,
					 struct genl_info *info)
{
	struct cfg80211_registered_device *rdev = info->user_ptr[0];
	struct net_device *dev = info->user_ptr[1];
	struct wireless_dev *wdev = dev->ieee80211_ptr;
	struct cfg80211_chan_def chandef;
	enum nl80211_dfs_regions dfs_region;
	unsigned int cac_time_ms;
	int err;

	dfs_region = reg_get_dfs_region(wdev->wiphy);
	if (dfs_region == NL80211_DFS_UNSET)
		return -EINVAL;

	err = nl80211_parse_chandef(rdev, info, &chandef);
	if (err)
		return err;

	if (rdev->wiphy.flags & WIPHY_FLAG_DFS_OFFLOAD)
		return -EOPNOTSUPP;

	if (netif_carrier_ok(dev))
		return -EBUSY;

	if (wdev->cac_started)
		return -EBUSY;

	err = cfg80211_chandef_dfs_required(wdev->wiphy, &chandef,
					    wdev->iftype);
	if (err < 0)
		return err;

	if (err == 0)
		return -EINVAL;

	if (!cfg80211_chandef_dfs_usable(wdev->wiphy, &chandef))
		return -EINVAL;

	if (!rdev->ops->start_radar_detection)
		return -EOPNOTSUPP;

	cac_time_ms = cfg80211_chandef_dfs_cac_time(&rdev->wiphy, &chandef);
	if (WARN_ON(!cac_time_ms))
		cac_time_ms = IEEE80211_DFS_MIN_CAC_TIME_MS;

	err = rdev->ops->start_radar_detection(&rdev->wiphy, dev, &chandef,
					       cac_time_ms);
	if (!err) {
		wdev->chandef = chandef;
		wdev->cac_started = true;
		wdev->cac_start_time = jiffies;
		wdev->cac_time_ms = cac_time_ms;
	}
	return err;
}

static int nl80211_channel_switch(struct sk_buff *skb, struct genl_info *info)
{
	struct cfg80211_registered_device *rdev = info->user_ptr[0];
	struct net_device *dev = info->user_ptr[1];
	struct wireless_dev *wdev = dev->ieee80211_ptr;
	struct cfg80211_csa_settings params;
	/* csa_attrs is defined static to avoid waste of stack size - this
	 * function is called under RTNL lock, so this should not be a problem.
	 */
	static struct nlattr *csa_attrs[NL80211_ATTR_MAX+1];
	int err;
	bool need_new_beacon = false;
	int len, i;
	u32 cs_count;

	if (!rdev->ops->channel_switch ||
	    !(rdev->wiphy.flags & WIPHY_FLAG_HAS_CHANNEL_SWITCH))
		return -EOPNOTSUPP;

	switch (dev->ieee80211_ptr->iftype) {
	case NL80211_IFTYPE_AP:
	case NL80211_IFTYPE_P2P_GO:
		need_new_beacon = true;

		/* useless if AP is not running */
		if (!wdev->beacon_interval)
			return -ENOTCONN;
		break;
	case NL80211_IFTYPE_ADHOC:
		if (!wdev->ssid_len)
			return -ENOTCONN;
		break;
	case NL80211_IFTYPE_MESH_POINT:
		if (!wdev->mesh_id_len)
			return -ENOTCONN;
		break;
	default:
		return -EOPNOTSUPP;
	}

	memset(&params, 0, sizeof(params));

	if (!info->attrs[NL80211_ATTR_WIPHY_FREQ] ||
	    !info->attrs[NL80211_ATTR_CH_SWITCH_COUNT])
		return -EINVAL;

	/* only important for AP, IBSS and mesh create IEs internally */
	if (need_new_beacon && !info->attrs[NL80211_ATTR_CSA_IES])
		return -EINVAL;

	/* Even though the attribute is u32, the specification says
	 * u8, so let's make sure we don't overflow.
	 */
	cs_count = nla_get_u32(info->attrs[NL80211_ATTR_CH_SWITCH_COUNT]);
	if (cs_count > 255)
		return -EINVAL;

	params.count = cs_count;

	if (!need_new_beacon)
		goto skip_beacons;

	err = nl80211_parse_beacon(info->attrs, &params.beacon_after);
	if (err)
		return err;

	err = nla_parse_nested(csa_attrs, NL80211_ATTR_MAX,
			       info->attrs[NL80211_ATTR_CSA_IES],
			       nl80211_policy);
	if (err)
		return err;

	err = nl80211_parse_beacon(csa_attrs, &params.beacon_csa);
	if (err)
		return err;

	if (!csa_attrs[NL80211_ATTR_CSA_C_OFF_BEACON])
		return -EINVAL;

	len = nla_len(csa_attrs[NL80211_ATTR_CSA_C_OFF_BEACON]);
	if (!len || (len % sizeof(u16)))
		return -EINVAL;

	params.n_counter_offsets_beacon = len / sizeof(u16);
	if (rdev->wiphy.max_num_csa_counters &&
	    (params.n_counter_offsets_beacon >
	     rdev->wiphy.max_num_csa_counters))
		return -EINVAL;

	params.counter_offsets_beacon =
		nla_data(csa_attrs[NL80211_ATTR_CSA_C_OFF_BEACON]);

	/* sanity checks - counters should fit and be the same */
	for (i = 0; i < params.n_counter_offsets_beacon; i++) {
		u16 offset = params.counter_offsets_beacon[i];

		if (offset >= params.beacon_csa.tail_len)
			return -EINVAL;

		if (params.beacon_csa.tail[offset] != params.count)
			return -EINVAL;
	}

	if (csa_attrs[NL80211_ATTR_CSA_C_OFF_PRESP]) {
		len = nla_len(csa_attrs[NL80211_ATTR_CSA_C_OFF_PRESP]);
		if (!len || (len % sizeof(u16)))
			return -EINVAL;

		params.n_counter_offsets_presp = len / sizeof(u16);
		if (rdev->wiphy.max_num_csa_counters &&
		    (params.n_counter_offsets_presp >
		     rdev->wiphy.max_num_csa_counters))
			return -EINVAL;

		params.counter_offsets_presp =
			nla_data(csa_attrs[NL80211_ATTR_CSA_C_OFF_PRESP]);

		/* sanity checks - counters should fit and be the same */
		for (i = 0; i < params.n_counter_offsets_presp; i++) {
			u16 offset = params.counter_offsets_presp[i];

			if (offset >= params.beacon_csa.probe_resp_len)
				return -EINVAL;

			if (params.beacon_csa.probe_resp[offset] !=
			    params.count)
				return -EINVAL;
		}
	}

skip_beacons:
	err = nl80211_parse_chandef(rdev, info, &params.chandef);
	if (err)
		return err;

	if (!cfg80211_reg_can_beacon_relax(&rdev->wiphy, &params.chandef,
					   wdev->iftype))
		return -EINVAL;

	err = cfg80211_chandef_dfs_required(wdev->wiphy,
					    &params.chandef,
					    wdev->iftype);
	if (err < 0)
		return err;

	if (err > 0)
		params.radar_required = true;

	if (info->attrs[NL80211_ATTR_CH_SWITCH_BLOCK_TX])
		params.block_tx = true;

	wdev_lock(wdev);
	err = rdev_channel_switch(rdev, dev, &params);
	wdev_unlock(wdev);

	return err;
}

static int nl80211_send_bss(struct sk_buff *msg, struct netlink_callback *cb,
			    u32 seq, int flags,
			    struct cfg80211_registered_device *rdev,
			    struct wireless_dev *wdev,
			    struct cfg80211_internal_bss *intbss)
{
	struct cfg80211_bss *res = &intbss->pub;
	const struct cfg80211_bss_ies *ies;
	void *hdr;
	struct nlattr *bss;

	ASSERT_WDEV_LOCK(wdev);

	hdr = nl80211hdr_put(msg, NETLINK_CB(cb->skb).portid, seq, flags,
			     NL80211_CMD_NEW_SCAN_RESULTS);
	if (!hdr)
		return -1;

	genl_dump_check_consistent(cb, hdr, &nl80211_fam);

	if (nla_put_u32(msg, NL80211_ATTR_GENERATION, rdev->bss_generation))
		goto nla_put_failure;
	if (wdev->netdev &&
	    nla_put_u32(msg, NL80211_ATTR_IFINDEX, wdev->netdev->ifindex))
		goto nla_put_failure;
	if (nla_put_u64(msg, NL80211_ATTR_WDEV, wdev_id(wdev)))
		goto nla_put_failure;

	bss = nla_nest_start(msg, NL80211_ATTR_BSS);
	if (!bss)
		goto nla_put_failure;
	if ((!is_zero_ether_addr(res->bssid) &&
	     nla_put(msg, NL80211_BSS_BSSID, ETH_ALEN, res->bssid)))
		goto nla_put_failure;

	rcu_read_lock();
	/* indicate whether we have probe response data or not */
	if (rcu_access_pointer(res->proberesp_ies) &&
	    nla_put_flag(msg, NL80211_BSS_PRESP_DATA))
		goto fail_unlock_rcu;

	/* this pointer prefers to be pointed to probe response data
	 * but is always valid
	 */
	ies = rcu_dereference(res->ies);
	if (ies) {
		if (nla_put_u64(msg, NL80211_BSS_TSF, ies->tsf))
			goto fail_unlock_rcu;
		if (ies->len && nla_put(msg, NL80211_BSS_INFORMATION_ELEMENTS,
					ies->len, ies->data))
			goto fail_unlock_rcu;
	}

	/* and this pointer is always (unless driver didn't know) beacon data */
	ies = rcu_dereference(res->beacon_ies);
	if (ies && ies->from_beacon) {
		if (nla_put_u64(msg, NL80211_BSS_BEACON_TSF, ies->tsf))
			goto fail_unlock_rcu;
		if (ies->len && nla_put(msg, NL80211_BSS_BEACON_IES,
					ies->len, ies->data))
			goto fail_unlock_rcu;
	}
	rcu_read_unlock();

	if (res->beacon_interval &&
	    nla_put_u16(msg, NL80211_BSS_BEACON_INTERVAL, res->beacon_interval))
		goto nla_put_failure;
	if (nla_put_u16(msg, NL80211_BSS_CAPABILITY, res->capability) ||
	    nla_put_u32(msg, NL80211_BSS_FREQUENCY, res->channel->center_freq) ||
	    nla_put_u32(msg, NL80211_BSS_CHAN_WIDTH, res->scan_width) ||
	    nla_put_u32(msg, NL80211_BSS_SEEN_MS_AGO,
			jiffies_to_msecs(jiffies - intbss->ts)))
		goto nla_put_failure;

	if (intbss->ts_boottime &&
	    nla_put_u64(msg, NL80211_BSS_LAST_SEEN_BOOTTIME,
			intbss->ts_boottime))
		goto nla_put_failure;

	switch (rdev->wiphy.signal_type) {
	case CFG80211_SIGNAL_TYPE_MBM:
		if (nla_put_u32(msg, NL80211_BSS_SIGNAL_MBM, res->signal))
			goto nla_put_failure;
		break;
	case CFG80211_SIGNAL_TYPE_UNSPEC:
		if (nla_put_u8(msg, NL80211_BSS_SIGNAL_UNSPEC, res->signal))
			goto nla_put_failure;
		break;
	default:
		break;
	}

	switch (wdev->iftype) {
	case NL80211_IFTYPE_P2P_CLIENT:
	case NL80211_IFTYPE_STATION:
		if (intbss == wdev->current_bss &&
		    nla_put_u32(msg, NL80211_BSS_STATUS,
				NL80211_BSS_STATUS_ASSOCIATED))
			goto nla_put_failure;
		break;
	case NL80211_IFTYPE_ADHOC:
		if (intbss == wdev->current_bss &&
		    nla_put_u32(msg, NL80211_BSS_STATUS,
				NL80211_BSS_STATUS_IBSS_JOINED))
			goto nla_put_failure;
		break;
	default:
		break;
	}

	nla_nest_end(msg, bss);

	genlmsg_end(msg, hdr);
	return 0;

 fail_unlock_rcu:
	rcu_read_unlock();
 nla_put_failure:
	genlmsg_cancel(msg, hdr);
	return -EMSGSIZE;
}

static int nl80211_dump_scan(struct sk_buff *skb, struct netlink_callback *cb)
{
	struct cfg80211_registered_device *rdev;
	struct cfg80211_internal_bss *scan;
	struct wireless_dev *wdev;
	int start = cb->args[2], idx = 0;
	int err;

	rtnl_lock();
	err = nl80211_prepare_wdev_dump(skb, cb, &rdev, &wdev);
	if (err) {
		rtnl_unlock();
		return err;
	}

	wdev_lock(wdev);
	spin_lock_bh(&rdev->bss_lock);
	cfg80211_bss_expire(rdev);

	cb->seq = rdev->bss_generation;

	list_for_each_entry(scan, &rdev->bss_list, list) {
		if (++idx <= start)
			continue;
		if (nl80211_send_bss(skb, cb,
				cb->nlh->nlmsg_seq, NLM_F_MULTI,
				rdev, wdev, scan) < 0) {
			idx--;
			break;
		}
	}

	spin_unlock_bh(&rdev->bss_lock);
	wdev_unlock(wdev);

	cb->args[2] = idx;
	rtnl_unlock();

	return skb->len;
}

static int nl80211_send_survey(struct sk_buff *msg, u32 portid, u32 seq,
			       int flags, struct net_device *dev,
			       bool allow_radio_stats,
			       struct survey_info *survey)
{
	void *hdr;
	struct nlattr *infoattr;

	/* skip radio stats if userspace didn't request them */
	if (!survey->channel && !allow_radio_stats)
		return 0;

	hdr = nl80211hdr_put(msg, portid, seq, flags,
			     NL80211_CMD_NEW_SURVEY_RESULTS);
	if (!hdr)
		return -ENOMEM;

	if (nla_put_u32(msg, NL80211_ATTR_IFINDEX, dev->ifindex))
		goto nla_put_failure;

	infoattr = nla_nest_start(msg, NL80211_ATTR_SURVEY_INFO);
	if (!infoattr)
		goto nla_put_failure;

	if (survey->channel &&
	    nla_put_u32(msg, NL80211_SURVEY_INFO_FREQUENCY,
			survey->channel->center_freq))
		goto nla_put_failure;

	if ((survey->filled & SURVEY_INFO_NOISE_DBM) &&
	    nla_put_u8(msg, NL80211_SURVEY_INFO_NOISE, survey->noise))
		goto nla_put_failure;
	if ((survey->filled & SURVEY_INFO_IN_USE) &&
	    nla_put_flag(msg, NL80211_SURVEY_INFO_IN_USE))
		goto nla_put_failure;
	if ((survey->filled & SURVEY_INFO_TIME) &&
	    nla_put_u64(msg, NL80211_SURVEY_INFO_TIME,
			survey->time))
		goto nla_put_failure;
	if ((survey->filled & SURVEY_INFO_TIME_BUSY) &&
	    nla_put_u64(msg, NL80211_SURVEY_INFO_TIME_BUSY,
			survey->time_busy))
		goto nla_put_failure;
	if ((survey->filled & SURVEY_INFO_TIME_EXT_BUSY) &&
	    nla_put_u64(msg, NL80211_SURVEY_INFO_TIME_EXT_BUSY,
			survey->time_ext_busy))
		goto nla_put_failure;
	if ((survey->filled & SURVEY_INFO_TIME_RX) &&
	    nla_put_u64(msg, NL80211_SURVEY_INFO_TIME_RX,
			survey->time_rx))
		goto nla_put_failure;
	if ((survey->filled & SURVEY_INFO_TIME_TX) &&
	    nla_put_u64(msg, NL80211_SURVEY_INFO_TIME_TX,
			survey->time_tx))
		goto nla_put_failure;
	if ((survey->filled & SURVEY_INFO_TIME_SCAN) &&
	    nla_put_u64(msg, NL80211_SURVEY_INFO_TIME_SCAN,
			survey->time_scan))
		goto nla_put_failure;

	nla_nest_end(msg, infoattr);

	genlmsg_end(msg, hdr);
	return 0;

 nla_put_failure:
	genlmsg_cancel(msg, hdr);
	return -EMSGSIZE;
}

static int nl80211_dump_survey(struct sk_buff *skb, struct netlink_callback *cb)
{
	struct survey_info survey;
	struct cfg80211_registered_device *rdev;
	struct wireless_dev *wdev;
	int survey_idx = cb->args[2];
	int res;
	bool radio_stats;

	rtnl_lock();
	res = nl80211_prepare_wdev_dump(skb, cb, &rdev, &wdev);
	if (res)
		goto out_err;

	/* prepare_wdev_dump parsed the attributes */
	radio_stats = nl80211_fam.attrbuf[NL80211_ATTR_SURVEY_RADIO_STATS];

	if (!wdev->netdev) {
		res = -EINVAL;
		goto out_err;
	}

	if (!rdev->ops->dump_survey) {
		res = -EOPNOTSUPP;
		goto out_err;
	}

	while (1) {
		res = rdev_dump_survey(rdev, wdev->netdev, survey_idx, &survey);
		if (res == -ENOENT)
			break;
		if (res)
			goto out_err;

		/* don't send disabled channels, but do send non-channel data */
		if (survey.channel &&
		    survey.channel->flags & IEEE80211_CHAN_DISABLED) {
			survey_idx++;
			continue;
		}

		if (nl80211_send_survey(skb,
				NETLINK_CB(cb->skb).portid,
				cb->nlh->nlmsg_seq, NLM_F_MULTI,
				wdev->netdev, radio_stats, &survey) < 0)
			goto out;
		survey_idx++;
	}

 out:
	cb->args[2] = survey_idx;
	res = skb->len;
 out_err:
	rtnl_unlock();
	return res;
}

static bool nl80211_valid_wpa_versions(u32 wpa_versions)
{
	return !(wpa_versions & ~(NL80211_WPA_VERSION_1 |
				  NL80211_WPA_VERSION_2));
}

static int nl80211_authenticate(struct sk_buff *skb, struct genl_info *info)
{
	struct cfg80211_registered_device *rdev = info->user_ptr[0];
	struct net_device *dev = info->user_ptr[1];
	struct ieee80211_channel *chan;
	const u8 *bssid, *ssid, *ie = NULL, *auth_data = NULL;
	int err, ssid_len, ie_len = 0, auth_data_len = 0;
	enum nl80211_auth_type auth_type;
	struct key_parse key;
	bool local_state_change;

	if (!is_valid_ie_attr(info->attrs[NL80211_ATTR_IE]))
		return -EINVAL;

	if (!info->attrs[NL80211_ATTR_MAC])
		return -EINVAL;

	if (!info->attrs[NL80211_ATTR_AUTH_TYPE])
		return -EINVAL;

	if (!info->attrs[NL80211_ATTR_SSID])
		return -EINVAL;

	if (!info->attrs[NL80211_ATTR_WIPHY_FREQ])
		return -EINVAL;

	err = nl80211_parse_key(info, &key);
	if (err)
		return err;

	if (key.idx >= 0) {
		if (key.type != -1 && key.type != NL80211_KEYTYPE_GROUP)
			return -EINVAL;
		if (!key.p.key || !key.p.key_len)
			return -EINVAL;
		if ((key.p.cipher != WLAN_CIPHER_SUITE_WEP40 ||
		     key.p.key_len != WLAN_KEY_LEN_WEP40) &&
		    (key.p.cipher != WLAN_CIPHER_SUITE_WEP104 ||
		     key.p.key_len != WLAN_KEY_LEN_WEP104))
			return -EINVAL;
		if (key.idx > 4)
			return -EINVAL;
	} else {
		key.p.key_len = 0;
		key.p.key = NULL;
	}

	if (key.idx >= 0) {
		int i;
		bool ok = false;
		for (i = 0; i < rdev->wiphy.n_cipher_suites; i++) {
			if (key.p.cipher == rdev->wiphy.cipher_suites[i]) {
				ok = true;
				break;
			}
		}
		if (!ok)
			return -EINVAL;
	}

	if (!rdev->ops->auth)
		return -EOPNOTSUPP;

	if (dev->ieee80211_ptr->iftype != NL80211_IFTYPE_STATION &&
	    dev->ieee80211_ptr->iftype != NL80211_IFTYPE_P2P_CLIENT)
		return -EOPNOTSUPP;

	bssid = nla_data(info->attrs[NL80211_ATTR_MAC]);
	chan = nl80211_get_valid_chan(&rdev->wiphy,
				      info->attrs[NL80211_ATTR_WIPHY_FREQ]);
	if (!chan)
		return -EINVAL;

	ssid = nla_data(info->attrs[NL80211_ATTR_SSID]);
	ssid_len = nla_len(info->attrs[NL80211_ATTR_SSID]);

	if (info->attrs[NL80211_ATTR_IE]) {
		ie = nla_data(info->attrs[NL80211_ATTR_IE]);
		ie_len = nla_len(info->attrs[NL80211_ATTR_IE]);
	}

	auth_type = nla_get_u32(info->attrs[NL80211_ATTR_AUTH_TYPE]);
	if (!nl80211_valid_auth_type(rdev, auth_type, NL80211_CMD_AUTHENTICATE))
		return -EINVAL;

	if ((auth_type == NL80211_AUTHTYPE_SAE ||
	     auth_type == NL80211_AUTHTYPE_FILS_SK ||
	     auth_type == NL80211_AUTHTYPE_FILS_SK_PFS ||
	     auth_type == NL80211_AUTHTYPE_FILS_PK) &&
	    !info->attrs[NL80211_ATTR_AUTH_DATA])
		return -EINVAL;

	if (info->attrs[NL80211_ATTR_AUTH_DATA]) {
		if (auth_type != NL80211_AUTHTYPE_SAE &&
		    auth_type != NL80211_AUTHTYPE_FILS_SK &&
		    auth_type != NL80211_AUTHTYPE_FILS_SK_PFS &&
		    auth_type != NL80211_AUTHTYPE_FILS_PK)
			return -EINVAL;
		auth_data = nla_data(info->attrs[NL80211_ATTR_AUTH_DATA]);
		auth_data_len = nla_len(info->attrs[NL80211_ATTR_AUTH_DATA]);
		/* need to include at least Auth Transaction and Status Code */
		if (auth_data_len < 4)
			return -EINVAL;
	}

	local_state_change = !!info->attrs[NL80211_ATTR_LOCAL_STATE_CHANGE];

	/*
	 * Since we no longer track auth state, ignore
	 * requests to only change local state.
	 */
	if (local_state_change)
		return 0;

	wdev_lock(dev->ieee80211_ptr);
	err = cfg80211_mlme_auth(rdev, dev, chan, auth_type, bssid,
				 ssid, ssid_len, ie, ie_len,
				 key.p.key, key.p.key_len, key.idx,
				 auth_data, auth_data_len);
	wdev_unlock(dev->ieee80211_ptr);
	return err;
}

static int nl80211_crypto_settings(struct cfg80211_registered_device *rdev,
				   struct genl_info *info,
				   struct cfg80211_crypto_settings *settings,
				   int cipher_limit)
{
	memset(settings, 0, sizeof(*settings));

	settings->control_port = info->attrs[NL80211_ATTR_CONTROL_PORT];

	if (info->attrs[NL80211_ATTR_CONTROL_PORT_ETHERTYPE]) {
		u16 proto;
		proto = nla_get_u16(
			info->attrs[NL80211_ATTR_CONTROL_PORT_ETHERTYPE]);
		settings->control_port_ethertype = cpu_to_be16(proto);
		if (!(rdev->wiphy.flags & WIPHY_FLAG_CONTROL_PORT_PROTOCOL) &&
		    proto != ETH_P_PAE)
			return -EINVAL;
		if (info->attrs[NL80211_ATTR_CONTROL_PORT_NO_ENCRYPT])
			settings->control_port_no_encrypt = true;
	} else
		settings->control_port_ethertype = cpu_to_be16(ETH_P_PAE);

	if (info->attrs[NL80211_ATTR_CIPHER_SUITES_PAIRWISE]) {
		void *data;
		int len, i;

		data = nla_data(info->attrs[NL80211_ATTR_CIPHER_SUITES_PAIRWISE]);
		len = nla_len(info->attrs[NL80211_ATTR_CIPHER_SUITES_PAIRWISE]);
		settings->n_ciphers_pairwise = len / sizeof(u32);

		if (len % sizeof(u32))
			return -EINVAL;

		if (settings->n_ciphers_pairwise > cipher_limit)
			return -EINVAL;

		memcpy(settings->ciphers_pairwise, data, len);

		for (i = 0; i < settings->n_ciphers_pairwise; i++)
			if (!cfg80211_supported_cipher_suite(
					&rdev->wiphy,
					settings->ciphers_pairwise[i]))
				return -EINVAL;
	}

	if (info->attrs[NL80211_ATTR_CIPHER_SUITE_GROUP]) {
		settings->cipher_group =
			nla_get_u32(info->attrs[NL80211_ATTR_CIPHER_SUITE_GROUP]);
		if (!cfg80211_supported_cipher_suite(&rdev->wiphy,
						     settings->cipher_group))
			return -EINVAL;
	}

	if (info->attrs[NL80211_ATTR_WPA_VERSIONS]) {
		settings->wpa_versions =
			nla_get_u32(info->attrs[NL80211_ATTR_WPA_VERSIONS]);
		if (!nl80211_valid_wpa_versions(settings->wpa_versions))
			return -EINVAL;
	}

	if (info->attrs[NL80211_ATTR_AKM_SUITES]) {
		void *data;
		int len;

		data = nla_data(info->attrs[NL80211_ATTR_AKM_SUITES]);
		len = nla_len(info->attrs[NL80211_ATTR_AKM_SUITES]);
		settings->n_akm_suites = len / sizeof(u32);

		if (len % sizeof(u32))
			return -EINVAL;

		if (settings->n_akm_suites > NL80211_MAX_NR_AKM_SUITES)
			return -EINVAL;

		memcpy(settings->akm_suites, data, len);
	}

	return 0;
}

static int nl80211_associate(struct sk_buff *skb, struct genl_info *info)
{
	struct cfg80211_registered_device *rdev = info->user_ptr[0];
	struct net_device *dev = info->user_ptr[1];
	struct ieee80211_channel *chan;
	struct cfg80211_assoc_request req = {};
	const u8 *bssid, *ssid;
	int err, ssid_len = 0;

	if (!is_valid_ie_attr(info->attrs[NL80211_ATTR_IE]))
		return -EINVAL;

	if (!info->attrs[NL80211_ATTR_MAC] ||
	    !info->attrs[NL80211_ATTR_SSID] ||
	    !info->attrs[NL80211_ATTR_WIPHY_FREQ])
		return -EINVAL;

	if (!rdev->ops->assoc)
		return -EOPNOTSUPP;

	if (dev->ieee80211_ptr->iftype != NL80211_IFTYPE_STATION &&
	    dev->ieee80211_ptr->iftype != NL80211_IFTYPE_P2P_CLIENT)
		return -EOPNOTSUPP;

	bssid = nla_data(info->attrs[NL80211_ATTR_MAC]);

	chan = nl80211_get_valid_chan(&rdev->wiphy,
				      info->attrs[NL80211_ATTR_WIPHY_FREQ]);
	if (!chan)
		return -EINVAL;

	ssid = nla_data(info->attrs[NL80211_ATTR_SSID]);
	ssid_len = nla_len(info->attrs[NL80211_ATTR_SSID]);

	if (info->attrs[NL80211_ATTR_IE]) {
		req.ie = nla_data(info->attrs[NL80211_ATTR_IE]);
		req.ie_len = nla_len(info->attrs[NL80211_ATTR_IE]);
	}

	if (info->attrs[NL80211_ATTR_USE_MFP]) {
		enum nl80211_mfp mfp =
			nla_get_u32(info->attrs[NL80211_ATTR_USE_MFP]);
		if (mfp == NL80211_MFP_REQUIRED)
			req.use_mfp = true;
		else if (mfp != NL80211_MFP_NO)
			return -EINVAL;
	}

	if (info->attrs[NL80211_ATTR_PREV_BSSID])
		req.prev_bssid = nla_data(info->attrs[NL80211_ATTR_PREV_BSSID]);

	if (nla_get_flag(info->attrs[NL80211_ATTR_DISABLE_HT]))
		req.flags |= ASSOC_REQ_DISABLE_HT;

	if (info->attrs[NL80211_ATTR_HT_CAPABILITY_MASK])
		memcpy(&req.ht_capa_mask,
		       nla_data(info->attrs[NL80211_ATTR_HT_CAPABILITY_MASK]),
		       sizeof(req.ht_capa_mask));

	if (info->attrs[NL80211_ATTR_HT_CAPABILITY]) {
		if (!info->attrs[NL80211_ATTR_HT_CAPABILITY_MASK])
			return -EINVAL;
		memcpy(&req.ht_capa,
		       nla_data(info->attrs[NL80211_ATTR_HT_CAPABILITY]),
		       sizeof(req.ht_capa));
	}

	if (nla_get_flag(info->attrs[NL80211_ATTR_DISABLE_VHT]))
		req.flags |= ASSOC_REQ_DISABLE_VHT;

	if (info->attrs[NL80211_ATTR_VHT_CAPABILITY_MASK])
		memcpy(&req.vht_capa_mask,
		       nla_data(info->attrs[NL80211_ATTR_VHT_CAPABILITY_MASK]),
		       sizeof(req.vht_capa_mask));

	if (info->attrs[NL80211_ATTR_VHT_CAPABILITY]) {
		if (!info->attrs[NL80211_ATTR_VHT_CAPABILITY_MASK])
			return -EINVAL;
		memcpy(&req.vht_capa,
		       nla_data(info->attrs[NL80211_ATTR_VHT_CAPABILITY]),
		       sizeof(req.vht_capa));
	}

	if (nla_get_flag(info->attrs[NL80211_ATTR_USE_RRM])) {
		if (!(rdev->wiphy.features &
		      NL80211_FEATURE_DS_PARAM_SET_IE_IN_PROBES) ||
		    !(rdev->wiphy.features & NL80211_FEATURE_QUIET))
			return -EINVAL;
		req.flags |= ASSOC_REQ_USE_RRM;
	}

	if (info->attrs[NL80211_ATTR_FILS_KEK]) {
		req.fils_kek = nla_data(info->attrs[NL80211_ATTR_FILS_KEK]);
		req.fils_kek_len = nla_len(info->attrs[NL80211_ATTR_FILS_KEK]);
		if (!info->attrs[NL80211_ATTR_FILS_NONCES])
			return -EINVAL;
		req.fils_nonces =
			nla_data(info->attrs[NL80211_ATTR_FILS_NONCES]);
	}

	err = nl80211_crypto_settings(rdev, info, &req.crypto, 1);
	if (!err) {
		wdev_lock(dev->ieee80211_ptr);
		err = cfg80211_mlme_assoc(rdev, dev, chan, bssid,
					  ssid, ssid_len, &req);
		wdev_unlock(dev->ieee80211_ptr);
	}

	return err;
}

static int nl80211_deauthenticate(struct sk_buff *skb, struct genl_info *info)
{
	struct cfg80211_registered_device *rdev = info->user_ptr[0];
	struct net_device *dev = info->user_ptr[1];
	const u8 *ie = NULL, *bssid;
	int ie_len = 0, err;
	u16 reason_code;
	bool local_state_change;

	if (!is_valid_ie_attr(info->attrs[NL80211_ATTR_IE]))
		return -EINVAL;

	if (!info->attrs[NL80211_ATTR_MAC])
		return -EINVAL;

	if (!info->attrs[NL80211_ATTR_REASON_CODE])
		return -EINVAL;

	if (!rdev->ops->deauth)
		return -EOPNOTSUPP;

	if (dev->ieee80211_ptr->iftype != NL80211_IFTYPE_STATION &&
	    dev->ieee80211_ptr->iftype != NL80211_IFTYPE_P2P_CLIENT)
		return -EOPNOTSUPP;

	bssid = nla_data(info->attrs[NL80211_ATTR_MAC]);

	reason_code = nla_get_u16(info->attrs[NL80211_ATTR_REASON_CODE]);
	if (reason_code == 0) {
		/* Reason Code 0 is reserved */
		return -EINVAL;
	}

	if (info->attrs[NL80211_ATTR_IE]) {
		ie = nla_data(info->attrs[NL80211_ATTR_IE]);
		ie_len = nla_len(info->attrs[NL80211_ATTR_IE]);
	}

	local_state_change = !!info->attrs[NL80211_ATTR_LOCAL_STATE_CHANGE];

	wdev_lock(dev->ieee80211_ptr);
	err = cfg80211_mlme_deauth(rdev, dev, bssid, ie, ie_len, reason_code,
				   local_state_change);
	wdev_unlock(dev->ieee80211_ptr);
	return err;
}

static int nl80211_disassociate(struct sk_buff *skb, struct genl_info *info)
{
	struct cfg80211_registered_device *rdev = info->user_ptr[0];
	struct net_device *dev = info->user_ptr[1];
	const u8 *ie = NULL, *bssid;
	int ie_len = 0, err;
	u16 reason_code;
	bool local_state_change;

	if (!is_valid_ie_attr(info->attrs[NL80211_ATTR_IE]))
		return -EINVAL;

	if (!info->attrs[NL80211_ATTR_MAC])
		return -EINVAL;

	if (!info->attrs[NL80211_ATTR_REASON_CODE])
		return -EINVAL;

	if (!rdev->ops->disassoc)
		return -EOPNOTSUPP;

	if (dev->ieee80211_ptr->iftype != NL80211_IFTYPE_STATION &&
	    dev->ieee80211_ptr->iftype != NL80211_IFTYPE_P2P_CLIENT)
		return -EOPNOTSUPP;

	bssid = nla_data(info->attrs[NL80211_ATTR_MAC]);

	reason_code = nla_get_u16(info->attrs[NL80211_ATTR_REASON_CODE]);
	if (reason_code == 0) {
		/* Reason Code 0 is reserved */
		return -EINVAL;
	}

	if (info->attrs[NL80211_ATTR_IE]) {
		ie = nla_data(info->attrs[NL80211_ATTR_IE]);
		ie_len = nla_len(info->attrs[NL80211_ATTR_IE]);
	}

	local_state_change = !!info->attrs[NL80211_ATTR_LOCAL_STATE_CHANGE];

	wdev_lock(dev->ieee80211_ptr);
	err = cfg80211_mlme_disassoc(rdev, dev, bssid, ie, ie_len, reason_code,
				     local_state_change);
	wdev_unlock(dev->ieee80211_ptr);
	return err;
}

static bool
nl80211_parse_mcast_rate(struct cfg80211_registered_device *rdev,
			 int mcast_rate[NUM_NL80211_BANDS],
			 int rateval)
{
	struct wiphy *wiphy = &rdev->wiphy;
	bool found = false;
	int band, i;

	for (band = 0; band < NUM_NL80211_BANDS; band++) {
		struct ieee80211_supported_band *sband;

		sband = wiphy->bands[band];
		if (!sband)
			continue;

		for (i = 0; i < sband->n_bitrates; i++) {
			if (sband->bitrates[i].bitrate == rateval) {
				mcast_rate[band] = i + 1;
				found = true;
				break;
			}
		}
	}

	return found;
}

static int nl80211_join_ibss(struct sk_buff *skb, struct genl_info *info)
{
	struct cfg80211_registered_device *rdev = info->user_ptr[0];
	struct net_device *dev = info->user_ptr[1];
	struct cfg80211_ibss_params ibss;
	struct wiphy *wiphy;
	struct cfg80211_cached_keys *connkeys = NULL;
	int err;

	memset(&ibss, 0, sizeof(ibss));

	if (!is_valid_ie_attr(info->attrs[NL80211_ATTR_IE]))
		return -EINVAL;

	if (!info->attrs[NL80211_ATTR_SSID] ||
	    !nla_len(info->attrs[NL80211_ATTR_SSID]))
		return -EINVAL;

	ibss.beacon_interval = 100;

	if (info->attrs[NL80211_ATTR_BEACON_INTERVAL])
		ibss.beacon_interval =
			nla_get_u32(info->attrs[NL80211_ATTR_BEACON_INTERVAL]);

	err = cfg80211_validate_beacon_int(rdev, NL80211_IFTYPE_ADHOC,
					   ibss.beacon_interval);
	if (err)
		return err;

	if (!rdev->ops->join_ibss)
		return -EOPNOTSUPP;

	if (dev->ieee80211_ptr->iftype != NL80211_IFTYPE_ADHOC)
		return -EOPNOTSUPP;

	wiphy = &rdev->wiphy;

	if (info->attrs[NL80211_ATTR_MAC]) {
		ibss.bssid = nla_data(info->attrs[NL80211_ATTR_MAC]);

		if (!is_valid_ether_addr(ibss.bssid))
			return -EINVAL;
	}
	ibss.ssid = nla_data(info->attrs[NL80211_ATTR_SSID]);
	ibss.ssid_len = nla_len(info->attrs[NL80211_ATTR_SSID]);

	if (info->attrs[NL80211_ATTR_IE]) {
		ibss.ie = nla_data(info->attrs[NL80211_ATTR_IE]);
		ibss.ie_len = nla_len(info->attrs[NL80211_ATTR_IE]);
	}

	err = nl80211_parse_chandef(rdev, info, &ibss.chandef);
	if (err)
		return err;

	if (!cfg80211_reg_can_beacon(&rdev->wiphy, &ibss.chandef,
				     NL80211_IFTYPE_ADHOC))
		return -EINVAL;

	switch (ibss.chandef.width) {
	case NL80211_CHAN_WIDTH_5:
	case NL80211_CHAN_WIDTH_10:
	case NL80211_CHAN_WIDTH_20_NOHT:
		break;
	case NL80211_CHAN_WIDTH_20:
	case NL80211_CHAN_WIDTH_40:
		if (!(rdev->wiphy.features & NL80211_FEATURE_HT_IBSS))
			return -EINVAL;
		break;
	case NL80211_CHAN_WIDTH_80:
	case NL80211_CHAN_WIDTH_80P80:
	case NL80211_CHAN_WIDTH_160:
		if (!(rdev->wiphy.features & NL80211_FEATURE_HT_IBSS))
			return -EINVAL;
		if (!wiphy_ext_feature_isset(&rdev->wiphy,
					     NL80211_EXT_FEATURE_VHT_IBSS))
			return -EINVAL;
		break;
	default:
		return -EINVAL;
	}

	ibss.channel_fixed = !!info->attrs[NL80211_ATTR_FREQ_FIXED];
	ibss.privacy = !!info->attrs[NL80211_ATTR_PRIVACY];

	if (info->attrs[NL80211_ATTR_BSS_BASIC_RATES]) {
		u8 *rates =
			nla_data(info->attrs[NL80211_ATTR_BSS_BASIC_RATES]);
		int n_rates =
			nla_len(info->attrs[NL80211_ATTR_BSS_BASIC_RATES]);
		struct ieee80211_supported_band *sband =
			wiphy->bands[ibss.chandef.chan->band];

		err = ieee80211_get_ratemask(sband, rates, n_rates,
					     &ibss.basic_rates);
		if (err)
			return err;
	}

	if (info->attrs[NL80211_ATTR_HT_CAPABILITY_MASK])
		memcpy(&ibss.ht_capa_mask,
		       nla_data(info->attrs[NL80211_ATTR_HT_CAPABILITY_MASK]),
		       sizeof(ibss.ht_capa_mask));

	if (info->attrs[NL80211_ATTR_HT_CAPABILITY]) {
		if (!info->attrs[NL80211_ATTR_HT_CAPABILITY_MASK])
			return -EINVAL;
		memcpy(&ibss.ht_capa,
		       nla_data(info->attrs[NL80211_ATTR_HT_CAPABILITY]),
		       sizeof(ibss.ht_capa));
	}

	if (info->attrs[NL80211_ATTR_MCAST_RATE] &&
	    !nl80211_parse_mcast_rate(rdev, ibss.mcast_rate,
			nla_get_u32(info->attrs[NL80211_ATTR_MCAST_RATE])))
		return -EINVAL;

	if (ibss.privacy && info->attrs[NL80211_ATTR_KEYS]) {
		bool no_ht = false;

		connkeys = nl80211_parse_connkeys(rdev,
					  info->attrs[NL80211_ATTR_KEYS],
					  &no_ht);
		if (IS_ERR(connkeys))
			return PTR_ERR(connkeys);

		if ((ibss.chandef.width != NL80211_CHAN_WIDTH_20_NOHT) &&
		    no_ht) {
			kfree(connkeys);
			return -EINVAL;
		}
	}

	ibss.control_port =
		nla_get_flag(info->attrs[NL80211_ATTR_CONTROL_PORT]);

	ibss.userspace_handles_dfs =
		nla_get_flag(info->attrs[NL80211_ATTR_HANDLE_DFS]);

	err = cfg80211_join_ibss(rdev, dev, &ibss, connkeys);
	if (err)
		kzfree(connkeys);
	return err;
}

static int nl80211_leave_ibss(struct sk_buff *skb, struct genl_info *info)
{
	struct cfg80211_registered_device *rdev = info->user_ptr[0];
	struct net_device *dev = info->user_ptr[1];

	if (!rdev->ops->leave_ibss)
		return -EOPNOTSUPP;

	if (dev->ieee80211_ptr->iftype != NL80211_IFTYPE_ADHOC)
		return -EOPNOTSUPP;

	return cfg80211_leave_ibss(rdev, dev, false);
}

static int nl80211_set_mcast_rate(struct sk_buff *skb, struct genl_info *info)
{
	struct cfg80211_registered_device *rdev = info->user_ptr[0];
	struct net_device *dev = info->user_ptr[1];
	int mcast_rate[NUM_NL80211_BANDS];
	u32 nla_rate;
	int err;

	if (dev->ieee80211_ptr->iftype != NL80211_IFTYPE_ADHOC &&
	    dev->ieee80211_ptr->iftype != NL80211_IFTYPE_MESH_POINT &&
	    dev->ieee80211_ptr->iftype != NL80211_IFTYPE_OCB)
		return -EOPNOTSUPP;

	if (!rdev->ops->set_mcast_rate)
		return -EOPNOTSUPP;

	memset(mcast_rate, 0, sizeof(mcast_rate));

	if (!info->attrs[NL80211_ATTR_MCAST_RATE])
		return -EINVAL;

	nla_rate = nla_get_u32(info->attrs[NL80211_ATTR_MCAST_RATE]);
	if (!nl80211_parse_mcast_rate(rdev, mcast_rate, nla_rate))
		return -EINVAL;

	err = rdev->ops->set_mcast_rate(&rdev->wiphy, dev, mcast_rate);

	return err;
}

static struct sk_buff *
__cfg80211_alloc_vendor_skb(struct cfg80211_registered_device *rdev,
			    struct wireless_dev *wdev, int approxlen,
			    u32 portid, u32 seq, enum nl80211_commands cmd,
			    enum nl80211_attrs attr,
			    const struct nl80211_vendor_cmd_info *info,
			    gfp_t gfp)
{
	struct sk_buff *skb;
	void *hdr;
	struct nlattr *data;

	skb = nlmsg_new(approxlen + 100, gfp);
	if (!skb)
		return NULL;

	hdr = nl80211hdr_put(skb, portid, seq, 0, cmd);
	if (!hdr) {
		kfree_skb(skb);
		return NULL;
	}

	if (nla_put_u32(skb, NL80211_ATTR_WIPHY, rdev->wiphy_idx))
		goto nla_put_failure;

	if (info) {
		if (nla_put_u32(skb, NL80211_ATTR_VENDOR_ID,
				info->vendor_id))
			goto nla_put_failure;
		if (nla_put_u32(skb, NL80211_ATTR_VENDOR_SUBCMD,
				info->subcmd))
			goto nla_put_failure;
	}

	if (wdev) {
		if (nla_put_u64(skb, NL80211_ATTR_WDEV,
				wdev_id(wdev)))
			goto nla_put_failure;
		if (wdev->netdev &&
		    nla_put_u32(skb, NL80211_ATTR_IFINDEX,
				wdev->netdev->ifindex))
			goto nla_put_failure;
	}

	data = nla_nest_start(skb, attr);

	((void **)skb->cb)[0] = rdev;
	((void **)skb->cb)[1] = hdr;
	((void **)skb->cb)[2] = data;

	return skb;

 nla_put_failure:
	kfree_skb(skb);
	return NULL;
}

struct sk_buff *__cfg80211_alloc_event_skb(struct wiphy *wiphy,
					   struct wireless_dev *wdev,
					   enum nl80211_commands cmd,
					   enum nl80211_attrs attr,
					   int vendor_event_idx,
					   int approxlen, gfp_t gfp)
{
	struct cfg80211_registered_device *rdev = wiphy_to_rdev(wiphy);
	const struct nl80211_vendor_cmd_info *info;

	switch (cmd) {
	case NL80211_CMD_TESTMODE:
		if (WARN_ON(vendor_event_idx != -1))
			return NULL;
		info = NULL;
		break;
	case NL80211_CMD_VENDOR:
		if (WARN_ON(vendor_event_idx < 0 ||
			    vendor_event_idx >= wiphy->n_vendor_events))
			return NULL;
		info = &wiphy->vendor_events[vendor_event_idx];
		break;
	default:
		WARN_ON(1);
		return NULL;
	}

	return __cfg80211_alloc_vendor_skb(rdev, wdev, approxlen, 0, 0,
					   cmd, attr, info, gfp);
}
EXPORT_SYMBOL(__cfg80211_alloc_event_skb);

void __cfg80211_send_event_skb(struct sk_buff *skb, gfp_t gfp)
{
	struct cfg80211_registered_device *rdev = ((void **)skb->cb)[0];
	void *hdr = ((void **)skb->cb)[1];
	struct nlattr *data = ((void **)skb->cb)[2];
	enum nl80211_multicast_groups mcgrp = NL80211_MCGRP_TESTMODE;

	/* clear CB data for netlink core to own from now on */
	memset(skb->cb, 0, sizeof(skb->cb));

	nla_nest_end(skb, data);
	genlmsg_end(skb, hdr);

	if (data->nla_type == NL80211_ATTR_VENDOR_DATA)
		mcgrp = NL80211_MCGRP_VENDOR;

	genlmsg_multicast_netns(&nl80211_fam, wiphy_net(&rdev->wiphy), skb, 0,
				mcgrp, gfp);
}
EXPORT_SYMBOL(__cfg80211_send_event_skb);

#ifdef CONFIG_NL80211_TESTMODE
static int nl80211_testmode_do(struct sk_buff *skb, struct genl_info *info)
{
	struct cfg80211_registered_device *rdev = info->user_ptr[0];
	struct wireless_dev *wdev =
		__cfg80211_wdev_from_attrs(genl_info_net(info), info->attrs);
	int err;

	if (!rdev->ops->testmode_cmd)
		return -EOPNOTSUPP;

	if (IS_ERR(wdev)) {
		err = PTR_ERR(wdev);
		if (err != -EINVAL)
			return err;
		wdev = NULL;
	} else if (wdev->wiphy != &rdev->wiphy) {
		return -EINVAL;
	}

	if (!info->attrs[NL80211_ATTR_TESTDATA])
		return -EINVAL;

	rdev->cur_cmd_info = info;
	err = rdev_testmode_cmd(rdev, wdev,
				nla_data(info->attrs[NL80211_ATTR_TESTDATA]),
				nla_len(info->attrs[NL80211_ATTR_TESTDATA]));
	rdev->cur_cmd_info = NULL;

	return err;
}

static int nl80211_testmode_dump(struct sk_buff *skb,
				 struct netlink_callback *cb)
{
	struct cfg80211_registered_device *rdev;
	int err;
	long phy_idx;
	void *data = NULL;
	int data_len = 0;

	rtnl_lock();

	if (cb->args[0]) {
		/*
		 * 0 is a valid index, but not valid for args[0],
		 * so we need to offset by 1.
		 */
		phy_idx = cb->args[0] - 1;
	} else {
		err = nlmsg_parse(cb->nlh, GENL_HDRLEN + nl80211_fam.hdrsize,
				  nl80211_fam.attrbuf, nl80211_fam.maxattr,
				  nl80211_policy);
		if (err)
			goto out_err;

		rdev = __cfg80211_rdev_from_attrs(sock_net(skb->sk),
						  nl80211_fam.attrbuf);
		if (IS_ERR(rdev)) {
			err = PTR_ERR(rdev);
			goto out_err;
		}
		phy_idx = rdev->wiphy_idx;
		rdev = NULL;

		if (nl80211_fam.attrbuf[NL80211_ATTR_TESTDATA])
			cb->args[1] =
				(long)nl80211_fam.attrbuf[NL80211_ATTR_TESTDATA];
	}

	if (cb->args[1]) {
		data = nla_data((void *)cb->args[1]);
		data_len = nla_len((void *)cb->args[1]);
	}

	rdev = cfg80211_rdev_by_wiphy_idx(phy_idx);
	if (!rdev) {
		err = -ENOENT;
		goto out_err;
	}

	if (!rdev->ops->testmode_dump) {
		err = -EOPNOTSUPP;
		goto out_err;
	}

	while (1) {
		void *hdr = nl80211hdr_put(skb, NETLINK_CB(cb->skb).portid,
					   cb->nlh->nlmsg_seq, NLM_F_MULTI,
					   NL80211_CMD_TESTMODE);
		struct nlattr *tmdata;

		if (!hdr)
			break;

		if (nla_put_u32(skb, NL80211_ATTR_WIPHY, phy_idx)) {
			genlmsg_cancel(skb, hdr);
			break;
		}

		tmdata = nla_nest_start(skb, NL80211_ATTR_TESTDATA);
		if (!tmdata) {
			genlmsg_cancel(skb, hdr);
			break;
		}
		err = rdev_testmode_dump(rdev, skb, cb, data, data_len);
		nla_nest_end(skb, tmdata);

		if (err == -ENOBUFS || err == -ENOENT) {
			genlmsg_cancel(skb, hdr);
			break;
		} else if (err) {
			genlmsg_cancel(skb, hdr);
			goto out_err;
		}

		genlmsg_end(skb, hdr);
	}

	err = skb->len;
	/* see above */
	cb->args[0] = phy_idx + 1;
 out_err:
	rtnl_unlock();
	return err;
}
#endif

static int nl80211_connect(struct sk_buff *skb, struct genl_info *info)
{
	struct cfg80211_registered_device *rdev = info->user_ptr[0];
	struct net_device *dev = info->user_ptr[1];
	struct cfg80211_connect_params connect;
	struct wiphy *wiphy;
	struct cfg80211_cached_keys *connkeys = NULL;
	int err;

	memset(&connect, 0, sizeof(connect));

	if (!is_valid_ie_attr(info->attrs[NL80211_ATTR_IE]))
		return -EINVAL;

	if (!info->attrs[NL80211_ATTR_SSID] ||
	    !nla_len(info->attrs[NL80211_ATTR_SSID]))
		return -EINVAL;

	if (info->attrs[NL80211_ATTR_AUTH_TYPE]) {
		connect.auth_type =
			nla_get_u32(info->attrs[NL80211_ATTR_AUTH_TYPE]);
		if (!nl80211_valid_auth_type(rdev, connect.auth_type,
					     NL80211_CMD_CONNECT))
			return -EINVAL;
	} else
		connect.auth_type = NL80211_AUTHTYPE_AUTOMATIC;

	connect.privacy = info->attrs[NL80211_ATTR_PRIVACY];

	err = nl80211_crypto_settings(rdev, info, &connect.crypto,
				      NL80211_MAX_NR_CIPHER_SUITES);
	if (err)
		return err;

	if (dev->ieee80211_ptr->iftype != NL80211_IFTYPE_STATION &&
	    dev->ieee80211_ptr->iftype != NL80211_IFTYPE_P2P_CLIENT)
		return -EOPNOTSUPP;

	wiphy = &rdev->wiphy;

	connect.bg_scan_period = -1;
	if (info->attrs[NL80211_ATTR_BG_SCAN_PERIOD] &&
		(wiphy->flags & WIPHY_FLAG_SUPPORTS_FW_ROAM)) {
		connect.bg_scan_period =
			nla_get_u16(info->attrs[NL80211_ATTR_BG_SCAN_PERIOD]);
	}

	if (info->attrs[NL80211_ATTR_MAC])
		connect.bssid = nla_data(info->attrs[NL80211_ATTR_MAC]);
	else if (info->attrs[NL80211_ATTR_MAC_HINT])
		connect.bssid_hint =
			nla_data(info->attrs[NL80211_ATTR_MAC_HINT]);
	connect.ssid = nla_data(info->attrs[NL80211_ATTR_SSID]);
	connect.ssid_len = nla_len(info->attrs[NL80211_ATTR_SSID]);

	if (info->attrs[NL80211_ATTR_IE]) {
		connect.ie = nla_data(info->attrs[NL80211_ATTR_IE]);
		connect.ie_len = nla_len(info->attrs[NL80211_ATTR_IE]);
	}

	if (info->attrs[NL80211_ATTR_USE_MFP]) {
		connect.mfp = nla_get_u32(info->attrs[NL80211_ATTR_USE_MFP]);
		if (connect.mfp != NL80211_MFP_REQUIRED &&
		    connect.mfp != NL80211_MFP_NO)
			return -EINVAL;
	} else {
		connect.mfp = NL80211_MFP_NO;
	}

	if (info->attrs[NL80211_ATTR_PREV_BSSID])
		connect.prev_bssid =
			nla_data(info->attrs[NL80211_ATTR_PREV_BSSID]);

	if (info->attrs[NL80211_ATTR_WIPHY_FREQ]) {
		connect.channel = nl80211_get_valid_chan(
			wiphy, info->attrs[NL80211_ATTR_WIPHY_FREQ]);
		if (!connect.channel)
			return -EINVAL;
	} else if (info->attrs[NL80211_ATTR_WIPHY_FREQ_HINT]) {
		connect.channel_hint = nl80211_get_valid_chan(
			wiphy, info->attrs[NL80211_ATTR_WIPHY_FREQ_HINT]);
		if (!connect.channel_hint)
			return -EINVAL;
	}

	if (connect.privacy && info->attrs[NL80211_ATTR_KEYS]) {
		connkeys = nl80211_parse_connkeys(rdev,
					  info->attrs[NL80211_ATTR_KEYS], NULL);
		if (IS_ERR(connkeys))
			return PTR_ERR(connkeys);
	}

	if (nla_get_flag(info->attrs[NL80211_ATTR_DISABLE_HT]))
		connect.flags |= ASSOC_REQ_DISABLE_HT;

	if (info->attrs[NL80211_ATTR_HT_CAPABILITY_MASK])
		memcpy(&connect.ht_capa_mask,
		       nla_data(info->attrs[NL80211_ATTR_HT_CAPABILITY_MASK]),
		       sizeof(connect.ht_capa_mask));

	if (info->attrs[NL80211_ATTR_HT_CAPABILITY]) {
		if (!info->attrs[NL80211_ATTR_HT_CAPABILITY_MASK]) {
			kzfree(connkeys);
			return -EINVAL;
		}
		memcpy(&connect.ht_capa,
		       nla_data(info->attrs[NL80211_ATTR_HT_CAPABILITY]),
		       sizeof(connect.ht_capa));
	}

	if (nla_get_flag(info->attrs[NL80211_ATTR_DISABLE_VHT]))
		connect.flags |= ASSOC_REQ_DISABLE_VHT;

	if (info->attrs[NL80211_ATTR_VHT_CAPABILITY_MASK])
		memcpy(&connect.vht_capa_mask,
		       nla_data(info->attrs[NL80211_ATTR_VHT_CAPABILITY_MASK]),
		       sizeof(connect.vht_capa_mask));

	if (info->attrs[NL80211_ATTR_VHT_CAPABILITY]) {
		if (!info->attrs[NL80211_ATTR_VHT_CAPABILITY_MASK]) {
			kzfree(connkeys);
			return -EINVAL;
		}
		memcpy(&connect.vht_capa,
		       nla_data(info->attrs[NL80211_ATTR_VHT_CAPABILITY]),
		       sizeof(connect.vht_capa));
	}

	if (nla_get_flag(info->attrs[NL80211_ATTR_USE_RRM])) {
		if (!(rdev->wiphy.features &
		      NL80211_FEATURE_DS_PARAM_SET_IE_IN_PROBES) ||
		    !(rdev->wiphy.features & NL80211_FEATURE_QUIET)) {
			kzfree(connkeys);
			return -EINVAL;
		}
		connect.flags |= ASSOC_REQ_USE_RRM;
	}

	connect.pbss = nla_get_flag(info->attrs[NL80211_ATTR_PBSS]);
<<<<<<< HEAD
	if (connect.pbss && !rdev->wiphy.bands[NL80211_BAND_60GHZ]) {
=======
	if (connect.pbss && !rdev->wiphy.bands[IEEE80211_BAND_60GHZ]) {
>>>>>>> a9a2bf11
		kzfree(connkeys);
		return -EOPNOTSUPP;
	}

	if (info->attrs[NL80211_ATTR_BSS_SELECT]) {
		/* bss selection makes no sense if bssid is set */
		if (connect.bssid) {
			kzfree(connkeys);
			return -EINVAL;
		}

		err = parse_bss_select(info->attrs[NL80211_ATTR_BSS_SELECT],
				       wiphy, &connect.bss_select);
		if (err) {
			kzfree(connkeys);
			return err;
		}
	}

	if (wiphy_ext_feature_isset(&rdev->wiphy,
				    NL80211_EXT_FEATURE_FILS_SK_OFFLOAD) &&
	    info->attrs[NL80211_ATTR_FILS_ERP_USERNAME] &&
	    info->attrs[NL80211_ATTR_FILS_ERP_REALM] &&
	    info->attrs[NL80211_ATTR_FILS_ERP_NEXT_SEQ_NUM] &&
	    info->attrs[NL80211_ATTR_FILS_ERP_RRK]) {
		connect.fils_erp_username =
			nla_data(info->attrs[NL80211_ATTR_FILS_ERP_USERNAME]);
		connect.fils_erp_username_len =
			nla_len(info->attrs[NL80211_ATTR_FILS_ERP_USERNAME]);
		connect.fils_erp_realm =
			nla_data(info->attrs[NL80211_ATTR_FILS_ERP_REALM]);
		connect.fils_erp_realm_len =
			nla_len(info->attrs[NL80211_ATTR_FILS_ERP_REALM]);
		connect.fils_erp_next_seq_num =
			nla_get_u16(
			   info->attrs[NL80211_ATTR_FILS_ERP_NEXT_SEQ_NUM]);
		connect.fils_erp_rrk =
			nla_data(info->attrs[NL80211_ATTR_FILS_ERP_RRK]);
		connect.fils_erp_rrk_len =
			nla_len(info->attrs[NL80211_ATTR_FILS_ERP_RRK]);
	} else if (info->attrs[NL80211_ATTR_FILS_ERP_USERNAME] ||
		   info->attrs[NL80211_ATTR_FILS_ERP_REALM] ||
		   info->attrs[NL80211_ATTR_FILS_ERP_NEXT_SEQ_NUM] ||
		   info->attrs[NL80211_ATTR_FILS_ERP_RRK]) {
		kzfree(connkeys);
		return -EINVAL;
	}

	wdev_lock(dev->ieee80211_ptr);
	err = cfg80211_connect(rdev, dev, &connect, connkeys, NULL);
	wdev_unlock(dev->ieee80211_ptr);
	if (err)
		kzfree(connkeys);
	return err;
}

static int nl80211_update_connect_params(struct sk_buff *skb,
					 struct genl_info *info)
{
	struct cfg80211_connect_params connect = {};
	struct cfg80211_registered_device *rdev = info->user_ptr[0];
	struct net_device *dev = info->user_ptr[1];
	struct wireless_dev *wdev = dev->ieee80211_ptr;
	u32 changed = 0;
	int ret;

	if (!rdev->ops->update_connect_params)
		return -EOPNOTSUPP;

	if (info->attrs[NL80211_ATTR_IE]) {
		if (!is_valid_ie_attr(info->attrs[NL80211_ATTR_IE]))
			return -EINVAL;
		connect.ie = nla_data(info->attrs[NL80211_ATTR_IE]);
		connect.ie_len = nla_len(info->attrs[NL80211_ATTR_IE]);
		changed |= UPDATE_ASSOC_IES;
	}

	if (wiphy_ext_feature_isset(&rdev->wiphy,
				    NL80211_EXT_FEATURE_FILS_SK_OFFLOAD) &&
	    info->attrs[NL80211_ATTR_FILS_ERP_USERNAME] &&
	    info->attrs[NL80211_ATTR_FILS_ERP_REALM] &&
	    info->attrs[NL80211_ATTR_FILS_ERP_NEXT_SEQ_NUM] &&
	    info->attrs[NL80211_ATTR_FILS_ERP_RRK]) {
		connect.fils_erp_username =
			nla_data(info->attrs[NL80211_ATTR_FILS_ERP_USERNAME]);
		connect.fils_erp_username_len =
			nla_len(info->attrs[NL80211_ATTR_FILS_ERP_USERNAME]);
		connect.fils_erp_realm =
			nla_data(info->attrs[NL80211_ATTR_FILS_ERP_REALM]);
		connect.fils_erp_realm_len =
			nla_len(info->attrs[NL80211_ATTR_FILS_ERP_REALM]);
		connect.fils_erp_next_seq_num =
			nla_get_u16(
			   info->attrs[NL80211_ATTR_FILS_ERP_NEXT_SEQ_NUM]);
		connect.fils_erp_rrk =
			nla_data(info->attrs[NL80211_ATTR_FILS_ERP_RRK]);
		connect.fils_erp_rrk_len =
			nla_len(info->attrs[NL80211_ATTR_FILS_ERP_RRK]);
		changed |= UPDATE_FILS_ERP_INFO;
	} else if (info->attrs[NL80211_ATTR_FILS_ERP_USERNAME] ||
		   info->attrs[NL80211_ATTR_FILS_ERP_REALM] ||
		   info->attrs[NL80211_ATTR_FILS_ERP_NEXT_SEQ_NUM] ||
		   info->attrs[NL80211_ATTR_FILS_ERP_RRK]) {
		return -EINVAL;
	}

	if (info->attrs[NL80211_ATTR_AUTH_TYPE]) {
		u32 auth_type =
			nla_get_u32(info->attrs[NL80211_ATTR_AUTH_TYPE]);
		if (!nl80211_valid_auth_type(rdev, auth_type,
					     NL80211_CMD_CONNECT))
			return -EINVAL;
		connect.auth_type = auth_type;
		changed |= UPDATE_AUTH_TYPE;
	}

	wdev_lock(dev->ieee80211_ptr);
	if (!wdev->current_bss)
		ret = -ENOLINK;
	else
		ret = rdev_update_connect_params(rdev, dev, &connect, changed);
	wdev_unlock(dev->ieee80211_ptr);

	return ret;
}

static int nl80211_disconnect(struct sk_buff *skb, struct genl_info *info)
{
	struct cfg80211_registered_device *rdev = info->user_ptr[0];
	struct net_device *dev = info->user_ptr[1];
	u16 reason;
	int ret;

	if (!info->attrs[NL80211_ATTR_REASON_CODE])
		reason = WLAN_REASON_DEAUTH_LEAVING;
	else
		reason = nla_get_u16(info->attrs[NL80211_ATTR_REASON_CODE]);

	if (reason == 0)
		return -EINVAL;

	if (dev->ieee80211_ptr->iftype != NL80211_IFTYPE_STATION &&
	    dev->ieee80211_ptr->iftype != NL80211_IFTYPE_P2P_CLIENT)
		return -EOPNOTSUPP;

	wdev_lock(dev->ieee80211_ptr);
	ret = cfg80211_disconnect(rdev, dev, reason, true);
	wdev_unlock(dev->ieee80211_ptr);
	return ret;
}

static int nl80211_wiphy_netns(struct sk_buff *skb, struct genl_info *info)
{
	struct cfg80211_registered_device *rdev = info->user_ptr[0];
	struct net *net;
	int err;

	if (info->attrs[NL80211_ATTR_PID]) {
		u32 pid = nla_get_u32(info->attrs[NL80211_ATTR_PID]);

		net = get_net_ns_by_pid(pid);
	} else if (info->attrs[NL80211_ATTR_NETNS_FD]) {
		u32 fd = nla_get_u32(info->attrs[NL80211_ATTR_NETNS_FD]);

		net = get_net_ns_by_fd(fd);
	} else {
		return -EINVAL;
	}

	if (IS_ERR(net))
		return PTR_ERR(net);

	err = 0;

	/* check if anything to do */
	if (!net_eq(wiphy_net(&rdev->wiphy), net))
		err = cfg80211_switch_netns(rdev, net);

	put_net(net);
	return err;
}

static int nl80211_setdel_pmksa(struct sk_buff *skb, struct genl_info *info)
{
	struct cfg80211_registered_device *rdev = info->user_ptr[0];
	int (*rdev_ops)(struct wiphy *wiphy, struct net_device *dev,
			struct cfg80211_pmksa *pmksa) = NULL;
	struct net_device *dev = info->user_ptr[1];
	struct cfg80211_pmksa pmksa;

	memset(&pmksa, 0, sizeof(struct cfg80211_pmksa));

	if (!info->attrs[NL80211_ATTR_PMKID])
		return -EINVAL;

	pmksa.pmkid = nla_data(info->attrs[NL80211_ATTR_PMKID]);

	if (info->attrs[NL80211_ATTR_MAC]) {
		pmksa.bssid = nla_data(info->attrs[NL80211_ATTR_MAC]);
	} else if (info->attrs[NL80211_ATTR_SSID] &&
		   info->attrs[NL80211_ATTR_FILS_CACHE_ID] &&
		   (info->genlhdr->cmd == NL80211_CMD_DEL_PMKSA ||
		    info->attrs[NL80211_ATTR_PMK])) {
		pmksa.ssid = nla_data(info->attrs[NL80211_ATTR_SSID]);
		pmksa.ssid_len = nla_len(info->attrs[NL80211_ATTR_SSID]);
		pmksa.cache_id =
			nla_data(info->attrs[NL80211_ATTR_FILS_CACHE_ID]);
	} else {
		return -EINVAL;
	}
	if (info->attrs[NL80211_ATTR_PMK]) {
		pmksa.pmk = nla_data(info->attrs[NL80211_ATTR_PMK]);
		pmksa.pmk_len = nla_len(info->attrs[NL80211_ATTR_PMK]);
	}

	if (dev->ieee80211_ptr->iftype != NL80211_IFTYPE_STATION &&
	    dev->ieee80211_ptr->iftype != NL80211_IFTYPE_P2P_CLIENT)
		return -EOPNOTSUPP;

	switch (info->genlhdr->cmd) {
	case NL80211_CMD_SET_PMKSA:
		rdev_ops = rdev->ops->set_pmksa;
		break;
	case NL80211_CMD_DEL_PMKSA:
		rdev_ops = rdev->ops->del_pmksa;
		break;
	default:
		WARN_ON(1);
		break;
	}

	if (!rdev_ops)
		return -EOPNOTSUPP;

	return rdev_ops(&rdev->wiphy, dev, &pmksa);
}

static int nl80211_flush_pmksa(struct sk_buff *skb, struct genl_info *info)
{
	struct cfg80211_registered_device *rdev = info->user_ptr[0];
	struct net_device *dev = info->user_ptr[1];

	if (dev->ieee80211_ptr->iftype != NL80211_IFTYPE_STATION &&
	    dev->ieee80211_ptr->iftype != NL80211_IFTYPE_P2P_CLIENT)
		return -EOPNOTSUPP;

	if (!rdev->ops->flush_pmksa)
		return -EOPNOTSUPP;

	return rdev_flush_pmksa(rdev, dev);
}

static int nl80211_tdls_mgmt(struct sk_buff *skb, struct genl_info *info)
{
	struct cfg80211_registered_device *rdev = info->user_ptr[0];
	struct net_device *dev = info->user_ptr[1];
	u8 action_code, dialog_token;
	u32 peer_capability = 0;
	u16 status_code;
	u8 *peer;
	bool initiator;

	if (!(rdev->wiphy.flags & WIPHY_FLAG_SUPPORTS_TDLS) ||
	    !rdev->ops->tdls_mgmt)
		return -EOPNOTSUPP;

	if (!info->attrs[NL80211_ATTR_TDLS_ACTION] ||
	    !info->attrs[NL80211_ATTR_STATUS_CODE] ||
	    !info->attrs[NL80211_ATTR_TDLS_DIALOG_TOKEN] ||
	    !info->attrs[NL80211_ATTR_IE] ||
	    !info->attrs[NL80211_ATTR_MAC])
		return -EINVAL;

	peer = nla_data(info->attrs[NL80211_ATTR_MAC]);
	action_code = nla_get_u8(info->attrs[NL80211_ATTR_TDLS_ACTION]);
	status_code = nla_get_u16(info->attrs[NL80211_ATTR_STATUS_CODE]);
	dialog_token = nla_get_u8(info->attrs[NL80211_ATTR_TDLS_DIALOG_TOKEN]);
	initiator = nla_get_flag(info->attrs[NL80211_ATTR_TDLS_INITIATOR]);
	if (info->attrs[NL80211_ATTR_TDLS_PEER_CAPABILITY])
		peer_capability =
			nla_get_u32(info->attrs[NL80211_ATTR_TDLS_PEER_CAPABILITY]);

	return rdev_tdls_mgmt(rdev, dev, peer, action_code,
			      dialog_token, status_code, peer_capability,
			      initiator,
			      nla_data(info->attrs[NL80211_ATTR_IE]),
			      nla_len(info->attrs[NL80211_ATTR_IE]));
}

static int nl80211_tdls_oper(struct sk_buff *skb, struct genl_info *info)
{
	struct cfg80211_registered_device *rdev = info->user_ptr[0];
	struct net_device *dev = info->user_ptr[1];
	enum nl80211_tdls_operation operation;
	u8 *peer;

	if (!(rdev->wiphy.flags & WIPHY_FLAG_SUPPORTS_TDLS) ||
	    !rdev->ops->tdls_oper)
		return -EOPNOTSUPP;

	if (!info->attrs[NL80211_ATTR_TDLS_OPERATION] ||
	    !info->attrs[NL80211_ATTR_MAC])
		return -EINVAL;

	operation = nla_get_u8(info->attrs[NL80211_ATTR_TDLS_OPERATION]);
	peer = nla_data(info->attrs[NL80211_ATTR_MAC]);

	return rdev_tdls_oper(rdev, dev, peer, operation);
}

static int nl80211_remain_on_channel(struct sk_buff *skb,
				     struct genl_info *info)
{
	struct cfg80211_registered_device *rdev = info->user_ptr[0];
	struct wireless_dev *wdev = info->user_ptr[1];
	struct cfg80211_chan_def chandef;
	struct sk_buff *msg;
	void *hdr;
	u64 cookie;
	u32 duration;
	int err;

	if (!info->attrs[NL80211_ATTR_WIPHY_FREQ] ||
	    !info->attrs[NL80211_ATTR_DURATION])
		return -EINVAL;

	duration = nla_get_u32(info->attrs[NL80211_ATTR_DURATION]);

	if (!rdev->ops->remain_on_channel ||
	    !(rdev->wiphy.flags & WIPHY_FLAG_HAS_REMAIN_ON_CHANNEL))
		return -EOPNOTSUPP;

	/*
	 * We should be on that channel for at least a minimum amount of
	 * time (10ms) but no longer than the driver supports.
	 */
	if (duration < NL80211_MIN_REMAIN_ON_CHANNEL_TIME ||
	    duration > rdev->wiphy.max_remain_on_channel_duration)
		return -EINVAL;

	err = nl80211_parse_chandef(rdev, info, &chandef);
	if (err)
		return err;

	msg = nlmsg_new(NLMSG_DEFAULT_SIZE, GFP_KERNEL);
	if (!msg)
		return -ENOMEM;

	hdr = nl80211hdr_put(msg, info->snd_portid, info->snd_seq, 0,
			     NL80211_CMD_REMAIN_ON_CHANNEL);
	if (!hdr) {
		err = -ENOBUFS;
		goto free_msg;
	}

	err = rdev_remain_on_channel(rdev, wdev, chandef.chan,
				     duration, &cookie);

	if (err)
		goto free_msg;

	if (nla_put_u64(msg, NL80211_ATTR_COOKIE, cookie))
		goto nla_put_failure;

	genlmsg_end(msg, hdr);

	return genlmsg_reply(msg, info);

 nla_put_failure:
	err = -ENOBUFS;
 free_msg:
	nlmsg_free(msg);
	return err;
}

static int nl80211_cancel_remain_on_channel(struct sk_buff *skb,
					    struct genl_info *info)
{
	struct cfg80211_registered_device *rdev = info->user_ptr[0];
	struct wireless_dev *wdev = info->user_ptr[1];
	u64 cookie;

	if (!info->attrs[NL80211_ATTR_COOKIE])
		return -EINVAL;

	if (!rdev->ops->cancel_remain_on_channel)
		return -EOPNOTSUPP;

	cookie = nla_get_u64(info->attrs[NL80211_ATTR_COOKIE]);

	return rdev_cancel_remain_on_channel(rdev, wdev, cookie);
}

static int nl80211_set_tx_bitrate_mask(struct sk_buff *skb,
				       struct genl_info *info)
{
	struct cfg80211_bitrate_mask mask;
	struct cfg80211_registered_device *rdev = info->user_ptr[0];
	struct net_device *dev = info->user_ptr[1];
	int err;

	if (!rdev->ops->set_bitrate_mask)
		return -EOPNOTSUPP;

	err = nl80211_parse_tx_bitrate_mask(info, &mask);
	if (err)
		return err;

	return rdev_set_bitrate_mask(rdev, dev, NULL, &mask);
}

static int nl80211_register_mgmt(struct sk_buff *skb, struct genl_info *info)
{
	struct cfg80211_registered_device *rdev = info->user_ptr[0];
	struct wireless_dev *wdev = info->user_ptr[1];
	u16 frame_type = IEEE80211_FTYPE_MGMT | IEEE80211_STYPE_ACTION;

	if (!info->attrs[NL80211_ATTR_FRAME_MATCH])
		return -EINVAL;

	if (info->attrs[NL80211_ATTR_FRAME_TYPE])
		frame_type = nla_get_u16(info->attrs[NL80211_ATTR_FRAME_TYPE]);

	switch (wdev->iftype) {
	case NL80211_IFTYPE_STATION:
	case NL80211_IFTYPE_ADHOC:
	case NL80211_IFTYPE_P2P_CLIENT:
	case NL80211_IFTYPE_AP:
	case NL80211_IFTYPE_AP_VLAN:
	case NL80211_IFTYPE_MESH_POINT:
	case NL80211_IFTYPE_P2P_GO:
	case NL80211_IFTYPE_P2P_DEVICE:
		break;
	default:
		return -EOPNOTSUPP;
	}

	/* not much point in registering if we can't reply */
	if (!rdev->ops->mgmt_tx)
		return -EOPNOTSUPP;

	return cfg80211_mlme_register_mgmt(wdev, info->snd_portid, frame_type,
			nla_data(info->attrs[NL80211_ATTR_FRAME_MATCH]),
			nla_len(info->attrs[NL80211_ATTR_FRAME_MATCH]));
}

static int nl80211_tx_mgmt(struct sk_buff *skb, struct genl_info *info)
{
	struct cfg80211_registered_device *rdev = info->user_ptr[0];
	struct wireless_dev *wdev = info->user_ptr[1];
	struct cfg80211_chan_def chandef;
	int err;
	void *hdr = NULL;
	u64 cookie;
	struct sk_buff *msg = NULL;
	struct cfg80211_mgmt_tx_params params = {
		.dont_wait_for_ack =
			info->attrs[NL80211_ATTR_DONT_WAIT_FOR_ACK],
	};

	if (!info->attrs[NL80211_ATTR_FRAME])
		return -EINVAL;

	if (!rdev->ops->mgmt_tx)
		return -EOPNOTSUPP;

	switch (wdev->iftype) {
	case NL80211_IFTYPE_P2P_DEVICE:
		if (!info->attrs[NL80211_ATTR_WIPHY_FREQ])
			return -EINVAL;
	case NL80211_IFTYPE_STATION:
	case NL80211_IFTYPE_ADHOC:
	case NL80211_IFTYPE_P2P_CLIENT:
	case NL80211_IFTYPE_AP:
	case NL80211_IFTYPE_AP_VLAN:
	case NL80211_IFTYPE_MESH_POINT:
	case NL80211_IFTYPE_P2P_GO:
		break;
	default:
		return -EOPNOTSUPP;
	}

	if (info->attrs[NL80211_ATTR_DURATION]) {
		if (!(rdev->wiphy.flags & WIPHY_FLAG_OFFCHAN_TX))
			return -EINVAL;
		params.wait = nla_get_u32(info->attrs[NL80211_ATTR_DURATION]);

		/*
		 * We should wait on the channel for at least a minimum amount
		 * of time (10ms) but no longer than the driver supports.
		 */
		if (params.wait < NL80211_MIN_REMAIN_ON_CHANNEL_TIME ||
		    params.wait > rdev->wiphy.max_remain_on_channel_duration)
			return -EINVAL;

	}

	params.offchan = info->attrs[NL80211_ATTR_OFFCHANNEL_TX_OK];

	if (params.offchan && !(rdev->wiphy.flags & WIPHY_FLAG_OFFCHAN_TX))
		return -EINVAL;

	params.no_cck = nla_get_flag(info->attrs[NL80211_ATTR_TX_NO_CCK_RATE]);

	/* get the channel if any has been specified, otherwise pass NULL to
	 * the driver. The latter will use the current one
	 */
	chandef.chan = NULL;
	if (info->attrs[NL80211_ATTR_WIPHY_FREQ]) {
		err = nl80211_parse_chandef(rdev, info, &chandef);
		if (err)
			return err;
	}

	if (!chandef.chan && params.offchan)
		return -EINVAL;

	params.buf = nla_data(info->attrs[NL80211_ATTR_FRAME]);
	params.len = nla_len(info->attrs[NL80211_ATTR_FRAME]);

	if (info->attrs[NL80211_ATTR_CSA_C_OFFSETS_TX]) {
		int len = nla_len(info->attrs[NL80211_ATTR_CSA_C_OFFSETS_TX]);
		int i;

		if (len % sizeof(u16))
			return -EINVAL;

		params.n_csa_offsets = len / sizeof(u16);
		params.csa_offsets =
			nla_data(info->attrs[NL80211_ATTR_CSA_C_OFFSETS_TX]);

		/* check that all the offsets fit the frame */
		for (i = 0; i < params.n_csa_offsets; i++) {
			if (params.csa_offsets[i] >= params.len)
				return -EINVAL;
		}
	}

	if (!params.dont_wait_for_ack) {
		msg = nlmsg_new(NLMSG_DEFAULT_SIZE, GFP_KERNEL);
		if (!msg)
			return -ENOMEM;

		hdr = nl80211hdr_put(msg, info->snd_portid, info->snd_seq, 0,
				     NL80211_CMD_FRAME);
		if (!hdr) {
			err = -ENOBUFS;
			goto free_msg;
		}
	}

	params.chan = chandef.chan;
	err = cfg80211_mlme_mgmt_tx(rdev, wdev, &params, &cookie);
	if (err)
		goto free_msg;

	if (msg) {
		if (nla_put_u64(msg, NL80211_ATTR_COOKIE, cookie))
			goto nla_put_failure;

		genlmsg_end(msg, hdr);
		return genlmsg_reply(msg, info);
	}

	return 0;

 nla_put_failure:
	err = -ENOBUFS;
 free_msg:
	nlmsg_free(msg);
	return err;
}

static int nl80211_tx_mgmt_cancel_wait(struct sk_buff *skb, struct genl_info *info)
{
	struct cfg80211_registered_device *rdev = info->user_ptr[0];
	struct wireless_dev *wdev = info->user_ptr[1];
	u64 cookie;

	if (!info->attrs[NL80211_ATTR_COOKIE])
		return -EINVAL;

	if (!rdev->ops->mgmt_tx_cancel_wait)
		return -EOPNOTSUPP;

	switch (wdev->iftype) {
	case NL80211_IFTYPE_STATION:
	case NL80211_IFTYPE_ADHOC:
	case NL80211_IFTYPE_P2P_CLIENT:
	case NL80211_IFTYPE_AP:
	case NL80211_IFTYPE_AP_VLAN:
	case NL80211_IFTYPE_P2P_GO:
	case NL80211_IFTYPE_P2P_DEVICE:
		break;
	default:
		return -EOPNOTSUPP;
	}

	cookie = nla_get_u64(info->attrs[NL80211_ATTR_COOKIE]);

	return rdev_mgmt_tx_cancel_wait(rdev, wdev, cookie);
}

static int nl80211_set_power_save(struct sk_buff *skb, struct genl_info *info)
{
	struct cfg80211_registered_device *rdev = info->user_ptr[0];
	struct wireless_dev *wdev;
	struct net_device *dev = info->user_ptr[1];
	u8 ps_state;
	bool state;
	int err;

	if (!info->attrs[NL80211_ATTR_PS_STATE])
		return -EINVAL;

	ps_state = nla_get_u32(info->attrs[NL80211_ATTR_PS_STATE]);

	if (ps_state != NL80211_PS_DISABLED && ps_state != NL80211_PS_ENABLED)
		return -EINVAL;

	wdev = dev->ieee80211_ptr;

	if (!rdev->ops->set_power_mgmt)
		return -EOPNOTSUPP;

	state = (ps_state == NL80211_PS_ENABLED) ? true : false;

	if (state == wdev->ps)
		return 0;

	err = rdev_set_power_mgmt(rdev, dev, state, wdev->ps_timeout);
	if (!err)
		wdev->ps = state;
	return err;
}

static int nl80211_get_power_save(struct sk_buff *skb, struct genl_info *info)
{
	struct cfg80211_registered_device *rdev = info->user_ptr[0];
	enum nl80211_ps_state ps_state;
	struct wireless_dev *wdev;
	struct net_device *dev = info->user_ptr[1];
	struct sk_buff *msg;
	void *hdr;
	int err;

	wdev = dev->ieee80211_ptr;

	if (!rdev->ops->set_power_mgmt)
		return -EOPNOTSUPP;

	msg = nlmsg_new(NLMSG_DEFAULT_SIZE, GFP_KERNEL);
	if (!msg)
		return -ENOMEM;

	hdr = nl80211hdr_put(msg, info->snd_portid, info->snd_seq, 0,
			     NL80211_CMD_GET_POWER_SAVE);
	if (!hdr) {
		err = -ENOBUFS;
		goto free_msg;
	}

	if (wdev->ps)
		ps_state = NL80211_PS_ENABLED;
	else
		ps_state = NL80211_PS_DISABLED;

	if (nla_put_u32(msg, NL80211_ATTR_PS_STATE, ps_state))
		goto nla_put_failure;

	genlmsg_end(msg, hdr);
	return genlmsg_reply(msg, info);

 nla_put_failure:
	err = -ENOBUFS;
 free_msg:
	nlmsg_free(msg);
	return err;
}

static const struct nla_policy
nl80211_attr_cqm_policy[NL80211_ATTR_CQM_MAX + 1] = {
	[NL80211_ATTR_CQM_RSSI_THOLD] = { .type = NLA_U32 },
	[NL80211_ATTR_CQM_RSSI_HYST] = { .type = NLA_U32 },
	[NL80211_ATTR_CQM_RSSI_THRESHOLD_EVENT] = { .type = NLA_U32 },
	[NL80211_ATTR_CQM_TXE_RATE] = { .type = NLA_U32 },
	[NL80211_ATTR_CQM_TXE_PKTS] = { .type = NLA_U32 },
	[NL80211_ATTR_CQM_TXE_INTVL] = { .type = NLA_U32 },
};

static int nl80211_set_cqm_txe(struct genl_info *info,
			       u32 rate, u32 pkts, u32 intvl)
{
	struct cfg80211_registered_device *rdev = info->user_ptr[0];
	struct net_device *dev = info->user_ptr[1];
	struct wireless_dev *wdev = dev->ieee80211_ptr;

	if (rate > 100 || intvl > NL80211_CQM_TXE_MAX_INTVL)
		return -EINVAL;

	if (!rdev->ops->set_cqm_txe_config)
		return -EOPNOTSUPP;

	if (wdev->iftype != NL80211_IFTYPE_STATION &&
	    wdev->iftype != NL80211_IFTYPE_P2P_CLIENT)
		return -EOPNOTSUPP;

	return rdev_set_cqm_txe_config(rdev, dev, rate, pkts, intvl);
}

static int nl80211_set_cqm_rssi(struct genl_info *info,
				s32 threshold, u32 hysteresis)
{
	struct cfg80211_registered_device *rdev = info->user_ptr[0];
	struct net_device *dev = info->user_ptr[1];
	struct wireless_dev *wdev = dev->ieee80211_ptr;

	if (threshold > 0)
		return -EINVAL;

	/* disabling - hysteresis should also be zero then */
	if (threshold == 0)
		hysteresis = 0;

	if (!rdev->ops->set_cqm_rssi_config)
		return -EOPNOTSUPP;

	if (wdev->iftype != NL80211_IFTYPE_STATION &&
	    wdev->iftype != NL80211_IFTYPE_P2P_CLIENT)
		return -EOPNOTSUPP;

	return rdev_set_cqm_rssi_config(rdev, dev, threshold, hysteresis);
}

static int nl80211_set_cqm(struct sk_buff *skb, struct genl_info *info)
{
	struct nlattr *attrs[NL80211_ATTR_CQM_MAX + 1];
	struct nlattr *cqm;
	int err;

	cqm = info->attrs[NL80211_ATTR_CQM];
	if (!cqm)
		return -EINVAL;

	err = nla_parse_nested(attrs, NL80211_ATTR_CQM_MAX, cqm,
			       nl80211_attr_cqm_policy);
	if (err)
		return err;

	if (attrs[NL80211_ATTR_CQM_RSSI_THOLD] &&
	    attrs[NL80211_ATTR_CQM_RSSI_HYST]) {
		s32 threshold = nla_get_s32(attrs[NL80211_ATTR_CQM_RSSI_THOLD]);
		u32 hysteresis = nla_get_u32(attrs[NL80211_ATTR_CQM_RSSI_HYST]);

		return nl80211_set_cqm_rssi(info, threshold, hysteresis);
	}

	if (attrs[NL80211_ATTR_CQM_TXE_RATE] &&
	    attrs[NL80211_ATTR_CQM_TXE_PKTS] &&
	    attrs[NL80211_ATTR_CQM_TXE_INTVL]) {
		u32 rate = nla_get_u32(attrs[NL80211_ATTR_CQM_TXE_RATE]);
		u32 pkts = nla_get_u32(attrs[NL80211_ATTR_CQM_TXE_PKTS]);
		u32 intvl = nla_get_u32(attrs[NL80211_ATTR_CQM_TXE_INTVL]);

		return nl80211_set_cqm_txe(info, rate, pkts, intvl);
	}

	return -EINVAL;
}

static int nl80211_join_ocb(struct sk_buff *skb, struct genl_info *info)
{
	struct cfg80211_registered_device *rdev = info->user_ptr[0];
	struct net_device *dev = info->user_ptr[1];
	struct ocb_setup setup = {};
	int err;

	err = nl80211_parse_chandef(rdev, info, &setup.chandef);
	if (err)
		return err;

	return cfg80211_join_ocb(rdev, dev, &setup);
}

static int nl80211_leave_ocb(struct sk_buff *skb, struct genl_info *info)
{
	struct cfg80211_registered_device *rdev = info->user_ptr[0];
	struct net_device *dev = info->user_ptr[1];

	return cfg80211_leave_ocb(rdev, dev);
}

static int nl80211_join_mesh(struct sk_buff *skb, struct genl_info *info)
{
	struct cfg80211_registered_device *rdev = info->user_ptr[0];
	struct net_device *dev = info->user_ptr[1];
	struct mesh_config cfg;
	struct mesh_setup setup;
	int err;

	/* start with default */
	memcpy(&cfg, &default_mesh_config, sizeof(cfg));
	memcpy(&setup, &default_mesh_setup, sizeof(setup));

	if (info->attrs[NL80211_ATTR_MESH_CONFIG]) {
		/* and parse parameters if given */
		err = nl80211_parse_mesh_config(info, &cfg, NULL);
		if (err)
			return err;
	}

	if (!info->attrs[NL80211_ATTR_MESH_ID] ||
	    !nla_len(info->attrs[NL80211_ATTR_MESH_ID]))
		return -EINVAL;

	setup.mesh_id = nla_data(info->attrs[NL80211_ATTR_MESH_ID]);
	setup.mesh_id_len = nla_len(info->attrs[NL80211_ATTR_MESH_ID]);

	if (info->attrs[NL80211_ATTR_MCAST_RATE] &&
	    !nl80211_parse_mcast_rate(rdev, setup.mcast_rate,
			    nla_get_u32(info->attrs[NL80211_ATTR_MCAST_RATE])))
			return -EINVAL;

	if (info->attrs[NL80211_ATTR_BEACON_INTERVAL]) {
		setup.beacon_interval =
			nla_get_u32(info->attrs[NL80211_ATTR_BEACON_INTERVAL]);

		err = cfg80211_validate_beacon_int(rdev,
						   NL80211_IFTYPE_MESH_POINT,
						   setup.beacon_interval);
		if (err)
			return err;
	}

	if (info->attrs[NL80211_ATTR_DTIM_PERIOD]) {
		setup.dtim_period =
			nla_get_u32(info->attrs[NL80211_ATTR_DTIM_PERIOD]);
		if (setup.dtim_period < 1 || setup.dtim_period > 100)
			return -EINVAL;
	}

	if (info->attrs[NL80211_ATTR_MESH_SETUP]) {
		/* parse additional setup parameters if given */
		err = nl80211_parse_mesh_setup(info, &setup);
		if (err)
			return err;
	}

	if (setup.user_mpm)
		cfg.auto_open_plinks = false;

	if (info->attrs[NL80211_ATTR_WIPHY_FREQ]) {
		err = nl80211_parse_chandef(rdev, info, &setup.chandef);
		if (err)
			return err;
	} else {
		/* cfg80211_join_mesh() will sort it out */
		setup.chandef.chan = NULL;
	}

	if (info->attrs[NL80211_ATTR_BSS_BASIC_RATES]) {
		u8 *rates = nla_data(info->attrs[NL80211_ATTR_BSS_BASIC_RATES]);
		int n_rates =
			nla_len(info->attrs[NL80211_ATTR_BSS_BASIC_RATES]);
		struct ieee80211_supported_band *sband;

		if (!setup.chandef.chan)
			return -EINVAL;

		sband = rdev->wiphy.bands[setup.chandef.chan->band];

		err = ieee80211_get_ratemask(sband, rates, n_rates,
					     &setup.basic_rates);
		if (err)
			return err;
	}

	if (info->attrs[NL80211_ATTR_TX_RATES] && setup.chandef.chan != NULL) {
		err = nl80211_parse_tx_bitrate_mask(info, &setup.beacon_rate);
		if (err)
			return err;

		err = validate_beacon_tx_rate(rdev, setup.chandef.chan->band,
					      &setup.beacon_rate);
		if (err)
			return err;
	}

	return cfg80211_join_mesh(rdev, dev, &setup, &cfg);
}

static int nl80211_leave_mesh(struct sk_buff *skb, struct genl_info *info)
{
	struct cfg80211_registered_device *rdev = info->user_ptr[0];
	struct net_device *dev = info->user_ptr[1];

	return cfg80211_leave_mesh(rdev, dev);
}

#ifdef CONFIG_PM
static int nl80211_send_wowlan_patterns(struct sk_buff *msg,
					struct cfg80211_registered_device *rdev)
{
	struct cfg80211_wowlan *wowlan = rdev->wiphy.wowlan_config;
	struct nlattr *nl_pats, *nl_pat;
	int i, pat_len;

	if (!wowlan->n_patterns)
		return 0;

	nl_pats = nla_nest_start(msg, NL80211_WOWLAN_TRIG_PKT_PATTERN);
	if (!nl_pats)
		return -ENOBUFS;

	for (i = 0; i < wowlan->n_patterns; i++) {
		nl_pat = nla_nest_start(msg, i + 1);
		if (!nl_pat)
			return -ENOBUFS;
		pat_len = wowlan->patterns[i].pattern_len;
		if (nla_put(msg, NL80211_PKTPAT_MASK, DIV_ROUND_UP(pat_len, 8),
			    wowlan->patterns[i].mask) ||
		    nla_put(msg, NL80211_PKTPAT_PATTERN, pat_len,
			    wowlan->patterns[i].pattern) ||
		    nla_put_u32(msg, NL80211_PKTPAT_OFFSET,
				wowlan->patterns[i].pkt_offset))
			return -ENOBUFS;
		nla_nest_end(msg, nl_pat);
	}
	nla_nest_end(msg, nl_pats);

	return 0;
}

static int nl80211_send_wowlan_tcp(struct sk_buff *msg,
				   struct cfg80211_wowlan_tcp *tcp)
{
	struct nlattr *nl_tcp;

	if (!tcp)
		return 0;

	nl_tcp = nla_nest_start(msg, NL80211_WOWLAN_TRIG_TCP_CONNECTION);
	if (!nl_tcp)
		return -ENOBUFS;

	if (nla_put_in_addr(msg, NL80211_WOWLAN_TCP_SRC_IPV4, tcp->src) ||
	    nla_put_in_addr(msg, NL80211_WOWLAN_TCP_DST_IPV4, tcp->dst) ||
	    nla_put(msg, NL80211_WOWLAN_TCP_DST_MAC, ETH_ALEN, tcp->dst_mac) ||
	    nla_put_u16(msg, NL80211_WOWLAN_TCP_SRC_PORT, tcp->src_port) ||
	    nla_put_u16(msg, NL80211_WOWLAN_TCP_DST_PORT, tcp->dst_port) ||
	    nla_put(msg, NL80211_WOWLAN_TCP_DATA_PAYLOAD,
		    tcp->payload_len, tcp->payload) ||
	    nla_put_u32(msg, NL80211_WOWLAN_TCP_DATA_INTERVAL,
			tcp->data_interval) ||
	    nla_put(msg, NL80211_WOWLAN_TCP_WAKE_PAYLOAD,
		    tcp->wake_len, tcp->wake_data) ||
	    nla_put(msg, NL80211_WOWLAN_TCP_WAKE_MASK,
		    DIV_ROUND_UP(tcp->wake_len, 8), tcp->wake_mask))
		return -ENOBUFS;

	if (tcp->payload_seq.len &&
	    nla_put(msg, NL80211_WOWLAN_TCP_DATA_PAYLOAD_SEQ,
		    sizeof(tcp->payload_seq), &tcp->payload_seq))
		return -ENOBUFS;

	if (tcp->payload_tok.len &&
	    nla_put(msg, NL80211_WOWLAN_TCP_DATA_PAYLOAD_TOKEN,
		    sizeof(tcp->payload_tok) + tcp->tokens_size,
		    &tcp->payload_tok))
		return -ENOBUFS;

	nla_nest_end(msg, nl_tcp);

	return 0;
}

static int nl80211_send_wowlan_nd(struct sk_buff *msg,
				  struct cfg80211_sched_scan_request *req)
{
	struct nlattr *nd, *freqs, *matches, *match, *scan_plans, *scan_plan;
	int i;

	if (!req)
		return 0;

	nd = nla_nest_start(msg, NL80211_WOWLAN_TRIG_NET_DETECT);
	if (!nd)
		return -ENOBUFS;

	if (req->n_scan_plans == 1 &&
	    nla_put_u32(msg, NL80211_ATTR_SCHED_SCAN_INTERVAL,
			req->scan_plans[0].interval * 1000))
		return -ENOBUFS;

	if (nla_put_u32(msg, NL80211_ATTR_SCHED_SCAN_DELAY, req->delay))
		return -ENOBUFS;

	if (req->relative_rssi_set) {
		struct nl80211_bss_select_rssi_adjust rssi_adjust;

		if (nla_put_s8(msg, NL80211_ATTR_SCHED_SCAN_RELATIVE_RSSI,
			       req->relative_rssi))
			return -ENOBUFS;

		rssi_adjust.band = req->rssi_adjust.band;
		rssi_adjust.delta = req->rssi_adjust.delta;
		if (nla_put(msg, NL80211_ATTR_SCHED_SCAN_RSSI_ADJUST,
			    sizeof(rssi_adjust), &rssi_adjust))
			return -ENOBUFS;
	}

	freqs = nla_nest_start(msg, NL80211_ATTR_SCAN_FREQUENCIES);
	if (!freqs)
		return -ENOBUFS;

	for (i = 0; i < req->n_channels; i++)
		nla_put_u32(msg, i, req->channels[i]->center_freq);

	nla_nest_end(msg, freqs);

	if (req->n_match_sets) {
		matches = nla_nest_start(msg, NL80211_ATTR_SCHED_SCAN_MATCH);
		for (i = 0; i < req->n_match_sets; i++) {
			match = nla_nest_start(msg, i);
			nla_put(msg, NL80211_SCHED_SCAN_MATCH_ATTR_SSID,
				req->match_sets[i].ssid.ssid_len,
				req->match_sets[i].ssid.ssid);
			nla_nest_end(msg, match);
		}
		nla_nest_end(msg, matches);
	}

	scan_plans = nla_nest_start(msg, NL80211_ATTR_SCHED_SCAN_PLANS);
	if (!scan_plans)
		return -ENOBUFS;

	for (i = 0; i < req->n_scan_plans; i++) {
		scan_plan = nla_nest_start(msg, i + 1);
		if (!scan_plan ||
		    nla_put_u32(msg, NL80211_SCHED_SCAN_PLAN_INTERVAL,
				req->scan_plans[i].interval) ||
		    (req->scan_plans[i].iterations &&
		     nla_put_u32(msg, NL80211_SCHED_SCAN_PLAN_ITERATIONS,
				 req->scan_plans[i].iterations)))
			return -ENOBUFS;
		nla_nest_end(msg, scan_plan);
	}
	nla_nest_end(msg, scan_plans);

	nla_nest_end(msg, nd);

	return 0;
}

static int nl80211_get_wowlan(struct sk_buff *skb, struct genl_info *info)
{
	struct cfg80211_registered_device *rdev = info->user_ptr[0];
	struct sk_buff *msg;
	void *hdr;
	u32 size = NLMSG_DEFAULT_SIZE;

	if (!rdev->wiphy.wowlan)
		return -EOPNOTSUPP;

	if (rdev->wiphy.wowlan_config && rdev->wiphy.wowlan_config->tcp) {
		/* adjust size to have room for all the data */
		size += rdev->wiphy.wowlan_config->tcp->tokens_size +
			rdev->wiphy.wowlan_config->tcp->payload_len +
			rdev->wiphy.wowlan_config->tcp->wake_len +
			rdev->wiphy.wowlan_config->tcp->wake_len / 8;
	}

	msg = nlmsg_new(size, GFP_KERNEL);
	if (!msg)
		return -ENOMEM;

	hdr = nl80211hdr_put(msg, info->snd_portid, info->snd_seq, 0,
			     NL80211_CMD_GET_WOWLAN);
	if (!hdr)
		goto nla_put_failure;

	if (rdev->wiphy.wowlan_config) {
		struct nlattr *nl_wowlan;

		nl_wowlan = nla_nest_start(msg, NL80211_ATTR_WOWLAN_TRIGGERS);
		if (!nl_wowlan)
			goto nla_put_failure;

		if ((rdev->wiphy.wowlan_config->any &&
		     nla_put_flag(msg, NL80211_WOWLAN_TRIG_ANY)) ||
		    (rdev->wiphy.wowlan_config->disconnect &&
		     nla_put_flag(msg, NL80211_WOWLAN_TRIG_DISCONNECT)) ||
		    (rdev->wiphy.wowlan_config->magic_pkt &&
		     nla_put_flag(msg, NL80211_WOWLAN_TRIG_MAGIC_PKT)) ||
		    (rdev->wiphy.wowlan_config->gtk_rekey_failure &&
		     nla_put_flag(msg, NL80211_WOWLAN_TRIG_GTK_REKEY_FAILURE)) ||
		    (rdev->wiphy.wowlan_config->eap_identity_req &&
		     nla_put_flag(msg, NL80211_WOWLAN_TRIG_EAP_IDENT_REQUEST)) ||
		    (rdev->wiphy.wowlan_config->four_way_handshake &&
		     nla_put_flag(msg, NL80211_WOWLAN_TRIG_4WAY_HANDSHAKE)) ||
		    (rdev->wiphy.wowlan_config->rfkill_release &&
		     nla_put_flag(msg, NL80211_WOWLAN_TRIG_RFKILL_RELEASE)))
			goto nla_put_failure;

		if (nl80211_send_wowlan_patterns(msg, rdev))
			goto nla_put_failure;

		if (nl80211_send_wowlan_tcp(msg,
					    rdev->wiphy.wowlan_config->tcp))
			goto nla_put_failure;

		if (nl80211_send_wowlan_nd(
			    msg,
			    rdev->wiphy.wowlan_config->nd_config))
			goto nla_put_failure;

		nla_nest_end(msg, nl_wowlan);
	}

	genlmsg_end(msg, hdr);
	return genlmsg_reply(msg, info);

nla_put_failure:
	nlmsg_free(msg);
	return -ENOBUFS;
}

static int nl80211_parse_wowlan_tcp(struct cfg80211_registered_device *rdev,
				    struct nlattr *attr,
				    struct cfg80211_wowlan *trig)
{
	struct nlattr *tb[NUM_NL80211_WOWLAN_TCP];
	struct cfg80211_wowlan_tcp *cfg;
	struct nl80211_wowlan_tcp_data_token *tok = NULL;
	struct nl80211_wowlan_tcp_data_seq *seq = NULL;
	u32 size;
	u32 data_size, wake_size, tokens_size = 0, wake_mask_size;
	int err, port;

	if (!rdev->wiphy.wowlan->tcp)
		return -EINVAL;

	err = nla_parse(tb, MAX_NL80211_WOWLAN_TCP,
			nla_data(attr), nla_len(attr),
			nl80211_wowlan_tcp_policy);
	if (err)
		return err;

	if (!tb[NL80211_WOWLAN_TCP_SRC_IPV4] ||
	    !tb[NL80211_WOWLAN_TCP_DST_IPV4] ||
	    !tb[NL80211_WOWLAN_TCP_DST_MAC] ||
	    !tb[NL80211_WOWLAN_TCP_DST_PORT] ||
	    !tb[NL80211_WOWLAN_TCP_DATA_PAYLOAD] ||
	    !tb[NL80211_WOWLAN_TCP_DATA_INTERVAL] ||
	    !tb[NL80211_WOWLAN_TCP_WAKE_PAYLOAD] ||
	    !tb[NL80211_WOWLAN_TCP_WAKE_MASK])
		return -EINVAL;

	data_size = nla_len(tb[NL80211_WOWLAN_TCP_DATA_PAYLOAD]);
	if (data_size > rdev->wiphy.wowlan->tcp->data_payload_max)
		return -EINVAL;

	if (nla_get_u32(tb[NL80211_WOWLAN_TCP_DATA_INTERVAL]) >
			rdev->wiphy.wowlan->tcp->data_interval_max ||
	    nla_get_u32(tb[NL80211_WOWLAN_TCP_DATA_INTERVAL]) == 0)
		return -EINVAL;

	wake_size = nla_len(tb[NL80211_WOWLAN_TCP_WAKE_PAYLOAD]);
	if (wake_size > rdev->wiphy.wowlan->tcp->wake_payload_max)
		return -EINVAL;

	wake_mask_size = nla_len(tb[NL80211_WOWLAN_TCP_WAKE_MASK]);
	if (wake_mask_size != DIV_ROUND_UP(wake_size, 8))
		return -EINVAL;

	if (tb[NL80211_WOWLAN_TCP_DATA_PAYLOAD_TOKEN]) {
		u32 tokln = nla_len(tb[NL80211_WOWLAN_TCP_DATA_PAYLOAD_TOKEN]);

		tok = nla_data(tb[NL80211_WOWLAN_TCP_DATA_PAYLOAD_TOKEN]);
		tokens_size = tokln - sizeof(*tok);

		if (!tok->len || tokens_size % tok->len)
			return -EINVAL;
		if (!rdev->wiphy.wowlan->tcp->tok)
			return -EINVAL;
		if (tok->len > rdev->wiphy.wowlan->tcp->tok->max_len)
			return -EINVAL;
		if (tok->len < rdev->wiphy.wowlan->tcp->tok->min_len)
			return -EINVAL;
		if (tokens_size > rdev->wiphy.wowlan->tcp->tok->bufsize)
			return -EINVAL;
		if (tok->offset + tok->len > data_size)
			return -EINVAL;
	}

	if (tb[NL80211_WOWLAN_TCP_DATA_PAYLOAD_SEQ]) {
		seq = nla_data(tb[NL80211_WOWLAN_TCP_DATA_PAYLOAD_SEQ]);
		if (!rdev->wiphy.wowlan->tcp->seq)
			return -EINVAL;
		if (seq->len == 0 || seq->len > 4)
			return -EINVAL;
		if (seq->len + seq->offset > data_size)
			return -EINVAL;
	}

	size = sizeof(*cfg);
	size += data_size;
	size += wake_size + wake_mask_size;
	size += tokens_size;

	cfg = kzalloc(size, GFP_KERNEL);
	if (!cfg)
		return -ENOMEM;
	cfg->src = nla_get_in_addr(tb[NL80211_WOWLAN_TCP_SRC_IPV4]);
	cfg->dst = nla_get_in_addr(tb[NL80211_WOWLAN_TCP_DST_IPV4]);
	memcpy(cfg->dst_mac, nla_data(tb[NL80211_WOWLAN_TCP_DST_MAC]),
	       ETH_ALEN);
	if (tb[NL80211_WOWLAN_TCP_SRC_PORT])
		port = nla_get_u16(tb[NL80211_WOWLAN_TCP_SRC_PORT]);
	else
		port = 0;
#ifdef CONFIG_INET
	/* allocate a socket and port for it and use it */
	err = __sock_create(wiphy_net(&rdev->wiphy), PF_INET, SOCK_STREAM,
			    IPPROTO_TCP, &cfg->sock, 1);
	if (err) {
		kfree(cfg);
		return err;
	}
	if (inet_csk_get_port(cfg->sock->sk, port)) {
		sock_release(cfg->sock);
		kfree(cfg);
		return -EADDRINUSE;
	}
	cfg->src_port = inet_sk(cfg->sock->sk)->inet_num;
#else
	if (!port) {
		kfree(cfg);
		return -EINVAL;
	}
	cfg->src_port = port;
#endif

	cfg->dst_port = nla_get_u16(tb[NL80211_WOWLAN_TCP_DST_PORT]);
	cfg->payload_len = data_size;
	cfg->payload = (u8 *)cfg + sizeof(*cfg) + tokens_size;
	memcpy((void *)cfg->payload,
	       nla_data(tb[NL80211_WOWLAN_TCP_DATA_PAYLOAD]),
	       data_size);
	if (seq)
		cfg->payload_seq = *seq;
	cfg->data_interval = nla_get_u32(tb[NL80211_WOWLAN_TCP_DATA_INTERVAL]);
	cfg->wake_len = wake_size;
	cfg->wake_data = (u8 *)cfg + sizeof(*cfg) + tokens_size + data_size;
	memcpy((void *)cfg->wake_data,
	       nla_data(tb[NL80211_WOWLAN_TCP_WAKE_PAYLOAD]),
	       wake_size);
	cfg->wake_mask = (u8 *)cfg + sizeof(*cfg) + tokens_size +
			 data_size + wake_size;
	memcpy((void *)cfg->wake_mask,
	       nla_data(tb[NL80211_WOWLAN_TCP_WAKE_MASK]),
	       wake_mask_size);
	if (tok) {
		cfg->tokens_size = tokens_size;
		memcpy(&cfg->payload_tok, tok, sizeof(*tok) + tokens_size);
	}

	trig->tcp = cfg;

	return 0;
}

static int nl80211_parse_wowlan_nd(struct cfg80211_registered_device *rdev,
				   const struct wiphy_wowlan_support *wowlan,
				   struct nlattr *attr,
				   struct cfg80211_wowlan *trig)
{
	struct nlattr **tb;
	int err;

	tb = kzalloc(NUM_NL80211_ATTR * sizeof(*tb), GFP_KERNEL);
	if (!tb)
		return -ENOMEM;

	if (!(wowlan->flags & WIPHY_WOWLAN_NET_DETECT)) {
		err = -EOPNOTSUPP;
		goto out;
	}

	err = nla_parse(tb, NL80211_ATTR_MAX,
			nla_data(attr), nla_len(attr),
			nl80211_policy);
	if (err)
		goto out;

	trig->nd_config = nl80211_parse_sched_scan(&rdev->wiphy, NULL, tb);
	err = PTR_ERR_OR_ZERO(trig->nd_config);
	if (err)
		trig->nd_config = NULL;

out:
	kfree(tb);
	return err;
}

static int nl80211_set_wowlan(struct sk_buff *skb, struct genl_info *info)
{
	struct cfg80211_registered_device *rdev = info->user_ptr[0];
	struct nlattr *tb[NUM_NL80211_WOWLAN_TRIG];
	struct cfg80211_wowlan new_triggers = {};
	struct cfg80211_wowlan *ntrig;
	const struct wiphy_wowlan_support *wowlan = rdev->wiphy.wowlan;
	int err, i;
	bool prev_enabled = rdev->wiphy.wowlan_config;
	bool regular = false;

	if (!wowlan)
		return -EOPNOTSUPP;

	if (!info->attrs[NL80211_ATTR_WOWLAN_TRIGGERS]) {
		cfg80211_rdev_free_wowlan(rdev);
		rdev->wiphy.wowlan_config = NULL;
		goto set_wakeup;
	}

	err = nla_parse(tb, MAX_NL80211_WOWLAN_TRIG,
			nla_data(info->attrs[NL80211_ATTR_WOWLAN_TRIGGERS]),
			nla_len(info->attrs[NL80211_ATTR_WOWLAN_TRIGGERS]),
			nl80211_wowlan_policy);
	if (err)
		return err;

	if (tb[NL80211_WOWLAN_TRIG_ANY]) {
		if (!(wowlan->flags & WIPHY_WOWLAN_ANY))
			return -EINVAL;
		new_triggers.any = true;
	}

	if (tb[NL80211_WOWLAN_TRIG_DISCONNECT]) {
		if (!(wowlan->flags & WIPHY_WOWLAN_DISCONNECT))
			return -EINVAL;
		new_triggers.disconnect = true;
		regular = true;
	}

	if (tb[NL80211_WOWLAN_TRIG_MAGIC_PKT]) {
		if (!(wowlan->flags & WIPHY_WOWLAN_MAGIC_PKT))
			return -EINVAL;
		new_triggers.magic_pkt = true;
		regular = true;
	}

	if (tb[NL80211_WOWLAN_TRIG_GTK_REKEY_SUPPORTED])
		return -EINVAL;

	if (tb[NL80211_WOWLAN_TRIG_GTK_REKEY_FAILURE]) {
		if (!(wowlan->flags & WIPHY_WOWLAN_GTK_REKEY_FAILURE))
			return -EINVAL;
		new_triggers.gtk_rekey_failure = true;
		regular = true;
	}

	if (tb[NL80211_WOWLAN_TRIG_EAP_IDENT_REQUEST]) {
		if (!(wowlan->flags & WIPHY_WOWLAN_EAP_IDENTITY_REQ))
			return -EINVAL;
		new_triggers.eap_identity_req = true;
		regular = true;
	}

	if (tb[NL80211_WOWLAN_TRIG_4WAY_HANDSHAKE]) {
		if (!(wowlan->flags & WIPHY_WOWLAN_4WAY_HANDSHAKE))
			return -EINVAL;
		new_triggers.four_way_handshake = true;
		regular = true;
	}

	if (tb[NL80211_WOWLAN_TRIG_RFKILL_RELEASE]) {
		if (!(wowlan->flags & WIPHY_WOWLAN_RFKILL_RELEASE))
			return -EINVAL;
		new_triggers.rfkill_release = true;
		regular = true;
	}

	if (tb[NL80211_WOWLAN_TRIG_PKT_PATTERN]) {
		struct nlattr *pat;
		int n_patterns = 0;
		int rem, pat_len, mask_len, pkt_offset;
		struct nlattr *pat_tb[NUM_NL80211_PKTPAT];

		regular = true;

		nla_for_each_nested(pat, tb[NL80211_WOWLAN_TRIG_PKT_PATTERN],
				    rem)
			n_patterns++;
		if (n_patterns > wowlan->n_patterns)
			return -EINVAL;

		new_triggers.patterns = kcalloc(n_patterns,
						sizeof(new_triggers.patterns[0]),
						GFP_KERNEL);
		if (!new_triggers.patterns)
			return -ENOMEM;

		new_triggers.n_patterns = n_patterns;
		i = 0;

		nla_for_each_nested(pat, tb[NL80211_WOWLAN_TRIG_PKT_PATTERN],
				    rem) {
			u8 *mask_pat;

			nla_parse(pat_tb, MAX_NL80211_PKTPAT, nla_data(pat),
				  nla_len(pat), nl80211_packet_pattern_policy);
			err = -EINVAL;
			if (!pat_tb[NL80211_PKTPAT_MASK] ||
			    !pat_tb[NL80211_PKTPAT_PATTERN])
				goto error;
			pat_len = nla_len(pat_tb[NL80211_PKTPAT_PATTERN]);
			mask_len = DIV_ROUND_UP(pat_len, 8);
			if (nla_len(pat_tb[NL80211_PKTPAT_MASK]) != mask_len)
				goto error;
			if (pat_len > wowlan->pattern_max_len ||
			    pat_len < wowlan->pattern_min_len)
				goto error;

			if (!pat_tb[NL80211_PKTPAT_OFFSET])
				pkt_offset = 0;
			else
				pkt_offset = nla_get_u32(
					pat_tb[NL80211_PKTPAT_OFFSET]);
			if (pkt_offset > wowlan->max_pkt_offset)
				goto error;
			new_triggers.patterns[i].pkt_offset = pkt_offset;

			mask_pat = kmalloc(mask_len + pat_len, GFP_KERNEL);
			if (!mask_pat) {
				err = -ENOMEM;
				goto error;
			}
			new_triggers.patterns[i].mask = mask_pat;
			memcpy(mask_pat, nla_data(pat_tb[NL80211_PKTPAT_MASK]),
			       mask_len);
			mask_pat += mask_len;
			new_triggers.patterns[i].pattern = mask_pat;
			new_triggers.patterns[i].pattern_len = pat_len;
			memcpy(mask_pat,
			       nla_data(pat_tb[NL80211_PKTPAT_PATTERN]),
			       pat_len);
			i++;
		}
	}

	if (tb[NL80211_WOWLAN_TRIG_TCP_CONNECTION]) {
		regular = true;
		err = nl80211_parse_wowlan_tcp(
			rdev, tb[NL80211_WOWLAN_TRIG_TCP_CONNECTION],
			&new_triggers);
		if (err)
			goto error;
	}

	if (tb[NL80211_WOWLAN_TRIG_NET_DETECT]) {
		regular = true;
		err = nl80211_parse_wowlan_nd(
			rdev, wowlan, tb[NL80211_WOWLAN_TRIG_NET_DETECT],
			&new_triggers);
		if (err)
			goto error;
	}

	/* The 'any' trigger means the device continues operating more or less
	 * as in its normal operation mode and wakes up the host on most of the
	 * normal interrupts (like packet RX, ...)
	 * It therefore makes little sense to combine with the more constrained
	 * wakeup trigger modes.
	 */
	if (new_triggers.any && regular) {
		err = -EINVAL;
		goto error;
	}

	ntrig = kmemdup(&new_triggers, sizeof(new_triggers), GFP_KERNEL);
	if (!ntrig) {
		err = -ENOMEM;
		goto error;
	}
	cfg80211_rdev_free_wowlan(rdev);
	rdev->wiphy.wowlan_config = ntrig;

 set_wakeup:
	if (rdev->ops->set_wakeup &&
	    prev_enabled != !!rdev->wiphy.wowlan_config)
		rdev_set_wakeup(rdev, rdev->wiphy.wowlan_config);

	return 0;
 error:
	for (i = 0; i < new_triggers.n_patterns; i++)
		kfree(new_triggers.patterns[i].mask);
	kfree(new_triggers.patterns);
	if (new_triggers.tcp && new_triggers.tcp->sock)
		sock_release(new_triggers.tcp->sock);
	kfree(new_triggers.tcp);
	kfree(new_triggers.nd_config);
	return err;
}
#endif

static int nl80211_send_coalesce_rules(struct sk_buff *msg,
				       struct cfg80211_registered_device *rdev)
{
	struct nlattr *nl_pats, *nl_pat, *nl_rule, *nl_rules;
	int i, j, pat_len;
	struct cfg80211_coalesce_rules *rule;

	if (!rdev->coalesce->n_rules)
		return 0;

	nl_rules = nla_nest_start(msg, NL80211_ATTR_COALESCE_RULE);
	if (!nl_rules)
		return -ENOBUFS;

	for (i = 0; i < rdev->coalesce->n_rules; i++) {
		nl_rule = nla_nest_start(msg, i + 1);
		if (!nl_rule)
			return -ENOBUFS;

		rule = &rdev->coalesce->rules[i];
		if (nla_put_u32(msg, NL80211_ATTR_COALESCE_RULE_DELAY,
				rule->delay))
			return -ENOBUFS;

		if (nla_put_u32(msg, NL80211_ATTR_COALESCE_RULE_CONDITION,
				rule->condition))
			return -ENOBUFS;

		nl_pats = nla_nest_start(msg,
				NL80211_ATTR_COALESCE_RULE_PKT_PATTERN);
		if (!nl_pats)
			return -ENOBUFS;

		for (j = 0; j < rule->n_patterns; j++) {
			nl_pat = nla_nest_start(msg, j + 1);
			if (!nl_pat)
				return -ENOBUFS;
			pat_len = rule->patterns[j].pattern_len;
			if (nla_put(msg, NL80211_PKTPAT_MASK,
				    DIV_ROUND_UP(pat_len, 8),
				    rule->patterns[j].mask) ||
			    nla_put(msg, NL80211_PKTPAT_PATTERN, pat_len,
				    rule->patterns[j].pattern) ||
			    nla_put_u32(msg, NL80211_PKTPAT_OFFSET,
					rule->patterns[j].pkt_offset))
				return -ENOBUFS;
			nla_nest_end(msg, nl_pat);
		}
		nla_nest_end(msg, nl_pats);
		nla_nest_end(msg, nl_rule);
	}
	nla_nest_end(msg, nl_rules);

	return 0;
}

static int nl80211_get_coalesce(struct sk_buff *skb, struct genl_info *info)
{
	struct cfg80211_registered_device *rdev = info->user_ptr[0];
	struct sk_buff *msg;
	void *hdr;

	if (!rdev->wiphy.coalesce)
		return -EOPNOTSUPP;

	msg = nlmsg_new(NLMSG_DEFAULT_SIZE, GFP_KERNEL);
	if (!msg)
		return -ENOMEM;

	hdr = nl80211hdr_put(msg, info->snd_portid, info->snd_seq, 0,
			     NL80211_CMD_GET_COALESCE);
	if (!hdr)
		goto nla_put_failure;

	if (rdev->coalesce && nl80211_send_coalesce_rules(msg, rdev))
		goto nla_put_failure;

	genlmsg_end(msg, hdr);
	return genlmsg_reply(msg, info);

nla_put_failure:
	nlmsg_free(msg);
	return -ENOBUFS;
}

void cfg80211_rdev_free_coalesce(struct cfg80211_registered_device *rdev)
{
	struct cfg80211_coalesce *coalesce = rdev->coalesce;
	int i, j;
	struct cfg80211_coalesce_rules *rule;

	if (!coalesce)
		return;

	for (i = 0; i < coalesce->n_rules; i++) {
		rule = &coalesce->rules[i];
		for (j = 0; j < rule->n_patterns; j++)
			kfree(rule->patterns[j].mask);
		kfree(rule->patterns);
	}
	kfree(coalesce->rules);
	kfree(coalesce);
	rdev->coalesce = NULL;
}

static int nl80211_parse_coalesce_rule(struct cfg80211_registered_device *rdev,
				       struct nlattr *rule,
				       struct cfg80211_coalesce_rules *new_rule)
{
	int err, i;
	const struct wiphy_coalesce_support *coalesce = rdev->wiphy.coalesce;
	struct nlattr *tb[NUM_NL80211_ATTR_COALESCE_RULE], *pat;
	int rem, pat_len, mask_len, pkt_offset, n_patterns = 0;
	struct nlattr *pat_tb[NUM_NL80211_PKTPAT];

	err = nla_parse(tb, NL80211_ATTR_COALESCE_RULE_MAX, nla_data(rule),
			nla_len(rule), nl80211_coalesce_policy);
	if (err)
		return err;

	if (tb[NL80211_ATTR_COALESCE_RULE_DELAY])
		new_rule->delay =
			nla_get_u32(tb[NL80211_ATTR_COALESCE_RULE_DELAY]);
	if (new_rule->delay > coalesce->max_delay)
		return -EINVAL;

	if (tb[NL80211_ATTR_COALESCE_RULE_CONDITION])
		new_rule->condition =
			nla_get_u32(tb[NL80211_ATTR_COALESCE_RULE_CONDITION]);
	if (new_rule->condition != NL80211_COALESCE_CONDITION_MATCH &&
	    new_rule->condition != NL80211_COALESCE_CONDITION_NO_MATCH)
		return -EINVAL;

	if (!tb[NL80211_ATTR_COALESCE_RULE_PKT_PATTERN])
		return -EINVAL;

	nla_for_each_nested(pat, tb[NL80211_ATTR_COALESCE_RULE_PKT_PATTERN],
			    rem)
		n_patterns++;
	if (n_patterns > coalesce->n_patterns)
		return -EINVAL;

	new_rule->patterns = kcalloc(n_patterns, sizeof(new_rule->patterns[0]),
				     GFP_KERNEL);
	if (!new_rule->patterns)
		return -ENOMEM;

	new_rule->n_patterns = n_patterns;
	i = 0;

	nla_for_each_nested(pat, tb[NL80211_ATTR_COALESCE_RULE_PKT_PATTERN],
			    rem) {
		u8 *mask_pat;

		nla_parse(pat_tb, MAX_NL80211_PKTPAT, nla_data(pat),
			  nla_len(pat), nl80211_packet_pattern_policy);
		if (!pat_tb[NL80211_PKTPAT_MASK] ||
		    !pat_tb[NL80211_PKTPAT_PATTERN])
			return -EINVAL;
		pat_len = nla_len(pat_tb[NL80211_PKTPAT_PATTERN]);
		mask_len = DIV_ROUND_UP(pat_len, 8);
		if (nla_len(pat_tb[NL80211_PKTPAT_MASK]) != mask_len)
			return -EINVAL;
		if (pat_len > coalesce->pattern_max_len ||
		    pat_len < coalesce->pattern_min_len)
			return -EINVAL;

		if (!pat_tb[NL80211_PKTPAT_OFFSET])
			pkt_offset = 0;
		else
			pkt_offset = nla_get_u32(pat_tb[NL80211_PKTPAT_OFFSET]);
		if (pkt_offset > coalesce->max_pkt_offset)
			return -EINVAL;
		new_rule->patterns[i].pkt_offset = pkt_offset;

		mask_pat = kmalloc(mask_len + pat_len, GFP_KERNEL);
		if (!mask_pat)
			return -ENOMEM;

		new_rule->patterns[i].mask = mask_pat;
		memcpy(mask_pat, nla_data(pat_tb[NL80211_PKTPAT_MASK]),
		       mask_len);

		mask_pat += mask_len;
		new_rule->patterns[i].pattern = mask_pat;
		new_rule->patterns[i].pattern_len = pat_len;
		memcpy(mask_pat, nla_data(pat_tb[NL80211_PKTPAT_PATTERN]),
		       pat_len);
		i++;
	}

	return 0;
}

static int nl80211_set_coalesce(struct sk_buff *skb, struct genl_info *info)
{
	struct cfg80211_registered_device *rdev = info->user_ptr[0];
	const struct wiphy_coalesce_support *coalesce = rdev->wiphy.coalesce;
	struct cfg80211_coalesce new_coalesce = {};
	struct cfg80211_coalesce *n_coalesce;
	int err, rem_rule, n_rules = 0, i, j;
	struct nlattr *rule;
	struct cfg80211_coalesce_rules *tmp_rule;

	if (!rdev->wiphy.coalesce || !rdev->ops->set_coalesce)
		return -EOPNOTSUPP;

	if (!info->attrs[NL80211_ATTR_COALESCE_RULE]) {
		cfg80211_rdev_free_coalesce(rdev);
		rdev->ops->set_coalesce(&rdev->wiphy, NULL);
		return 0;
	}

	nla_for_each_nested(rule, info->attrs[NL80211_ATTR_COALESCE_RULE],
			    rem_rule)
		n_rules++;
	if (n_rules > coalesce->n_rules)
		return -EINVAL;

	new_coalesce.rules = kcalloc(n_rules, sizeof(new_coalesce.rules[0]),
				     GFP_KERNEL);
	if (!new_coalesce.rules)
		return -ENOMEM;

	new_coalesce.n_rules = n_rules;
	i = 0;

	nla_for_each_nested(rule, info->attrs[NL80211_ATTR_COALESCE_RULE],
			    rem_rule) {
		err = nl80211_parse_coalesce_rule(rdev, rule,
						  &new_coalesce.rules[i]);
		if (err)
			goto error;

		i++;
	}

	err = rdev->ops->set_coalesce(&rdev->wiphy, &new_coalesce);
	if (err)
		goto error;

	n_coalesce = kmemdup(&new_coalesce, sizeof(new_coalesce), GFP_KERNEL);
	if (!n_coalesce) {
		err = -ENOMEM;
		goto error;
	}
	cfg80211_rdev_free_coalesce(rdev);
	rdev->coalesce = n_coalesce;

	return 0;
error:
	for (i = 0; i < new_coalesce.n_rules; i++) {
		tmp_rule = &new_coalesce.rules[i];
		for (j = 0; j < tmp_rule->n_patterns; j++)
			kfree(tmp_rule->patterns[j].mask);
		kfree(tmp_rule->patterns);
	}
	kfree(new_coalesce.rules);

	return err;
}

static int nl80211_set_rekey_data(struct sk_buff *skb, struct genl_info *info)
{
	struct cfg80211_registered_device *rdev = info->user_ptr[0];
	struct net_device *dev = info->user_ptr[1];
	struct wireless_dev *wdev = dev->ieee80211_ptr;
	struct nlattr *tb[NUM_NL80211_REKEY_DATA];
	struct cfg80211_gtk_rekey_data rekey_data;
	int err;

	if (!info->attrs[NL80211_ATTR_REKEY_DATA])
		return -EINVAL;

	err = nla_parse(tb, MAX_NL80211_REKEY_DATA,
			nla_data(info->attrs[NL80211_ATTR_REKEY_DATA]),
			nla_len(info->attrs[NL80211_ATTR_REKEY_DATA]),
			nl80211_rekey_policy);
	if (err)
		return err;

	if (!tb[NL80211_REKEY_DATA_KEK] || !tb[NL80211_REKEY_DATA_REPLAY_CTR] ||
	    (!wiphy_ext_feature_isset(&rdev->wiphy,
				      NL80211_EXT_FEATURE_FILS_SK_OFFLOAD) &&
	     !wiphy_ext_feature_isset(&rdev->wiphy,
				      NL80211_EXT_FEATURE_FILS_STA) &&
	     !tb[NL80211_REKEY_DATA_KCK]))
		return -EINVAL;

	if (nla_len(tb[NL80211_REKEY_DATA_REPLAY_CTR]) != NL80211_REPLAY_CTR_LEN)
		return -ERANGE;
	if (nla_len(tb[NL80211_REKEY_DATA_KEK]) < NL80211_KEK_LEN)
		return -ERANGE;
	if (tb[NL80211_REKEY_DATA_KCK] &&
	    nla_len(tb[NL80211_REKEY_DATA_KCK]) != NL80211_KCK_LEN)
		return -ERANGE;

	memset(&rekey_data, 0, sizeof(rekey_data));
	rekey_data.kek = nla_data(tb[NL80211_REKEY_DATA_KEK]);
	rekey_data.kek_len = nla_len(tb[NL80211_REKEY_DATA_KEK]);
	if (tb[NL80211_REKEY_DATA_KCK])
		rekey_data.kck = nla_data(tb[NL80211_REKEY_DATA_KCK]);
	rekey_data.replay_ctr = nla_data(tb[NL80211_REKEY_DATA_REPLAY_CTR]);

	wdev_lock(wdev);
	if (!wdev->current_bss) {
		err = -ENOTCONN;
		goto out;
	}

	if (!rdev->ops->set_rekey_data) {
		err = -EOPNOTSUPP;
		goto out;
	}

	err = rdev_set_rekey_data(rdev, dev, &rekey_data);
 out:
	wdev_unlock(wdev);
	return err;
}

static int nl80211_register_unexpected_frame(struct sk_buff *skb,
					     struct genl_info *info)
{
	struct net_device *dev = info->user_ptr[1];
	struct wireless_dev *wdev = dev->ieee80211_ptr;

	if (wdev->iftype != NL80211_IFTYPE_AP &&
	    wdev->iftype != NL80211_IFTYPE_P2P_GO)
		return -EINVAL;

	if (wdev->ap_unexpected_nlportid)
		return -EBUSY;

	wdev->ap_unexpected_nlportid = info->snd_portid;
	return 0;
}

static int nl80211_probe_client(struct sk_buff *skb,
				struct genl_info *info)
{
	struct cfg80211_registered_device *rdev = info->user_ptr[0];
	struct net_device *dev = info->user_ptr[1];
	struct wireless_dev *wdev = dev->ieee80211_ptr;
	struct sk_buff *msg;
	void *hdr;
	const u8 *addr;
	u64 cookie;
	int err;

	if (wdev->iftype != NL80211_IFTYPE_AP &&
	    wdev->iftype != NL80211_IFTYPE_P2P_GO)
		return -EOPNOTSUPP;

	if (!info->attrs[NL80211_ATTR_MAC])
		return -EINVAL;

	if (!rdev->ops->probe_client)
		return -EOPNOTSUPP;

	msg = nlmsg_new(NLMSG_DEFAULT_SIZE, GFP_KERNEL);
	if (!msg)
		return -ENOMEM;

	hdr = nl80211hdr_put(msg, info->snd_portid, info->snd_seq, 0,
			     NL80211_CMD_PROBE_CLIENT);
	if (!hdr) {
		err = -ENOBUFS;
		goto free_msg;
	}

	addr = nla_data(info->attrs[NL80211_ATTR_MAC]);

	err = rdev_probe_client(rdev, dev, addr, &cookie);
	if (err)
		goto free_msg;

	if (nla_put_u64(msg, NL80211_ATTR_COOKIE, cookie))
		goto nla_put_failure;

	genlmsg_end(msg, hdr);

	return genlmsg_reply(msg, info);

 nla_put_failure:
	err = -ENOBUFS;
 free_msg:
	nlmsg_free(msg);
	return err;
}

static int nl80211_register_beacons(struct sk_buff *skb, struct genl_info *info)
{
	struct cfg80211_registered_device *rdev = info->user_ptr[0];
	struct cfg80211_beacon_registration *reg, *nreg;
	int rv;

	if (!(rdev->wiphy.flags & WIPHY_FLAG_REPORTS_OBSS))
		return -EOPNOTSUPP;

	nreg = kzalloc(sizeof(*nreg), GFP_KERNEL);
	if (!nreg)
		return -ENOMEM;

	/* First, check if already registered. */
	spin_lock_bh(&rdev->beacon_registrations_lock);
	list_for_each_entry(reg, &rdev->beacon_registrations, list) {
		if (reg->nlportid == info->snd_portid) {
			rv = -EALREADY;
			goto out_err;
		}
	}
	/* Add it to the list */
	nreg->nlportid = info->snd_portid;
	list_add(&nreg->list, &rdev->beacon_registrations);

	spin_unlock_bh(&rdev->beacon_registrations_lock);

	return 0;
out_err:
	spin_unlock_bh(&rdev->beacon_registrations_lock);
	kfree(nreg);
	return rv;
}

static int nl80211_start_p2p_device(struct sk_buff *skb, struct genl_info *info)
{
	struct cfg80211_registered_device *rdev = info->user_ptr[0];
	struct wireless_dev *wdev = info->user_ptr[1];
	int err;

	if (!rdev->ops->start_p2p_device)
		return -EOPNOTSUPP;

	if (wdev->iftype != NL80211_IFTYPE_P2P_DEVICE)
		return -EOPNOTSUPP;

	if (wdev->p2p_started)
		return 0;

	if (rfkill_blocked(rdev->rfkill))
		return -ERFKILL;

	err = rdev_start_p2p_device(rdev, wdev);
	if (err)
		return err;

	wdev->p2p_started = true;
	rdev->opencount++;

	return 0;
}

static int nl80211_stop_p2p_device(struct sk_buff *skb, struct genl_info *info)
{
	struct cfg80211_registered_device *rdev = info->user_ptr[0];
	struct wireless_dev *wdev = info->user_ptr[1];

	if (wdev->iftype != NL80211_IFTYPE_P2P_DEVICE)
		return -EOPNOTSUPP;

	if (!rdev->ops->stop_p2p_device)
		return -EOPNOTSUPP;

	cfg80211_stop_p2p_device(rdev, wdev);

	return 0;
}

static int nl80211_get_protocol_features(struct sk_buff *skb,
					 struct genl_info *info)
{
	void *hdr;
	struct sk_buff *msg;

	msg = nlmsg_new(NLMSG_DEFAULT_SIZE, GFP_KERNEL);
	if (!msg)
		return -ENOMEM;

	hdr = nl80211hdr_put(msg, info->snd_portid, info->snd_seq, 0,
			     NL80211_CMD_GET_PROTOCOL_FEATURES);
	if (!hdr)
		goto nla_put_failure;

	if (nla_put_u32(msg, NL80211_ATTR_PROTOCOL_FEATURES,
			NL80211_PROTOCOL_FEATURE_SPLIT_WIPHY_DUMP))
		goto nla_put_failure;

	genlmsg_end(msg, hdr);
	return genlmsg_reply(msg, info);

 nla_put_failure:
	kfree_skb(msg);
	return -ENOBUFS;
}

static int nl80211_update_ft_ies(struct sk_buff *skb, struct genl_info *info)
{
	struct cfg80211_registered_device *rdev = info->user_ptr[0];
	struct cfg80211_update_ft_ies_params ft_params;
	struct net_device *dev = info->user_ptr[1];

	if (!rdev->ops->update_ft_ies)
		return -EOPNOTSUPP;

	if (!info->attrs[NL80211_ATTR_MDID] ||
	    !info->attrs[NL80211_ATTR_IE] ||
	    !is_valid_ie_attr(info->attrs[NL80211_ATTR_IE]))
		return -EINVAL;

	memset(&ft_params, 0, sizeof(ft_params));
	ft_params.md = nla_get_u16(info->attrs[NL80211_ATTR_MDID]);
	ft_params.ie = nla_data(info->attrs[NL80211_ATTR_IE]);
	ft_params.ie_len = nla_len(info->attrs[NL80211_ATTR_IE]);

	return rdev_update_ft_ies(rdev, dev, &ft_params);
}

static int nl80211_crit_protocol_start(struct sk_buff *skb,
				       struct genl_info *info)
{
	struct cfg80211_registered_device *rdev = info->user_ptr[0];
	struct wireless_dev *wdev = info->user_ptr[1];
	enum nl80211_crit_proto_id proto = NL80211_CRIT_PROTO_UNSPEC;
	u16 duration;
	int ret;

	if (!rdev->ops->crit_proto_start)
		return -EOPNOTSUPP;

	if (WARN_ON(!rdev->ops->crit_proto_stop))
		return -EINVAL;

	if (rdev->crit_proto_nlportid)
		return -EBUSY;

	/* determine protocol if provided */
	if (info->attrs[NL80211_ATTR_CRIT_PROT_ID])
		proto = nla_get_u16(info->attrs[NL80211_ATTR_CRIT_PROT_ID]);

	if (proto >= NUM_NL80211_CRIT_PROTO)
		return -EINVAL;

	/* timeout must be provided */
	if (!info->attrs[NL80211_ATTR_MAX_CRIT_PROT_DURATION])
		return -EINVAL;

	duration =
		nla_get_u16(info->attrs[NL80211_ATTR_MAX_CRIT_PROT_DURATION]);

	if (duration > NL80211_CRIT_PROTO_MAX_DURATION)
		return -ERANGE;

	ret = rdev_crit_proto_start(rdev, wdev, proto, duration);
	if (!ret)
		rdev->crit_proto_nlportid = info->snd_portid;

	return ret;
}

static int nl80211_crit_protocol_stop(struct sk_buff *skb,
				      struct genl_info *info)
{
	struct cfg80211_registered_device *rdev = info->user_ptr[0];
	struct wireless_dev *wdev = info->user_ptr[1];

	if (!rdev->ops->crit_proto_stop)
		return -EOPNOTSUPP;

	if (rdev->crit_proto_nlportid) {
		rdev->crit_proto_nlportid = 0;
		rdev_crit_proto_stop(rdev, wdev);
	}
	return 0;
}

static int nl80211_vendor_cmd(struct sk_buff *skb, struct genl_info *info)
{
	struct cfg80211_registered_device *rdev = info->user_ptr[0];
	struct wireless_dev *wdev =
		__cfg80211_wdev_from_attrs(genl_info_net(info), info->attrs);
	int i, err;
	u32 vid, subcmd;

	if (!rdev->wiphy.vendor_commands)
		return -EOPNOTSUPP;

	if (IS_ERR(wdev)) {
		err = PTR_ERR(wdev);
		if (err != -EINVAL)
			return err;
		wdev = NULL;
	} else if (wdev->wiphy != &rdev->wiphy) {
		return -EINVAL;
	}

	if (!info->attrs[NL80211_ATTR_VENDOR_ID] ||
	    !info->attrs[NL80211_ATTR_VENDOR_SUBCMD])
		return -EINVAL;

	vid = nla_get_u32(info->attrs[NL80211_ATTR_VENDOR_ID]);
	subcmd = nla_get_u32(info->attrs[NL80211_ATTR_VENDOR_SUBCMD]);
	for (i = 0; i < rdev->wiphy.n_vendor_commands; i++) {
		const struct wiphy_vendor_command *vcmd;
		void *data = NULL;
		int len = 0;

		vcmd = &rdev->wiphy.vendor_commands[i];

		if (vcmd->info.vendor_id != vid || vcmd->info.subcmd != subcmd)
			continue;

		if (vcmd->flags & (WIPHY_VENDOR_CMD_NEED_WDEV |
				   WIPHY_VENDOR_CMD_NEED_NETDEV)) {
			if (!wdev)
				return -EINVAL;
			if (vcmd->flags & WIPHY_VENDOR_CMD_NEED_NETDEV &&
			    !wdev->netdev)
				return -EINVAL;

			if (vcmd->flags & WIPHY_VENDOR_CMD_NEED_RUNNING) {
				if (wdev->netdev &&
				    !netif_running(wdev->netdev))
					return -ENETDOWN;
				if (!wdev->netdev && !wdev->p2p_started)
					return -ENETDOWN;
			}

			if (!vcmd->doit)
				return -EOPNOTSUPP;
		} else {
			wdev = NULL;
		}

		if (info->attrs[NL80211_ATTR_VENDOR_DATA]) {
			data = nla_data(info->attrs[NL80211_ATTR_VENDOR_DATA]);
			len = nla_len(info->attrs[NL80211_ATTR_VENDOR_DATA]);
		}

		rdev->cur_cmd_info = info;
		err = rdev->wiphy.vendor_commands[i].doit(&rdev->wiphy, wdev,
							  data, len);
		rdev->cur_cmd_info = NULL;
		return err;
	}

	return -EOPNOTSUPP;
}

static int nl80211_prepare_vendor_dump(struct sk_buff *skb,
				       struct netlink_callback *cb,
				       struct cfg80211_registered_device **rdev,
				       struct wireless_dev **wdev)
{
	u32 vid, subcmd;
	unsigned int i;
	int vcmd_idx = -1;
	int err;
	void *data = NULL;
	unsigned int data_len = 0;

	if (cb->args[0]) {
		/* subtract the 1 again here */
		struct wiphy *wiphy = wiphy_idx_to_wiphy(cb->args[0] - 1);
		struct wireless_dev *tmp;

		if (!wiphy)
			return -ENODEV;
		*rdev = wiphy_to_rdev(wiphy);
		*wdev = NULL;

		if (cb->args[1]) {
			list_for_each_entry(tmp, &wiphy->wdev_list, list) {
				if (tmp->identifier == cb->args[1] - 1) {
					*wdev = tmp;
					break;
				}
			}
		}

		/* keep rtnl locked in successful case */
		return 0;
	}

	err = nlmsg_parse(cb->nlh, GENL_HDRLEN + nl80211_fam.hdrsize,
			  nl80211_fam.attrbuf, nl80211_fam.maxattr,
			  nl80211_policy);
	if (err)
		return err;

	if (!nl80211_fam.attrbuf[NL80211_ATTR_VENDOR_ID] ||
	    !nl80211_fam.attrbuf[NL80211_ATTR_VENDOR_SUBCMD])
		return -EINVAL;

	*wdev = __cfg80211_wdev_from_attrs(sock_net(skb->sk),
					   nl80211_fam.attrbuf);
	if (IS_ERR(*wdev))
		*wdev = NULL;

	*rdev = __cfg80211_rdev_from_attrs(sock_net(skb->sk),
					   nl80211_fam.attrbuf);
	if (IS_ERR(*rdev))
		return PTR_ERR(*rdev);

	vid = nla_get_u32(nl80211_fam.attrbuf[NL80211_ATTR_VENDOR_ID]);
	subcmd = nla_get_u32(nl80211_fam.attrbuf[NL80211_ATTR_VENDOR_SUBCMD]);

	for (i = 0; i < (*rdev)->wiphy.n_vendor_commands; i++) {
		const struct wiphy_vendor_command *vcmd;

		vcmd = &(*rdev)->wiphy.vendor_commands[i];

		if (vcmd->info.vendor_id != vid || vcmd->info.subcmd != subcmd)
			continue;

		if (!vcmd->dumpit)
			return -EOPNOTSUPP;

		vcmd_idx = i;
		break;
	}

	if (vcmd_idx < 0)
		return -EOPNOTSUPP;

	if (nl80211_fam.attrbuf[NL80211_ATTR_VENDOR_DATA]) {
		data = nla_data(nl80211_fam.attrbuf[NL80211_ATTR_VENDOR_DATA]);
		data_len = nla_len(nl80211_fam.attrbuf[NL80211_ATTR_VENDOR_DATA]);
	}

	/* 0 is the first index - add 1 to parse only once */
	cb->args[0] = (*rdev)->wiphy_idx + 1;
	/* add 1 to know if it was NULL */
	cb->args[1] = *wdev ? (*wdev)->identifier + 1 : 0;
	cb->args[2] = vcmd_idx;
	cb->args[3] = (unsigned long)data;
	cb->args[4] = data_len;

	/* keep rtnl locked in successful case */
	return 0;
}

static int nl80211_vendor_cmd_dump(struct sk_buff *skb,
				   struct netlink_callback *cb)
{
	struct cfg80211_registered_device *rdev;
	struct wireless_dev *wdev;
	unsigned int vcmd_idx;
	const struct wiphy_vendor_command *vcmd;
	void *data;
	int data_len;
	int err;
	struct nlattr *vendor_data;

	rtnl_lock();
	err = nl80211_prepare_vendor_dump(skb, cb, &rdev, &wdev);
	if (err)
		goto out;

	vcmd_idx = cb->args[2];
	data = (void *)cb->args[3];
	data_len = cb->args[4];
	vcmd = &rdev->wiphy.vendor_commands[vcmd_idx];

	if (vcmd->flags & (WIPHY_VENDOR_CMD_NEED_WDEV |
			   WIPHY_VENDOR_CMD_NEED_NETDEV)) {
		if (!wdev) {
			err = -EINVAL;
			goto out;
		}
		if (vcmd->flags & WIPHY_VENDOR_CMD_NEED_NETDEV &&
		    !wdev->netdev) {
			err = -EINVAL;
			goto out;
		}

		if (vcmd->flags & WIPHY_VENDOR_CMD_NEED_RUNNING) {
			if (wdev->netdev &&
			    !netif_running(wdev->netdev)) {
				err = -ENETDOWN;
				goto out;
			}
			if (!wdev->netdev && !wdev->p2p_started) {
				err = -ENETDOWN;
				goto out;
			}
		}
	}

	while (1) {
		void *hdr = nl80211hdr_put(skb, NETLINK_CB(cb->skb).portid,
					   cb->nlh->nlmsg_seq, NLM_F_MULTI,
					   NL80211_CMD_VENDOR);
		if (!hdr)
			break;

		if (nla_put_u32(skb, NL80211_ATTR_WIPHY, rdev->wiphy_idx) ||
		    (wdev && nla_put_u64(skb, NL80211_ATTR_WDEV,
					 wdev_id(wdev)))) {
			genlmsg_cancel(skb, hdr);
			break;
		}

		vendor_data = nla_nest_start(skb, NL80211_ATTR_VENDOR_DATA);
		if (!vendor_data) {
			genlmsg_cancel(skb, hdr);
			break;
		}

		err = vcmd->dumpit(&rdev->wiphy, wdev, skb, data, data_len,
				   (unsigned long *)&cb->args[5]);
		nla_nest_end(skb, vendor_data);

		if (err == -ENOBUFS || err == -ENOENT) {
			genlmsg_cancel(skb, hdr);
			break;
		} else if (err) {
			genlmsg_cancel(skb, hdr);
			goto out;
		}

		genlmsg_end(skb, hdr);
	}

	err = skb->len;
 out:
	rtnl_unlock();
	return err;
}

struct sk_buff *__cfg80211_alloc_reply_skb(struct wiphy *wiphy,
					   enum nl80211_commands cmd,
					   enum nl80211_attrs attr,
					   int approxlen)
{
	struct cfg80211_registered_device *rdev = wiphy_to_rdev(wiphy);

	if (WARN_ON(!rdev->cur_cmd_info))
		return NULL;

	return __cfg80211_alloc_vendor_skb(rdev, NULL, approxlen,
					   rdev->cur_cmd_info->snd_portid,
					   rdev->cur_cmd_info->snd_seq,
					   cmd, attr, NULL, GFP_KERNEL);
}
EXPORT_SYMBOL(__cfg80211_alloc_reply_skb);

int cfg80211_vendor_cmd_reply(struct sk_buff *skb)
{
	struct cfg80211_registered_device *rdev = ((void **)skb->cb)[0];
	void *hdr = ((void **)skb->cb)[1];
	struct nlattr *data = ((void **)skb->cb)[2];

	/* clear CB data for netlink core to own from now on */
	memset(skb->cb, 0, sizeof(skb->cb));

	if (WARN_ON(!rdev->cur_cmd_info)) {
		kfree_skb(skb);
		return -EINVAL;
	}

	nla_nest_end(skb, data);
	genlmsg_end(skb, hdr);
	return genlmsg_reply(skb, rdev->cur_cmd_info);
}
EXPORT_SYMBOL_GPL(cfg80211_vendor_cmd_reply);


static int nl80211_set_qos_map(struct sk_buff *skb,
			       struct genl_info *info)
{
	struct cfg80211_registered_device *rdev = info->user_ptr[0];
	struct cfg80211_qos_map *qos_map = NULL;
	struct net_device *dev = info->user_ptr[1];
	u8 *pos, len, num_des, des_len, des;
	int ret;

	if (!rdev->ops->set_qos_map)
		return -EOPNOTSUPP;

	if (info->attrs[NL80211_ATTR_QOS_MAP]) {
		pos = nla_data(info->attrs[NL80211_ATTR_QOS_MAP]);
		len = nla_len(info->attrs[NL80211_ATTR_QOS_MAP]);

		if (len % 2 || len < IEEE80211_QOS_MAP_LEN_MIN ||
		    len > IEEE80211_QOS_MAP_LEN_MAX)
			return -EINVAL;

		qos_map = kzalloc(sizeof(struct cfg80211_qos_map), GFP_KERNEL);
		if (!qos_map)
			return -ENOMEM;

		num_des = (len - IEEE80211_QOS_MAP_LEN_MIN) >> 1;
		if (num_des) {
			des_len = num_des *
				sizeof(struct cfg80211_dscp_exception);
			memcpy(qos_map->dscp_exception, pos, des_len);
			qos_map->num_des = num_des;
			for (des = 0; des < num_des; des++) {
				if (qos_map->dscp_exception[des].up > 7) {
					kfree(qos_map);
					return -EINVAL;
				}
			}
			pos += des_len;
		}
		memcpy(qos_map->up, pos, IEEE80211_QOS_MAP_LEN_MIN);
	}

	wdev_lock(dev->ieee80211_ptr);
	ret = nl80211_key_allowed(dev->ieee80211_ptr);
	if (!ret)
		ret = rdev_set_qos_map(rdev, dev, qos_map);
	wdev_unlock(dev->ieee80211_ptr);

	kfree(qos_map);
	return ret;
}

static int nl80211_add_tx_ts(struct sk_buff *skb, struct genl_info *info)
{
	struct cfg80211_registered_device *rdev = info->user_ptr[0];
	struct net_device *dev = info->user_ptr[1];
	struct wireless_dev *wdev = dev->ieee80211_ptr;
	const u8 *peer;
	u8 tsid, up;
	u16 admitted_time = 0;
	int err;

	if (!(rdev->wiphy.features & NL80211_FEATURE_SUPPORTS_WMM_ADMISSION))
		return -EOPNOTSUPP;

	if (!info->attrs[NL80211_ATTR_TSID] || !info->attrs[NL80211_ATTR_MAC] ||
	    !info->attrs[NL80211_ATTR_USER_PRIO])
		return -EINVAL;

	tsid = nla_get_u8(info->attrs[NL80211_ATTR_TSID]);
	if (tsid >= IEEE80211_NUM_TIDS)
		return -EINVAL;

	up = nla_get_u8(info->attrs[NL80211_ATTR_USER_PRIO]);
	if (up >= IEEE80211_NUM_UPS)
		return -EINVAL;

	/* WMM uses TIDs 0-7 even for TSPEC */
	if (tsid >= IEEE80211_FIRST_TSPEC_TSID) {
		/* TODO: handle 802.11 TSPEC/admission control
		 * need more attributes for that (e.g. BA session requirement);
		 * change the WMM adminssion test above to allow both then
		 */
		return -EINVAL;
	}

	peer = nla_data(info->attrs[NL80211_ATTR_MAC]);

	if (info->attrs[NL80211_ATTR_ADMITTED_TIME]) {
		admitted_time =
			nla_get_u16(info->attrs[NL80211_ATTR_ADMITTED_TIME]);
		if (!admitted_time)
			return -EINVAL;
	}

	wdev_lock(wdev);
	switch (wdev->iftype) {
	case NL80211_IFTYPE_STATION:
	case NL80211_IFTYPE_P2P_CLIENT:
		if (wdev->current_bss)
			break;
		err = -ENOTCONN;
		goto out;
	default:
		err = -EOPNOTSUPP;
		goto out;
	}

	err = rdev_add_tx_ts(rdev, dev, tsid, peer, up, admitted_time);

 out:
	wdev_unlock(wdev);
	return err;
}

static int nl80211_del_tx_ts(struct sk_buff *skb, struct genl_info *info)
{
	struct cfg80211_registered_device *rdev = info->user_ptr[0];
	struct net_device *dev = info->user_ptr[1];
	struct wireless_dev *wdev = dev->ieee80211_ptr;
	const u8 *peer;
	u8 tsid;
	int err;

	if (!info->attrs[NL80211_ATTR_TSID] || !info->attrs[NL80211_ATTR_MAC])
		return -EINVAL;

	tsid = nla_get_u8(info->attrs[NL80211_ATTR_TSID]);
	peer = nla_data(info->attrs[NL80211_ATTR_MAC]);

	wdev_lock(wdev);
	err = rdev_del_tx_ts(rdev, dev, tsid, peer);
	wdev_unlock(wdev);

	return err;
}

static int nl80211_tdls_channel_switch(struct sk_buff *skb,
				       struct genl_info *info)
{
	struct cfg80211_registered_device *rdev = info->user_ptr[0];
	struct net_device *dev = info->user_ptr[1];
	struct wireless_dev *wdev = dev->ieee80211_ptr;
	struct cfg80211_chan_def chandef = {};
	const u8 *addr;
	u8 oper_class;
	int err;

	if (!rdev->ops->tdls_channel_switch ||
	    !(rdev->wiphy.features & NL80211_FEATURE_TDLS_CHANNEL_SWITCH))
		return -EOPNOTSUPP;

	switch (dev->ieee80211_ptr->iftype) {
	case NL80211_IFTYPE_STATION:
	case NL80211_IFTYPE_P2P_CLIENT:
		break;
	default:
		return -EOPNOTSUPP;
	}

	if (!info->attrs[NL80211_ATTR_MAC] ||
	    !info->attrs[NL80211_ATTR_OPER_CLASS])
		return -EINVAL;

	err = nl80211_parse_chandef(rdev, info, &chandef);
	if (err)
		return err;

	/*
	 * Don't allow wide channels on the 2.4Ghz band, as per IEEE802.11-2012
	 * section 10.22.6.2.1. Disallow 5/10Mhz channels as well for now, the
	 * specification is not defined for them.
	 */
	if (chandef.chan->band == NL80211_BAND_2GHZ &&
	    chandef.width != NL80211_CHAN_WIDTH_20_NOHT &&
	    chandef.width != NL80211_CHAN_WIDTH_20)
		return -EINVAL;

	/* we will be active on the TDLS link */
	if (!cfg80211_reg_can_beacon_relax(&rdev->wiphy, &chandef,
					   wdev->iftype))
		return -EINVAL;

	/* don't allow switching to DFS channels */
	if (cfg80211_chandef_dfs_required(wdev->wiphy, &chandef, wdev->iftype))
		return -EINVAL;

	addr = nla_data(info->attrs[NL80211_ATTR_MAC]);
	oper_class = nla_get_u8(info->attrs[NL80211_ATTR_OPER_CLASS]);

	wdev_lock(wdev);
	err = rdev_tdls_channel_switch(rdev, dev, addr, oper_class, &chandef);
	wdev_unlock(wdev);

	return err;
}

static int nl80211_tdls_cancel_channel_switch(struct sk_buff *skb,
					      struct genl_info *info)
{
	struct cfg80211_registered_device *rdev = info->user_ptr[0];
	struct net_device *dev = info->user_ptr[1];
	struct wireless_dev *wdev = dev->ieee80211_ptr;
	const u8 *addr;

	if (!rdev->ops->tdls_channel_switch ||
	    !rdev->ops->tdls_cancel_channel_switch ||
	    !(rdev->wiphy.features & NL80211_FEATURE_TDLS_CHANNEL_SWITCH))
		return -EOPNOTSUPP;

	switch (dev->ieee80211_ptr->iftype) {
	case NL80211_IFTYPE_STATION:
	case NL80211_IFTYPE_P2P_CLIENT:
		break;
	default:
		return -EOPNOTSUPP;
	}

	if (!info->attrs[NL80211_ATTR_MAC])
		return -EINVAL;

	addr = nla_data(info->attrs[NL80211_ATTR_MAC]);

	wdev_lock(wdev);
	rdev_tdls_cancel_channel_switch(rdev, dev, addr);
	wdev_unlock(wdev);

	return 0;
}

#define NL80211_FLAG_NEED_WIPHY		0x01
#define NL80211_FLAG_NEED_NETDEV	0x02
#define NL80211_FLAG_NEED_RTNL		0x04
#define NL80211_FLAG_CHECK_NETDEV_UP	0x08
#define NL80211_FLAG_NEED_NETDEV_UP	(NL80211_FLAG_NEED_NETDEV |\
					 NL80211_FLAG_CHECK_NETDEV_UP)
#define NL80211_FLAG_NEED_WDEV		0x10
/* If a netdev is associated, it must be UP, P2P must be started */
#define NL80211_FLAG_NEED_WDEV_UP	(NL80211_FLAG_NEED_WDEV |\
					 NL80211_FLAG_CHECK_NETDEV_UP)
#define NL80211_FLAG_CLEAR_SKB		0x20

static int nl80211_pre_doit(const struct genl_ops *ops, struct sk_buff *skb,
			    struct genl_info *info)
{
	struct cfg80211_registered_device *rdev;
	struct wireless_dev *wdev;
	struct net_device *dev;
	bool rtnl = ops->internal_flags & NL80211_FLAG_NEED_RTNL;

	if (rtnl)
		rtnl_lock();

	if (ops->internal_flags & NL80211_FLAG_NEED_WIPHY) {
		rdev = cfg80211_get_dev_from_info(genl_info_net(info), info);
		if (IS_ERR(rdev)) {
			if (rtnl)
				rtnl_unlock();
			return PTR_ERR(rdev);
		}
		info->user_ptr[0] = rdev;
	} else if (ops->internal_flags & NL80211_FLAG_NEED_NETDEV ||
		   ops->internal_flags & NL80211_FLAG_NEED_WDEV) {
		ASSERT_RTNL();

		wdev = __cfg80211_wdev_from_attrs(genl_info_net(info),
						  info->attrs);
		if (IS_ERR(wdev)) {
			if (rtnl)
				rtnl_unlock();
			return PTR_ERR(wdev);
		}

		dev = wdev->netdev;
		rdev = wiphy_to_rdev(wdev->wiphy);

		if (ops->internal_flags & NL80211_FLAG_NEED_NETDEV) {
			if (!dev) {
				if (rtnl)
					rtnl_unlock();
				return -EINVAL;
			}

			info->user_ptr[1] = dev;
		} else {
			info->user_ptr[1] = wdev;
		}

		if (dev) {
			if (ops->internal_flags & NL80211_FLAG_CHECK_NETDEV_UP &&
			    !netif_running(dev)) {
				if (rtnl)
					rtnl_unlock();
				return -ENETDOWN;
			}

			dev_hold(dev);
		} else if (ops->internal_flags & NL80211_FLAG_CHECK_NETDEV_UP) {
			if (!wdev->p2p_started) {
				if (rtnl)
					rtnl_unlock();
				return -ENETDOWN;
			}
		}

		info->user_ptr[0] = rdev;
	}

	return 0;
}

static void nl80211_post_doit(const struct genl_ops *ops, struct sk_buff *skb,
			      struct genl_info *info)
{
	if (info->user_ptr[1]) {
		if (ops->internal_flags & NL80211_FLAG_NEED_WDEV) {
			struct wireless_dev *wdev = info->user_ptr[1];

			if (wdev->netdev)
				dev_put(wdev->netdev);
		} else {
			dev_put(info->user_ptr[1]);
		}
	}

	if (ops->internal_flags & NL80211_FLAG_NEED_RTNL)
		rtnl_unlock();

	/* If needed, clear the netlink message payload from the SKB
	 * as it might contain key data that shouldn't stick around on
	 * the heap after the SKB is freed. The netlink message header
	 * is still needed for further processing, so leave it intact.
	 */
	if (ops->internal_flags & NL80211_FLAG_CLEAR_SKB) {
		struct nlmsghdr *nlh = nlmsg_hdr(skb);

		memset(nlmsg_data(nlh), 0, nlmsg_len(nlh));
	}
}

static const struct genl_ops nl80211_ops[] = {
	{
		.cmd = NL80211_CMD_GET_WIPHY,
		.doit = nl80211_get_wiphy,
		.dumpit = nl80211_dump_wiphy,
		.done = nl80211_dump_wiphy_done,
		.policy = nl80211_policy,
		/* can be retrieved by unprivileged users */
		.internal_flags = NL80211_FLAG_NEED_WIPHY |
				  NL80211_FLAG_NEED_RTNL,
	},
	{
		.cmd = NL80211_CMD_SET_WIPHY,
		.doit = nl80211_set_wiphy,
		.policy = nl80211_policy,
		.flags = GENL_ADMIN_PERM,
		.internal_flags = NL80211_FLAG_NEED_RTNL,
	},
	{
		.cmd = NL80211_CMD_GET_INTERFACE,
		.doit = nl80211_get_interface,
		.dumpit = nl80211_dump_interface,
		.policy = nl80211_policy,
		/* can be retrieved by unprivileged users */
		.internal_flags = NL80211_FLAG_NEED_WDEV |
				  NL80211_FLAG_NEED_RTNL,
	},
	{
		.cmd = NL80211_CMD_SET_INTERFACE,
		.doit = nl80211_set_interface,
		.policy = nl80211_policy,
		.flags = GENL_ADMIN_PERM,
		.internal_flags = NL80211_FLAG_NEED_NETDEV |
				  NL80211_FLAG_NEED_RTNL,
	},
	{
		.cmd = NL80211_CMD_NEW_INTERFACE,
		.doit = nl80211_new_interface,
		.policy = nl80211_policy,
		.flags = GENL_ADMIN_PERM,
		.internal_flags = NL80211_FLAG_NEED_WIPHY |
				  NL80211_FLAG_NEED_RTNL,
	},
	{
		.cmd = NL80211_CMD_DEL_INTERFACE,
		.doit = nl80211_del_interface,
		.policy = nl80211_policy,
		.flags = GENL_ADMIN_PERM,
		.internal_flags = NL80211_FLAG_NEED_WDEV |
				  NL80211_FLAG_NEED_RTNL,
	},
	{
		.cmd = NL80211_CMD_GET_KEY,
		.doit = nl80211_get_key,
		.policy = nl80211_policy,
		.flags = GENL_ADMIN_PERM,
		.internal_flags = NL80211_FLAG_NEED_NETDEV_UP |
				  NL80211_FLAG_NEED_RTNL,
	},
	{
		.cmd = NL80211_CMD_SET_KEY,
		.doit = nl80211_set_key,
		.policy = nl80211_policy,
		.flags = GENL_ADMIN_PERM,
		.internal_flags = NL80211_FLAG_NEED_NETDEV_UP |
				  NL80211_FLAG_NEED_RTNL |
				  NL80211_FLAG_CLEAR_SKB,
	},
	{
		.cmd = NL80211_CMD_NEW_KEY,
		.doit = nl80211_new_key,
		.policy = nl80211_policy,
		.flags = GENL_ADMIN_PERM,
		.internal_flags = NL80211_FLAG_NEED_NETDEV_UP |
				  NL80211_FLAG_NEED_RTNL |
				  NL80211_FLAG_CLEAR_SKB,
	},
	{
		.cmd = NL80211_CMD_DEL_KEY,
		.doit = nl80211_del_key,
		.policy = nl80211_policy,
		.flags = GENL_ADMIN_PERM,
		.internal_flags = NL80211_FLAG_NEED_NETDEV_UP |
				  NL80211_FLAG_NEED_RTNL,
	},
	{
		.cmd = NL80211_CMD_SET_BEACON,
		.policy = nl80211_policy,
		.flags = GENL_ADMIN_PERM,
		.doit = nl80211_set_beacon,
		.internal_flags = NL80211_FLAG_NEED_NETDEV_UP |
				  NL80211_FLAG_NEED_RTNL,
	},
	{
		.cmd = NL80211_CMD_START_AP,
		.policy = nl80211_policy,
		.flags = GENL_ADMIN_PERM,
		.doit = nl80211_start_ap,
		.internal_flags = NL80211_FLAG_NEED_NETDEV_UP |
				  NL80211_FLAG_NEED_RTNL,
	},
	{
		.cmd = NL80211_CMD_STOP_AP,
		.policy = nl80211_policy,
		.flags = GENL_ADMIN_PERM,
		.doit = nl80211_stop_ap,
		.internal_flags = NL80211_FLAG_NEED_NETDEV_UP |
				  NL80211_FLAG_NEED_RTNL,
	},
	{
		.cmd = NL80211_CMD_GET_STATION,
		.doit = nl80211_get_station,
		.dumpit = nl80211_dump_station,
		.policy = nl80211_policy,
		.internal_flags = NL80211_FLAG_NEED_NETDEV |
				  NL80211_FLAG_NEED_RTNL,
	},
	{
		.cmd = NL80211_CMD_SET_STATION,
		.doit = nl80211_set_station,
		.policy = nl80211_policy,
		.flags = GENL_ADMIN_PERM,
		.internal_flags = NL80211_FLAG_NEED_NETDEV_UP |
				  NL80211_FLAG_NEED_RTNL,
	},
	{
		.cmd = NL80211_CMD_NEW_STATION,
		.doit = nl80211_new_station,
		.policy = nl80211_policy,
		.flags = GENL_ADMIN_PERM,
		.internal_flags = NL80211_FLAG_NEED_NETDEV_UP |
				  NL80211_FLAG_NEED_RTNL,
	},
	{
		.cmd = NL80211_CMD_DEL_STATION,
		.doit = nl80211_del_station,
		.policy = nl80211_policy,
		.flags = GENL_ADMIN_PERM,
		.internal_flags = NL80211_FLAG_NEED_NETDEV_UP |
				  NL80211_FLAG_NEED_RTNL,
	},
	{
		.cmd = NL80211_CMD_GET_MPATH,
		.doit = nl80211_get_mpath,
		.dumpit = nl80211_dump_mpath,
		.policy = nl80211_policy,
		.flags = GENL_ADMIN_PERM,
		.internal_flags = NL80211_FLAG_NEED_NETDEV_UP |
				  NL80211_FLAG_NEED_RTNL,
	},
	{
		.cmd = NL80211_CMD_GET_MPP,
		.doit = nl80211_get_mpp,
		.dumpit = nl80211_dump_mpp,
		.policy = nl80211_policy,
		.flags = GENL_ADMIN_PERM,
		.internal_flags = NL80211_FLAG_NEED_NETDEV_UP |
				  NL80211_FLAG_NEED_RTNL,
	},
	{
		.cmd = NL80211_CMD_SET_MPATH,
		.doit = nl80211_set_mpath,
		.policy = nl80211_policy,
		.flags = GENL_ADMIN_PERM,
		.internal_flags = NL80211_FLAG_NEED_NETDEV_UP |
				  NL80211_FLAG_NEED_RTNL,
	},
	{
		.cmd = NL80211_CMD_NEW_MPATH,
		.doit = nl80211_new_mpath,
		.policy = nl80211_policy,
		.flags = GENL_ADMIN_PERM,
		.internal_flags = NL80211_FLAG_NEED_NETDEV_UP |
				  NL80211_FLAG_NEED_RTNL,
	},
	{
		.cmd = NL80211_CMD_DEL_MPATH,
		.doit = nl80211_del_mpath,
		.policy = nl80211_policy,
		.flags = GENL_ADMIN_PERM,
		.internal_flags = NL80211_FLAG_NEED_NETDEV_UP |
				  NL80211_FLAG_NEED_RTNL,
	},
	{
		.cmd = NL80211_CMD_SET_BSS,
		.doit = nl80211_set_bss,
		.policy = nl80211_policy,
		.flags = GENL_ADMIN_PERM,
		.internal_flags = NL80211_FLAG_NEED_NETDEV_UP |
				  NL80211_FLAG_NEED_RTNL,
	},
	{
		.cmd = NL80211_CMD_GET_REG,
		.doit = nl80211_get_reg_do,
		.dumpit = nl80211_get_reg_dump,
		.policy = nl80211_policy,
		.internal_flags = NL80211_FLAG_NEED_RTNL,
		/* can be retrieved by unprivileged users */
	},
#ifdef CONFIG_CFG80211_CRDA_SUPPORT
	{
		.cmd = NL80211_CMD_SET_REG,
		.doit = nl80211_set_reg,
		.policy = nl80211_policy,
		.flags = GENL_ADMIN_PERM,
		.internal_flags = NL80211_FLAG_NEED_RTNL,
	},
#endif
	{
		.cmd = NL80211_CMD_REQ_SET_REG,
		.doit = nl80211_req_set_reg,
		.policy = nl80211_policy,
		.flags = GENL_ADMIN_PERM,
	},
	{
		.cmd = NL80211_CMD_GET_MESH_CONFIG,
		.doit = nl80211_get_mesh_config,
		.policy = nl80211_policy,
		/* can be retrieved by unprivileged users */
		.internal_flags = NL80211_FLAG_NEED_NETDEV_UP |
				  NL80211_FLAG_NEED_RTNL,
	},
	{
		.cmd = NL80211_CMD_SET_MESH_CONFIG,
		.doit = nl80211_update_mesh_config,
		.policy = nl80211_policy,
		.flags = GENL_ADMIN_PERM,
		.internal_flags = NL80211_FLAG_NEED_NETDEV_UP |
				  NL80211_FLAG_NEED_RTNL,
	},
	{
		.cmd = NL80211_CMD_TRIGGER_SCAN,
		.doit = nl80211_trigger_scan,
		.policy = nl80211_policy,
		.flags = GENL_ADMIN_PERM,
		.internal_flags = NL80211_FLAG_NEED_WDEV_UP |
				  NL80211_FLAG_NEED_RTNL,
	},
	{
		.cmd = NL80211_CMD_ABORT_SCAN,
		.doit = nl80211_abort_scan,
		.policy = nl80211_policy,
		.flags = GENL_ADMIN_PERM,
		.internal_flags = NL80211_FLAG_NEED_WDEV_UP |
				  NL80211_FLAG_NEED_RTNL,
	},
	{
		.cmd = NL80211_CMD_GET_SCAN,
		.policy = nl80211_policy,
		.dumpit = nl80211_dump_scan,
	},
	{
		.cmd = NL80211_CMD_START_SCHED_SCAN,
		.doit = nl80211_start_sched_scan,
		.policy = nl80211_policy,
		.flags = GENL_ADMIN_PERM,
		.internal_flags = NL80211_FLAG_NEED_NETDEV_UP |
				  NL80211_FLAG_NEED_RTNL,
	},
	{
		.cmd = NL80211_CMD_STOP_SCHED_SCAN,
		.doit = nl80211_stop_sched_scan,
		.policy = nl80211_policy,
		.flags = GENL_ADMIN_PERM,
		.internal_flags = NL80211_FLAG_NEED_NETDEV_UP |
				  NL80211_FLAG_NEED_RTNL,
	},
	{
		.cmd = NL80211_CMD_AUTHENTICATE,
		.doit = nl80211_authenticate,
		.policy = nl80211_policy,
		.flags = GENL_ADMIN_PERM,
		.internal_flags = NL80211_FLAG_NEED_NETDEV_UP |
				  NL80211_FLAG_NEED_RTNL |
				  NL80211_FLAG_CLEAR_SKB,
	},
	{
		.cmd = NL80211_CMD_ASSOCIATE,
		.doit = nl80211_associate,
		.policy = nl80211_policy,
		.flags = GENL_ADMIN_PERM,
		.internal_flags = NL80211_FLAG_NEED_NETDEV_UP |
				  NL80211_FLAG_NEED_RTNL,
	},
	{
		.cmd = NL80211_CMD_DEAUTHENTICATE,
		.doit = nl80211_deauthenticate,
		.policy = nl80211_policy,
		.flags = GENL_ADMIN_PERM,
		.internal_flags = NL80211_FLAG_NEED_NETDEV_UP |
				  NL80211_FLAG_NEED_RTNL,
	},
	{
		.cmd = NL80211_CMD_DISASSOCIATE,
		.doit = nl80211_disassociate,
		.policy = nl80211_policy,
		.flags = GENL_ADMIN_PERM,
		.internal_flags = NL80211_FLAG_NEED_NETDEV_UP |
				  NL80211_FLAG_NEED_RTNL,
	},
	{
		.cmd = NL80211_CMD_JOIN_IBSS,
		.doit = nl80211_join_ibss,
		.policy = nl80211_policy,
		.flags = GENL_ADMIN_PERM,
		.internal_flags = NL80211_FLAG_NEED_NETDEV_UP |
				  NL80211_FLAG_NEED_RTNL,
	},
	{
		.cmd = NL80211_CMD_LEAVE_IBSS,
		.doit = nl80211_leave_ibss,
		.policy = nl80211_policy,
		.flags = GENL_ADMIN_PERM,
		.internal_flags = NL80211_FLAG_NEED_NETDEV_UP |
				  NL80211_FLAG_NEED_RTNL,
	},
#ifdef CONFIG_NL80211_TESTMODE
	{
		.cmd = NL80211_CMD_TESTMODE,
		.doit = nl80211_testmode_do,
		.dumpit = nl80211_testmode_dump,
		.policy = nl80211_policy,
		.flags = GENL_ADMIN_PERM,
		.internal_flags = NL80211_FLAG_NEED_WIPHY |
				  NL80211_FLAG_NEED_RTNL,
	},
#endif
	{
		.cmd = NL80211_CMD_CONNECT,
		.doit = nl80211_connect,
		.policy = nl80211_policy,
		.flags = GENL_ADMIN_PERM,
		.internal_flags = NL80211_FLAG_NEED_NETDEV_UP |
				  NL80211_FLAG_NEED_RTNL,
	},
	{
		.cmd = NL80211_CMD_UPDATE_CONNECT_PARAMS,
		.doit = nl80211_update_connect_params,
		.policy = nl80211_policy,
		.flags = GENL_ADMIN_PERM,
		.internal_flags = NL80211_FLAG_NEED_NETDEV_UP |
				  NL80211_FLAG_NEED_RTNL,
	},
	{
		.cmd = NL80211_CMD_DISCONNECT,
		.doit = nl80211_disconnect,
		.policy = nl80211_policy,
		.flags = GENL_ADMIN_PERM,
		.internal_flags = NL80211_FLAG_NEED_NETDEV_UP |
				  NL80211_FLAG_NEED_RTNL,
	},
	{
		.cmd = NL80211_CMD_SET_WIPHY_NETNS,
		.doit = nl80211_wiphy_netns,
		.policy = nl80211_policy,
		.flags = GENL_ADMIN_PERM,
		.internal_flags = NL80211_FLAG_NEED_WIPHY |
				  NL80211_FLAG_NEED_RTNL,
	},
	{
		.cmd = NL80211_CMD_GET_SURVEY,
		.policy = nl80211_policy,
		.dumpit = nl80211_dump_survey,
	},
	{
		.cmd = NL80211_CMD_SET_PMKSA,
		.doit = nl80211_setdel_pmksa,
		.policy = nl80211_policy,
		.flags = GENL_ADMIN_PERM,
		.internal_flags = NL80211_FLAG_NEED_NETDEV_UP |
				  NL80211_FLAG_NEED_RTNL,
	},
	{
		.cmd = NL80211_CMD_DEL_PMKSA,
		.doit = nl80211_setdel_pmksa,
		.policy = nl80211_policy,
		.flags = GENL_ADMIN_PERM,
		.internal_flags = NL80211_FLAG_NEED_NETDEV_UP |
				  NL80211_FLAG_NEED_RTNL,
	},
	{
		.cmd = NL80211_CMD_FLUSH_PMKSA,
		.doit = nl80211_flush_pmksa,
		.policy = nl80211_policy,
		.flags = GENL_ADMIN_PERM,
		.internal_flags = NL80211_FLAG_NEED_NETDEV_UP |
				  NL80211_FLAG_NEED_RTNL,
	},
	{
		.cmd = NL80211_CMD_REMAIN_ON_CHANNEL,
		.doit = nl80211_remain_on_channel,
		.policy = nl80211_policy,
		.flags = GENL_ADMIN_PERM,
		.internal_flags = NL80211_FLAG_NEED_WDEV_UP |
				  NL80211_FLAG_NEED_RTNL,
	},
	{
		.cmd = NL80211_CMD_CANCEL_REMAIN_ON_CHANNEL,
		.doit = nl80211_cancel_remain_on_channel,
		.policy = nl80211_policy,
		.flags = GENL_ADMIN_PERM,
		.internal_flags = NL80211_FLAG_NEED_WDEV_UP |
				  NL80211_FLAG_NEED_RTNL,
	},
	{
		.cmd = NL80211_CMD_SET_TX_BITRATE_MASK,
		.doit = nl80211_set_tx_bitrate_mask,
		.policy = nl80211_policy,
		.flags = GENL_ADMIN_PERM,
		.internal_flags = NL80211_FLAG_NEED_NETDEV |
				  NL80211_FLAG_NEED_RTNL,
	},
	{
		.cmd = NL80211_CMD_REGISTER_FRAME,
		.doit = nl80211_register_mgmt,
		.policy = nl80211_policy,
		.flags = GENL_ADMIN_PERM,
		.internal_flags = NL80211_FLAG_NEED_WDEV |
				  NL80211_FLAG_NEED_RTNL,
	},
	{
		.cmd = NL80211_CMD_FRAME,
		.doit = nl80211_tx_mgmt,
		.policy = nl80211_policy,
		.flags = GENL_ADMIN_PERM,
		.internal_flags = NL80211_FLAG_NEED_WDEV_UP |
				  NL80211_FLAG_NEED_RTNL,
	},
	{
		.cmd = NL80211_CMD_FRAME_WAIT_CANCEL,
		.doit = nl80211_tx_mgmt_cancel_wait,
		.policy = nl80211_policy,
		.flags = GENL_ADMIN_PERM,
		.internal_flags = NL80211_FLAG_NEED_WDEV_UP |
				  NL80211_FLAG_NEED_RTNL,
	},
	{
		.cmd = NL80211_CMD_SET_POWER_SAVE,
		.doit = nl80211_set_power_save,
		.policy = nl80211_policy,
		.flags = GENL_ADMIN_PERM,
		.internal_flags = NL80211_FLAG_NEED_NETDEV |
				  NL80211_FLAG_NEED_RTNL,
	},
	{
		.cmd = NL80211_CMD_GET_POWER_SAVE,
		.doit = nl80211_get_power_save,
		.policy = nl80211_policy,
		/* can be retrieved by unprivileged users */
		.internal_flags = NL80211_FLAG_NEED_NETDEV |
				  NL80211_FLAG_NEED_RTNL,
	},
	{
		.cmd = NL80211_CMD_SET_CQM,
		.doit = nl80211_set_cqm,
		.policy = nl80211_policy,
		.flags = GENL_ADMIN_PERM,
		.internal_flags = NL80211_FLAG_NEED_NETDEV |
				  NL80211_FLAG_NEED_RTNL,
	},
	{
		.cmd = NL80211_CMD_SET_CHANNEL,
		.doit = nl80211_set_channel,
		.policy = nl80211_policy,
		.flags = GENL_ADMIN_PERM,
		.internal_flags = NL80211_FLAG_NEED_NETDEV |
				  NL80211_FLAG_NEED_RTNL,
	},
	{
		.cmd = NL80211_CMD_SET_WDS_PEER,
		.doit = nl80211_set_wds_peer,
		.policy = nl80211_policy,
		.flags = GENL_ADMIN_PERM,
		.internal_flags = NL80211_FLAG_NEED_NETDEV |
				  NL80211_FLAG_NEED_RTNL,
	},
	{
		.cmd = NL80211_CMD_JOIN_MESH,
		.doit = nl80211_join_mesh,
		.policy = nl80211_policy,
		.flags = GENL_ADMIN_PERM,
		.internal_flags = NL80211_FLAG_NEED_NETDEV_UP |
				  NL80211_FLAG_NEED_RTNL,
	},
	{
		.cmd = NL80211_CMD_LEAVE_MESH,
		.doit = nl80211_leave_mesh,
		.policy = nl80211_policy,
		.flags = GENL_ADMIN_PERM,
		.internal_flags = NL80211_FLAG_NEED_NETDEV_UP |
				  NL80211_FLAG_NEED_RTNL,
	},
	{
		.cmd = NL80211_CMD_JOIN_OCB,
		.doit = nl80211_join_ocb,
		.policy = nl80211_policy,
		.flags = GENL_ADMIN_PERM,
		.internal_flags = NL80211_FLAG_NEED_NETDEV_UP |
				  NL80211_FLAG_NEED_RTNL,
	},
	{
		.cmd = NL80211_CMD_LEAVE_OCB,
		.doit = nl80211_leave_ocb,
		.policy = nl80211_policy,
		.flags = GENL_ADMIN_PERM,
		.internal_flags = NL80211_FLAG_NEED_NETDEV_UP |
				  NL80211_FLAG_NEED_RTNL,
	},
#ifdef CONFIG_PM
	{
		.cmd = NL80211_CMD_GET_WOWLAN,
		.doit = nl80211_get_wowlan,
		.policy = nl80211_policy,
		/* can be retrieved by unprivileged users */
		.internal_flags = NL80211_FLAG_NEED_WIPHY |
				  NL80211_FLAG_NEED_RTNL,
	},
	{
		.cmd = NL80211_CMD_SET_WOWLAN,
		.doit = nl80211_set_wowlan,
		.policy = nl80211_policy,
		.flags = GENL_ADMIN_PERM,
		.internal_flags = NL80211_FLAG_NEED_WIPHY |
				  NL80211_FLAG_NEED_RTNL,
	},
#endif
	{
		.cmd = NL80211_CMD_SET_REKEY_OFFLOAD,
		.doit = nl80211_set_rekey_data,
		.policy = nl80211_policy,
		.flags = GENL_ADMIN_PERM,
		.internal_flags = NL80211_FLAG_NEED_NETDEV_UP |
				  NL80211_FLAG_NEED_RTNL |
				  NL80211_FLAG_CLEAR_SKB,
	},
	{
		.cmd = NL80211_CMD_TDLS_MGMT,
		.doit = nl80211_tdls_mgmt,
		.policy = nl80211_policy,
		.flags = GENL_ADMIN_PERM,
		.internal_flags = NL80211_FLAG_NEED_NETDEV_UP |
				  NL80211_FLAG_NEED_RTNL,
	},
	{
		.cmd = NL80211_CMD_TDLS_OPER,
		.doit = nl80211_tdls_oper,
		.policy = nl80211_policy,
		.flags = GENL_ADMIN_PERM,
		.internal_flags = NL80211_FLAG_NEED_NETDEV_UP |
				  NL80211_FLAG_NEED_RTNL,
	},
	{
		.cmd = NL80211_CMD_UNEXPECTED_FRAME,
		.doit = nl80211_register_unexpected_frame,
		.policy = nl80211_policy,
		.flags = GENL_ADMIN_PERM,
		.internal_flags = NL80211_FLAG_NEED_NETDEV |
				  NL80211_FLAG_NEED_RTNL,
	},
	{
		.cmd = NL80211_CMD_PROBE_CLIENT,
		.doit = nl80211_probe_client,
		.policy = nl80211_policy,
		.flags = GENL_ADMIN_PERM,
		.internal_flags = NL80211_FLAG_NEED_NETDEV_UP |
				  NL80211_FLAG_NEED_RTNL,
	},
	{
		.cmd = NL80211_CMD_REGISTER_BEACONS,
		.doit = nl80211_register_beacons,
		.policy = nl80211_policy,
		.flags = GENL_ADMIN_PERM,
		.internal_flags = NL80211_FLAG_NEED_WIPHY |
				  NL80211_FLAG_NEED_RTNL,
	},
	{
		.cmd = NL80211_CMD_SET_NOACK_MAP,
		.doit = nl80211_set_noack_map,
		.policy = nl80211_policy,
		.flags = GENL_ADMIN_PERM,
		.internal_flags = NL80211_FLAG_NEED_NETDEV |
				  NL80211_FLAG_NEED_RTNL,
	},
	{
		.cmd = NL80211_CMD_START_P2P_DEVICE,
		.doit = nl80211_start_p2p_device,
		.policy = nl80211_policy,
		.flags = GENL_ADMIN_PERM,
		.internal_flags = NL80211_FLAG_NEED_WDEV |
				  NL80211_FLAG_NEED_RTNL,
	},
	{
		.cmd = NL80211_CMD_STOP_P2P_DEVICE,
		.doit = nl80211_stop_p2p_device,
		.policy = nl80211_policy,
		.flags = GENL_ADMIN_PERM,
		.internal_flags = NL80211_FLAG_NEED_WDEV_UP |
				  NL80211_FLAG_NEED_RTNL,
	},
	{
		.cmd = NL80211_CMD_SET_MCAST_RATE,
		.doit = nl80211_set_mcast_rate,
		.policy = nl80211_policy,
		.flags = GENL_ADMIN_PERM,
		.internal_flags = NL80211_FLAG_NEED_NETDEV |
				  NL80211_FLAG_NEED_RTNL,
	},
	{
		.cmd = NL80211_CMD_SET_MAC_ACL,
		.doit = nl80211_set_mac_acl,
		.policy = nl80211_policy,
		.flags = GENL_ADMIN_PERM,
		.internal_flags = NL80211_FLAG_NEED_NETDEV |
				  NL80211_FLAG_NEED_RTNL,
	},
	{
		.cmd = NL80211_CMD_RADAR_DETECT,
		.doit = nl80211_start_radar_detection,
		.policy = nl80211_policy,
		.flags = GENL_ADMIN_PERM,
		.internal_flags = NL80211_FLAG_NEED_NETDEV_UP |
				  NL80211_FLAG_NEED_RTNL,
	},
	{
		.cmd = NL80211_CMD_GET_PROTOCOL_FEATURES,
		.doit = nl80211_get_protocol_features,
		.policy = nl80211_policy,
	},
	{
		.cmd = NL80211_CMD_UPDATE_FT_IES,
		.doit = nl80211_update_ft_ies,
		.policy = nl80211_policy,
		.flags = GENL_ADMIN_PERM,
		.internal_flags = NL80211_FLAG_NEED_NETDEV_UP |
				  NL80211_FLAG_NEED_RTNL,
	},
	{
		.cmd = NL80211_CMD_CRIT_PROTOCOL_START,
		.doit = nl80211_crit_protocol_start,
		.policy = nl80211_policy,
		.flags = GENL_ADMIN_PERM,
		.internal_flags = NL80211_FLAG_NEED_WDEV_UP |
				  NL80211_FLAG_NEED_RTNL,
	},
	{
		.cmd = NL80211_CMD_CRIT_PROTOCOL_STOP,
		.doit = nl80211_crit_protocol_stop,
		.policy = nl80211_policy,
		.flags = GENL_ADMIN_PERM,
		.internal_flags = NL80211_FLAG_NEED_WDEV_UP |
				  NL80211_FLAG_NEED_RTNL,
	},
	{
		.cmd = NL80211_CMD_GET_COALESCE,
		.doit = nl80211_get_coalesce,
		.policy = nl80211_policy,
		.internal_flags = NL80211_FLAG_NEED_WIPHY |
				  NL80211_FLAG_NEED_RTNL,
	},
	{
		.cmd = NL80211_CMD_SET_COALESCE,
		.doit = nl80211_set_coalesce,
		.policy = nl80211_policy,
		.flags = GENL_ADMIN_PERM,
		.internal_flags = NL80211_FLAG_NEED_WIPHY |
				  NL80211_FLAG_NEED_RTNL,
	},
	{
		.cmd = NL80211_CMD_CHANNEL_SWITCH,
		.doit = nl80211_channel_switch,
		.policy = nl80211_policy,
		.flags = GENL_ADMIN_PERM,
		.internal_flags = NL80211_FLAG_NEED_NETDEV_UP |
				  NL80211_FLAG_NEED_RTNL,
	},
	{
		.cmd = NL80211_CMD_VENDOR,
		.doit = nl80211_vendor_cmd,
		.dumpit = nl80211_vendor_cmd_dump,
		.policy = nl80211_policy,
		.flags = GENL_ADMIN_PERM,
		.internal_flags = NL80211_FLAG_NEED_WIPHY |
				  NL80211_FLAG_NEED_RTNL,
	},
	{
		.cmd = NL80211_CMD_SET_QOS_MAP,
		.doit = nl80211_set_qos_map,
		.policy = nl80211_policy,
		.flags = GENL_ADMIN_PERM,
		.internal_flags = NL80211_FLAG_NEED_NETDEV_UP |
				  NL80211_FLAG_NEED_RTNL,
	},
	{
		.cmd = NL80211_CMD_ADD_TX_TS,
		.doit = nl80211_add_tx_ts,
		.policy = nl80211_policy,
		.flags = GENL_ADMIN_PERM,
		.internal_flags = NL80211_FLAG_NEED_NETDEV_UP |
				  NL80211_FLAG_NEED_RTNL,
	},
	{
		.cmd = NL80211_CMD_DEL_TX_TS,
		.doit = nl80211_del_tx_ts,
		.policy = nl80211_policy,
		.flags = GENL_ADMIN_PERM,
		.internal_flags = NL80211_FLAG_NEED_NETDEV_UP |
				  NL80211_FLAG_NEED_RTNL,
	},
	{
		.cmd = NL80211_CMD_TDLS_CHANNEL_SWITCH,
		.doit = nl80211_tdls_channel_switch,
		.policy = nl80211_policy,
		.flags = GENL_ADMIN_PERM,
		.internal_flags = NL80211_FLAG_NEED_NETDEV_UP |
				  NL80211_FLAG_NEED_RTNL,
	},
	{
		.cmd = NL80211_CMD_TDLS_CANCEL_CHANNEL_SWITCH,
		.doit = nl80211_tdls_cancel_channel_switch,
		.policy = nl80211_policy,
		.flags = GENL_ADMIN_PERM,
		.internal_flags = NL80211_FLAG_NEED_NETDEV_UP |
				  NL80211_FLAG_NEED_RTNL,
	},
};

/* notification functions */

void nl80211_notify_wiphy(struct cfg80211_registered_device *rdev,
			  enum nl80211_commands cmd)
{
	struct sk_buff *msg;
	struct nl80211_dump_wiphy_state state = {};

	WARN_ON(cmd != NL80211_CMD_NEW_WIPHY &&
		cmd != NL80211_CMD_DEL_WIPHY);

	msg = nlmsg_new(NLMSG_DEFAULT_SIZE, GFP_KERNEL);
	if (!msg)
		return;

	if (nl80211_send_wiphy(rdev, cmd, msg, 0, 0, 0, &state) < 0) {
		nlmsg_free(msg);
		return;
	}

	genlmsg_multicast_netns(&nl80211_fam, wiphy_net(&rdev->wiphy), msg, 0,
				NL80211_MCGRP_CONFIG, GFP_KERNEL);
}

static int nl80211_add_scan_req(struct sk_buff *msg,
				struct cfg80211_registered_device *rdev)
{
	struct cfg80211_scan_request *req = rdev->scan_req;
	struct nlattr *nest;
	int i;

	if (WARN_ON(!req))
		return 0;

	nest = nla_nest_start(msg, NL80211_ATTR_SCAN_SSIDS);
	if (!nest)
		goto nla_put_failure;
	for (i = 0; i < req->n_ssids; i++) {
		if (nla_put(msg, i, req->ssids[i].ssid_len, req->ssids[i].ssid))
			goto nla_put_failure;
	}
	nla_nest_end(msg, nest);

	nest = nla_nest_start(msg, NL80211_ATTR_SCAN_FREQUENCIES);
	if (!nest)
		goto nla_put_failure;
	for (i = 0; i < req->n_channels; i++) {
		if (nla_put_u32(msg, i, req->channels[i]->center_freq))
			goto nla_put_failure;
	}
	nla_nest_end(msg, nest);

	if (req->ie &&
	    nla_put(msg, NL80211_ATTR_IE, req->ie_len, req->ie))
		goto nla_put_failure;

	if (req->flags &&
	    nla_put_u32(msg, NL80211_ATTR_SCAN_FLAGS, req->flags))
		goto nla_put_failure;

	return 0;
 nla_put_failure:
	return -ENOBUFS;
}

static int nl80211_send_scan_msg(struct sk_buff *msg,
				 struct cfg80211_registered_device *rdev,
				 struct wireless_dev *wdev,
				 u32 portid, u32 seq, int flags,
				 u32 cmd)
{
	void *hdr;

	hdr = nl80211hdr_put(msg, portid, seq, flags, cmd);
	if (!hdr)
		return -1;

	if (nla_put_u32(msg, NL80211_ATTR_WIPHY, rdev->wiphy_idx) ||
	    (wdev->netdev && nla_put_u32(msg, NL80211_ATTR_IFINDEX,
					 wdev->netdev->ifindex)) ||
	    nla_put_u64(msg, NL80211_ATTR_WDEV, wdev_id(wdev)))
		goto nla_put_failure;

	/* ignore errors and send incomplete event anyway */
	nl80211_add_scan_req(msg, rdev);

	genlmsg_end(msg, hdr);
	return 0;

 nla_put_failure:
	genlmsg_cancel(msg, hdr);
	return -EMSGSIZE;
}

static int
nl80211_send_sched_scan_msg(struct sk_buff *msg,
			    struct cfg80211_registered_device *rdev,
			    struct net_device *netdev,
			    u32 portid, u32 seq, int flags, u32 cmd)
{
	void *hdr;

	hdr = nl80211hdr_put(msg, portid, seq, flags, cmd);
	if (!hdr)
		return -1;

	if (nla_put_u32(msg, NL80211_ATTR_WIPHY, rdev->wiphy_idx) ||
	    nla_put_u32(msg, NL80211_ATTR_IFINDEX, netdev->ifindex))
		goto nla_put_failure;

	genlmsg_end(msg, hdr);
	return 0;

 nla_put_failure:
	genlmsg_cancel(msg, hdr);
	return -EMSGSIZE;
}

void nl80211_send_scan_start(struct cfg80211_registered_device *rdev,
			     struct wireless_dev *wdev)
{
	struct sk_buff *msg;

	msg = nlmsg_new(NLMSG_DEFAULT_SIZE, GFP_KERNEL);
	if (!msg)
		return;

	if (nl80211_send_scan_msg(msg, rdev, wdev, 0, 0, 0,
				  NL80211_CMD_TRIGGER_SCAN) < 0) {
		nlmsg_free(msg);
		return;
	}

	genlmsg_multicast_netns(&nl80211_fam, wiphy_net(&rdev->wiphy), msg, 0,
				NL80211_MCGRP_SCAN, GFP_KERNEL);
}

struct sk_buff *nl80211_build_scan_msg(struct cfg80211_registered_device *rdev,
				       struct wireless_dev *wdev, bool aborted)
{
	struct sk_buff *msg;

	msg = nlmsg_new(NLMSG_DEFAULT_SIZE, GFP_KERNEL);
	if (!msg)
		return NULL;

	if (nl80211_send_scan_msg(msg, rdev, wdev, 0, 0, 0,
				  aborted ? NL80211_CMD_SCAN_ABORTED :
					    NL80211_CMD_NEW_SCAN_RESULTS) < 0) {
		nlmsg_free(msg);
		return NULL;
	}

	return msg;
}

void nl80211_send_scan_result(struct cfg80211_registered_device *rdev,
			      struct sk_buff *msg)
{
	if (!msg)
		return;

	genlmsg_multicast_netns(&nl80211_fam, wiphy_net(&rdev->wiphy), msg, 0,
				NL80211_MCGRP_SCAN, GFP_KERNEL);
}

void nl80211_send_sched_scan_results(struct cfg80211_registered_device *rdev,
				     struct net_device *netdev)
{
	struct sk_buff *msg;

	msg = nlmsg_new(NLMSG_DEFAULT_SIZE, GFP_KERNEL);
	if (!msg)
		return;

	if (nl80211_send_sched_scan_msg(msg, rdev, netdev, 0, 0, 0,
					NL80211_CMD_SCHED_SCAN_RESULTS) < 0) {
		nlmsg_free(msg);
		return;
	}

	genlmsg_multicast_netns(&nl80211_fam, wiphy_net(&rdev->wiphy), msg, 0,
				NL80211_MCGRP_SCAN, GFP_KERNEL);
}

void nl80211_send_sched_scan(struct cfg80211_registered_device *rdev,
			     struct net_device *netdev, u32 cmd)
{
	struct sk_buff *msg;

	msg = nlmsg_new(NLMSG_DEFAULT_SIZE, GFP_KERNEL);
	if (!msg)
		return;

	if (nl80211_send_sched_scan_msg(msg, rdev, netdev, 0, 0, 0, cmd) < 0) {
		nlmsg_free(msg);
		return;
	}

	genlmsg_multicast_netns(&nl80211_fam, wiphy_net(&rdev->wiphy), msg, 0,
				NL80211_MCGRP_SCAN, GFP_KERNEL);
}

static bool nl80211_reg_change_event_fill(struct sk_buff *msg,
					  struct regulatory_request *request)
{
	/* Userspace can always count this one always being set */
	if (nla_put_u8(msg, NL80211_ATTR_REG_INITIATOR, request->initiator))
		goto nla_put_failure;

	if (request->alpha2[0] == '0' && request->alpha2[1] == '0') {
		if (nla_put_u8(msg, NL80211_ATTR_REG_TYPE,
			       NL80211_REGDOM_TYPE_WORLD))
			goto nla_put_failure;
	} else if (request->alpha2[0] == '9' && request->alpha2[1] == '9') {
		if (nla_put_u8(msg, NL80211_ATTR_REG_TYPE,
			       NL80211_REGDOM_TYPE_CUSTOM_WORLD))
			goto nla_put_failure;
	} else if ((request->alpha2[0] == '9' && request->alpha2[1] == '8') ||
		   request->intersect) {
		if (nla_put_u8(msg, NL80211_ATTR_REG_TYPE,
			       NL80211_REGDOM_TYPE_INTERSECTION))
			goto nla_put_failure;
	} else {
		if (nla_put_u8(msg, NL80211_ATTR_REG_TYPE,
			       NL80211_REGDOM_TYPE_COUNTRY) ||
		    nla_put_string(msg, NL80211_ATTR_REG_ALPHA2,
				   request->alpha2))
			goto nla_put_failure;
	}

	if (request->wiphy_idx != WIPHY_IDX_INVALID) {
		struct wiphy *wiphy = wiphy_idx_to_wiphy(request->wiphy_idx);

		if (wiphy &&
		    nla_put_u32(msg, NL80211_ATTR_WIPHY, request->wiphy_idx))
			goto nla_put_failure;

		if (wiphy &&
		    wiphy->regulatory_flags & REGULATORY_WIPHY_SELF_MANAGED &&
		    nla_put_flag(msg, NL80211_ATTR_WIPHY_SELF_MANAGED_REG))
			goto nla_put_failure;
	}

	return true;

nla_put_failure:
	return false;
}

/*
 * This can happen on global regulatory changes or device specific settings
 * based on custom regulatory domains.
 */
void nl80211_common_reg_change_event(enum nl80211_commands cmd_id,
				     struct regulatory_request *request)
{
	struct sk_buff *msg;
	void *hdr;

	msg = nlmsg_new(NLMSG_DEFAULT_SIZE, GFP_KERNEL);
	if (!msg)
		return;

	hdr = nl80211hdr_put(msg, 0, 0, 0, cmd_id);
	if (!hdr) {
		nlmsg_free(msg);
		return;
	}

	if (nl80211_reg_change_event_fill(msg, request) == false)
		goto nla_put_failure;

	genlmsg_end(msg, hdr);

	rcu_read_lock();
	genlmsg_multicast_allns(&nl80211_fam, msg, 0,
				NL80211_MCGRP_REGULATORY, GFP_ATOMIC);
	rcu_read_unlock();

	return;

nla_put_failure:
	genlmsg_cancel(msg, hdr);
	nlmsg_free(msg);
}

static void nl80211_send_mlme_event(struct cfg80211_registered_device *rdev,
				    struct net_device *netdev,
				    const u8 *buf, size_t len,
				    enum nl80211_commands cmd, gfp_t gfp,
				    int uapsd_queues)
{
	struct sk_buff *msg;
	void *hdr;

	msg = nlmsg_new(100 + len, gfp);
	if (!msg)
		return;

	hdr = nl80211hdr_put(msg, 0, 0, 0, cmd);
	if (!hdr) {
		nlmsg_free(msg);
		return;
	}

	if (nla_put_u32(msg, NL80211_ATTR_WIPHY, rdev->wiphy_idx) ||
	    nla_put_u32(msg, NL80211_ATTR_IFINDEX, netdev->ifindex) ||
	    nla_put(msg, NL80211_ATTR_FRAME, len, buf))
		goto nla_put_failure;

	if (uapsd_queues >= 0) {
		struct nlattr *nla_wmm =
			nla_nest_start(msg, NL80211_ATTR_STA_WME);
		if (!nla_wmm)
			goto nla_put_failure;

		if (nla_put_u8(msg, NL80211_STA_WME_UAPSD_QUEUES,
			       uapsd_queues))
			goto nla_put_failure;

		nla_nest_end(msg, nla_wmm);
	}

	genlmsg_end(msg, hdr);

	genlmsg_multicast_netns(&nl80211_fam, wiphy_net(&rdev->wiphy), msg, 0,
				NL80211_MCGRP_MLME, gfp);
	return;

 nla_put_failure:
	genlmsg_cancel(msg, hdr);
	nlmsg_free(msg);
}

void nl80211_send_rx_auth(struct cfg80211_registered_device *rdev,
			  struct net_device *netdev, const u8 *buf,
			  size_t len, gfp_t gfp)
{
	nl80211_send_mlme_event(rdev, netdev, buf, len,
				NL80211_CMD_AUTHENTICATE, gfp, -1);
}

void nl80211_send_rx_assoc(struct cfg80211_registered_device *rdev,
			   struct net_device *netdev, const u8 *buf,
			   size_t len, gfp_t gfp, int uapsd_queues)
{
	nl80211_send_mlme_event(rdev, netdev, buf, len,
				NL80211_CMD_ASSOCIATE, gfp, uapsd_queues);
}

void nl80211_send_deauth(struct cfg80211_registered_device *rdev,
			 struct net_device *netdev, const u8 *buf,
			 size_t len, gfp_t gfp)
{
	nl80211_send_mlme_event(rdev, netdev, buf, len,
				NL80211_CMD_DEAUTHENTICATE, gfp, -1);
}

void nl80211_send_disassoc(struct cfg80211_registered_device *rdev,
			   struct net_device *netdev, const u8 *buf,
			   size_t len, gfp_t gfp)
{
	nl80211_send_mlme_event(rdev, netdev, buf, len,
				NL80211_CMD_DISASSOCIATE, gfp, -1);
}

void cfg80211_rx_unprot_mlme_mgmt(struct net_device *dev, const u8 *buf,
				  size_t len)
{
	struct wireless_dev *wdev = dev->ieee80211_ptr;
	struct wiphy *wiphy = wdev->wiphy;
	struct cfg80211_registered_device *rdev = wiphy_to_rdev(wiphy);
	const struct ieee80211_mgmt *mgmt = (void *)buf;
	u32 cmd;

	if (WARN_ON(len < 2))
		return;

	if (ieee80211_is_deauth(mgmt->frame_control))
		cmd = NL80211_CMD_UNPROT_DEAUTHENTICATE;
	else
		cmd = NL80211_CMD_UNPROT_DISASSOCIATE;

	trace_cfg80211_rx_unprot_mlme_mgmt(dev, buf, len);
	nl80211_send_mlme_event(rdev, dev, buf, len, cmd, GFP_ATOMIC, -1);
}
EXPORT_SYMBOL(cfg80211_rx_unprot_mlme_mgmt);

static void nl80211_send_mlme_timeout(struct cfg80211_registered_device *rdev,
				      struct net_device *netdev, int cmd,
				      const u8 *addr, gfp_t gfp)
{
	struct sk_buff *msg;
	void *hdr;

	msg = nlmsg_new(NLMSG_DEFAULT_SIZE, gfp);
	if (!msg)
		return;

	hdr = nl80211hdr_put(msg, 0, 0, 0, cmd);
	if (!hdr) {
		nlmsg_free(msg);
		return;
	}

	if (nla_put_u32(msg, NL80211_ATTR_WIPHY, rdev->wiphy_idx) ||
	    nla_put_u32(msg, NL80211_ATTR_IFINDEX, netdev->ifindex) ||
	    nla_put_flag(msg, NL80211_ATTR_TIMED_OUT) ||
	    nla_put(msg, NL80211_ATTR_MAC, ETH_ALEN, addr))
		goto nla_put_failure;

	genlmsg_end(msg, hdr);

	genlmsg_multicast_netns(&nl80211_fam, wiphy_net(&rdev->wiphy), msg, 0,
				NL80211_MCGRP_MLME, gfp);
	return;

 nla_put_failure:
	genlmsg_cancel(msg, hdr);
	nlmsg_free(msg);
}

void nl80211_send_auth_timeout(struct cfg80211_registered_device *rdev,
			       struct net_device *netdev, const u8 *addr,
			       gfp_t gfp)
{
	nl80211_send_mlme_timeout(rdev, netdev, NL80211_CMD_AUTHENTICATE,
				  addr, gfp);
}

void nl80211_send_assoc_timeout(struct cfg80211_registered_device *rdev,
				struct net_device *netdev, const u8 *addr,
				gfp_t gfp)
{
	nl80211_send_mlme_timeout(rdev, netdev, NL80211_CMD_ASSOCIATE,
				  addr, gfp);
}

void nl80211_send_connect_result(struct cfg80211_registered_device *rdev,
				 struct net_device *netdev,
				 struct cfg80211_connect_resp_params *cr,
				 gfp_t gfp)
{
	struct sk_buff *msg;
	void *hdr;

	msg = nlmsg_new(100 + cr->req_ie_len + cr->resp_ie_len +
			cr->fils_kek_len + cr->pmk_len +
			(cr->pmkid ? WLAN_PMKID_LEN : 0), gfp);
	if (!msg)
		return;

	hdr = nl80211hdr_put(msg, 0, 0, 0, NL80211_CMD_CONNECT);
	if (!hdr) {
		nlmsg_free(msg);
		return;
	}

	if (nla_put_u32(msg, NL80211_ATTR_WIPHY, rdev->wiphy_idx) ||
	    nla_put_u32(msg, NL80211_ATTR_IFINDEX, netdev->ifindex) ||
	    (cr->bssid &&
	     nla_put(msg, NL80211_ATTR_MAC, ETH_ALEN, cr->bssid)) ||
	    nla_put_u16(msg, NL80211_ATTR_STATUS_CODE,
			cr->status < 0 ? WLAN_STATUS_UNSPECIFIED_FAILURE :
			cr->status) ||
	    (cr->status < 0 &&
	     (nla_put_flag(msg, NL80211_ATTR_TIMED_OUT) ||
	      nla_put_u32(msg, NL80211_ATTR_TIMEOUT_REASON,
			  cr->timeout_reason))) ||
	    (cr->req_ie &&
	     nla_put(msg, NL80211_ATTR_REQ_IE, cr->req_ie_len, cr->req_ie)) ||
	    (cr->resp_ie &&
	     nla_put(msg, NL80211_ATTR_RESP_IE, cr->resp_ie_len,
		     cr->resp_ie)) ||
	    (cr->update_erp_next_seq_num &&
	     nla_put_u16(msg, NL80211_ATTR_FILS_ERP_NEXT_SEQ_NUM,
			 cr->fils_erp_next_seq_num)) ||
	    (cr->status == WLAN_STATUS_SUCCESS &&
	     ((cr->fils_kek &&
	       nla_put(msg, NL80211_ATTR_FILS_KEK, cr->fils_kek_len,
		       cr->fils_kek)) ||
	      (cr->pmk &&
	       nla_put(msg, NL80211_ATTR_PMK, cr->pmk_len, cr->pmk)) ||
	      (cr->pmkid &&
	       nla_put(msg, NL80211_ATTR_PMKID, WLAN_PMKID_LEN, cr->pmkid)))))
		goto nla_put_failure;

	genlmsg_end(msg, hdr);

	genlmsg_multicast_netns(&nl80211_fam, wiphy_net(&rdev->wiphy), msg, 0,
				NL80211_MCGRP_MLME, gfp);
	return;

 nla_put_failure:
	genlmsg_cancel(msg, hdr);
	nlmsg_free(msg);

}

void nl80211_send_roamed(struct cfg80211_registered_device *rdev,
			 struct net_device *netdev, const u8 *bssid,
			 const u8 *req_ie, size_t req_ie_len,
			 const u8 *resp_ie, size_t resp_ie_len, gfp_t gfp)
{
	struct sk_buff *msg;
	void *hdr;

	msg = nlmsg_new(100 + req_ie_len + resp_ie_len, gfp);
	if (!msg)
		return;

	hdr = nl80211hdr_put(msg, 0, 0, 0, NL80211_CMD_ROAM);
	if (!hdr) {
		nlmsg_free(msg);
		return;
	}

	if (nla_put_u32(msg, NL80211_ATTR_WIPHY, rdev->wiphy_idx) ||
	    nla_put_u32(msg, NL80211_ATTR_IFINDEX, netdev->ifindex) ||
	    nla_put(msg, NL80211_ATTR_MAC, ETH_ALEN, bssid) ||
	    (req_ie &&
	     nla_put(msg, NL80211_ATTR_REQ_IE, req_ie_len, req_ie)) ||
	    (resp_ie &&
	     nla_put(msg, NL80211_ATTR_RESP_IE, resp_ie_len, resp_ie)))
		goto nla_put_failure;

	genlmsg_end(msg, hdr);

	genlmsg_multicast_netns(&nl80211_fam, wiphy_net(&rdev->wiphy), msg, 0,
				NL80211_MCGRP_MLME, gfp);
	return;

 nla_put_failure:
	genlmsg_cancel(msg, hdr);
	nlmsg_free(msg);

}

void nl80211_send_disconnected(struct cfg80211_registered_device *rdev,
			       struct net_device *netdev, u16 reason,
			       const u8 *ie, size_t ie_len, bool from_ap)
{
	struct sk_buff *msg;
	void *hdr;

	msg = nlmsg_new(100 + ie_len, GFP_KERNEL);
	if (!msg)
		return;

	hdr = nl80211hdr_put(msg, 0, 0, 0, NL80211_CMD_DISCONNECT);
	if (!hdr) {
		nlmsg_free(msg);
		return;
	}

	if (nla_put_u32(msg, NL80211_ATTR_WIPHY, rdev->wiphy_idx) ||
	    nla_put_u32(msg, NL80211_ATTR_IFINDEX, netdev->ifindex) ||
	    (from_ap && reason &&
	     nla_put_u16(msg, NL80211_ATTR_REASON_CODE, reason)) ||
	    (from_ap &&
	     nla_put_flag(msg, NL80211_ATTR_DISCONNECTED_BY_AP)) ||
	    (ie && nla_put(msg, NL80211_ATTR_IE, ie_len, ie)))
		goto nla_put_failure;

	genlmsg_end(msg, hdr);

	genlmsg_multicast_netns(&nl80211_fam, wiphy_net(&rdev->wiphy), msg, 0,
				NL80211_MCGRP_MLME, GFP_KERNEL);
	return;

 nla_put_failure:
	genlmsg_cancel(msg, hdr);
	nlmsg_free(msg);

}

void nl80211_send_ibss_bssid(struct cfg80211_registered_device *rdev,
			     struct net_device *netdev, const u8 *bssid,
			     gfp_t gfp)
{
	struct sk_buff *msg;
	void *hdr;

	msg = nlmsg_new(NLMSG_DEFAULT_SIZE, gfp);
	if (!msg)
		return;

	hdr = nl80211hdr_put(msg, 0, 0, 0, NL80211_CMD_JOIN_IBSS);
	if (!hdr) {
		nlmsg_free(msg);
		return;
	}

	if (nla_put_u32(msg, NL80211_ATTR_WIPHY, rdev->wiphy_idx) ||
	    nla_put_u32(msg, NL80211_ATTR_IFINDEX, netdev->ifindex) ||
	    nla_put(msg, NL80211_ATTR_MAC, ETH_ALEN, bssid))
		goto nla_put_failure;

	genlmsg_end(msg, hdr);

	genlmsg_multicast_netns(&nl80211_fam, wiphy_net(&rdev->wiphy), msg, 0,
				NL80211_MCGRP_MLME, gfp);
	return;

 nla_put_failure:
	genlmsg_cancel(msg, hdr);
	nlmsg_free(msg);
}

void cfg80211_notify_new_peer_candidate(struct net_device *dev, const u8 *addr,
					const u8* ie, u8 ie_len, gfp_t gfp)
{
	struct wireless_dev *wdev = dev->ieee80211_ptr;
	struct cfg80211_registered_device *rdev = wiphy_to_rdev(wdev->wiphy);
	struct sk_buff *msg;
	void *hdr;

	if (WARN_ON(wdev->iftype != NL80211_IFTYPE_MESH_POINT))
		return;

	trace_cfg80211_notify_new_peer_candidate(dev, addr);

	msg = nlmsg_new(100 + ie_len, gfp);
	if (!msg)
		return;

	hdr = nl80211hdr_put(msg, 0, 0, 0, NL80211_CMD_NEW_PEER_CANDIDATE);
	if (!hdr) {
		nlmsg_free(msg);
		return;
	}

	if (nla_put_u32(msg, NL80211_ATTR_WIPHY, rdev->wiphy_idx) ||
	    nla_put_u32(msg, NL80211_ATTR_IFINDEX, dev->ifindex) ||
	    nla_put(msg, NL80211_ATTR_MAC, ETH_ALEN, addr) ||
	    (ie_len && ie &&
	     nla_put(msg, NL80211_ATTR_IE, ie_len , ie)))
		goto nla_put_failure;

	genlmsg_end(msg, hdr);

	genlmsg_multicast_netns(&nl80211_fam, wiphy_net(&rdev->wiphy), msg, 0,
				NL80211_MCGRP_MLME, gfp);
	return;

 nla_put_failure:
	genlmsg_cancel(msg, hdr);
	nlmsg_free(msg);
}
EXPORT_SYMBOL(cfg80211_notify_new_peer_candidate);

void nl80211_michael_mic_failure(struct cfg80211_registered_device *rdev,
				 struct net_device *netdev, const u8 *addr,
				 enum nl80211_key_type key_type, int key_id,
				 const u8 *tsc, gfp_t gfp)
{
	struct sk_buff *msg;
	void *hdr;

	msg = nlmsg_new(NLMSG_DEFAULT_SIZE, gfp);
	if (!msg)
		return;

	hdr = nl80211hdr_put(msg, 0, 0, 0, NL80211_CMD_MICHAEL_MIC_FAILURE);
	if (!hdr) {
		nlmsg_free(msg);
		return;
	}

	if (nla_put_u32(msg, NL80211_ATTR_WIPHY, rdev->wiphy_idx) ||
	    nla_put_u32(msg, NL80211_ATTR_IFINDEX, netdev->ifindex) ||
	    (addr && nla_put(msg, NL80211_ATTR_MAC, ETH_ALEN, addr)) ||
	    nla_put_u32(msg, NL80211_ATTR_KEY_TYPE, key_type) ||
	    (key_id != -1 &&
	     nla_put_u8(msg, NL80211_ATTR_KEY_IDX, key_id)) ||
	    (tsc && nla_put(msg, NL80211_ATTR_KEY_SEQ, 6, tsc)))
		goto nla_put_failure;

	genlmsg_end(msg, hdr);

	genlmsg_multicast_netns(&nl80211_fam, wiphy_net(&rdev->wiphy), msg, 0,
				NL80211_MCGRP_MLME, gfp);
	return;

 nla_put_failure:
	genlmsg_cancel(msg, hdr);
	nlmsg_free(msg);
}

void nl80211_send_beacon_hint_event(struct wiphy *wiphy,
				    struct ieee80211_channel *channel_before,
				    struct ieee80211_channel *channel_after)
{
	struct sk_buff *msg;
	void *hdr;
	struct nlattr *nl_freq;

	msg = nlmsg_new(NLMSG_DEFAULT_SIZE, GFP_ATOMIC);
	if (!msg)
		return;

	hdr = nl80211hdr_put(msg, 0, 0, 0, NL80211_CMD_REG_BEACON_HINT);
	if (!hdr) {
		nlmsg_free(msg);
		return;
	}

	/*
	 * Since we are applying the beacon hint to a wiphy we know its
	 * wiphy_idx is valid
	 */
	if (nla_put_u32(msg, NL80211_ATTR_WIPHY, get_wiphy_idx(wiphy)))
		goto nla_put_failure;

	/* Before */
	nl_freq = nla_nest_start(msg, NL80211_ATTR_FREQ_BEFORE);
	if (!nl_freq)
		goto nla_put_failure;
	if (nl80211_msg_put_channel(msg, channel_before, false))
		goto nla_put_failure;
	nla_nest_end(msg, nl_freq);

	/* After */
	nl_freq = nla_nest_start(msg, NL80211_ATTR_FREQ_AFTER);
	if (!nl_freq)
		goto nla_put_failure;
	if (nl80211_msg_put_channel(msg, channel_after, false))
		goto nla_put_failure;
	nla_nest_end(msg, nl_freq);

	genlmsg_end(msg, hdr);

	rcu_read_lock();
	genlmsg_multicast_allns(&nl80211_fam, msg, 0,
				NL80211_MCGRP_REGULATORY, GFP_ATOMIC);
	rcu_read_unlock();

	return;

nla_put_failure:
	genlmsg_cancel(msg, hdr);
	nlmsg_free(msg);
}

static void nl80211_send_remain_on_chan_event(
	int cmd, struct cfg80211_registered_device *rdev,
	struct wireless_dev *wdev, u64 cookie,
	struct ieee80211_channel *chan,
	unsigned int duration, gfp_t gfp)
{
	struct sk_buff *msg;
	void *hdr;

	msg = nlmsg_new(NLMSG_DEFAULT_SIZE, gfp);
	if (!msg)
		return;

	hdr = nl80211hdr_put(msg, 0, 0, 0, cmd);
	if (!hdr) {
		nlmsg_free(msg);
		return;
	}

	if (nla_put_u32(msg, NL80211_ATTR_WIPHY, rdev->wiphy_idx) ||
	    (wdev->netdev && nla_put_u32(msg, NL80211_ATTR_IFINDEX,
					 wdev->netdev->ifindex)) ||
	    nla_put_u64(msg, NL80211_ATTR_WDEV, wdev_id(wdev)) ||
	    nla_put_u32(msg, NL80211_ATTR_WIPHY_FREQ, chan->center_freq) ||
	    nla_put_u32(msg, NL80211_ATTR_WIPHY_CHANNEL_TYPE,
			NL80211_CHAN_NO_HT) ||
	    nla_put_u64(msg, NL80211_ATTR_COOKIE, cookie))
		goto nla_put_failure;

	if (cmd == NL80211_CMD_REMAIN_ON_CHANNEL &&
	    nla_put_u32(msg, NL80211_ATTR_DURATION, duration))
		goto nla_put_failure;

	genlmsg_end(msg, hdr);

	genlmsg_multicast_netns(&nl80211_fam, wiphy_net(&rdev->wiphy), msg, 0,
				NL80211_MCGRP_MLME, gfp);
	return;

 nla_put_failure:
	genlmsg_cancel(msg, hdr);
	nlmsg_free(msg);
}

void cfg80211_ready_on_channel(struct wireless_dev *wdev, u64 cookie,
			       struct ieee80211_channel *chan,
			       unsigned int duration, gfp_t gfp)
{
	struct wiphy *wiphy = wdev->wiphy;
	struct cfg80211_registered_device *rdev = wiphy_to_rdev(wiphy);

	trace_cfg80211_ready_on_channel(wdev, cookie, chan, duration);
	nl80211_send_remain_on_chan_event(NL80211_CMD_REMAIN_ON_CHANNEL,
					  rdev, wdev, cookie, chan,
					  duration, gfp);
}
EXPORT_SYMBOL(cfg80211_ready_on_channel);

void cfg80211_remain_on_channel_expired(struct wireless_dev *wdev, u64 cookie,
					struct ieee80211_channel *chan,
					gfp_t gfp)
{
	struct wiphy *wiphy = wdev->wiphy;
	struct cfg80211_registered_device *rdev = wiphy_to_rdev(wiphy);

	trace_cfg80211_ready_on_channel_expired(wdev, cookie, chan);
	nl80211_send_remain_on_chan_event(NL80211_CMD_CANCEL_REMAIN_ON_CHANNEL,
					  rdev, wdev, cookie, chan, 0, gfp);
}
EXPORT_SYMBOL(cfg80211_remain_on_channel_expired);

void cfg80211_new_sta(struct net_device *dev, const u8 *mac_addr,
		      struct station_info *sinfo, gfp_t gfp)
{
	struct wiphy *wiphy = dev->ieee80211_ptr->wiphy;
	struct cfg80211_registered_device *rdev = wiphy_to_rdev(wiphy);
	struct sk_buff *msg;

	trace_cfg80211_new_sta(dev, mac_addr, sinfo);

	msg = nlmsg_new(NLMSG_DEFAULT_SIZE, gfp);
	if (!msg)
		return;

	if (nl80211_send_station(msg, NL80211_CMD_NEW_STATION, 0, 0, 0,
				 rdev, dev, mac_addr, sinfo) < 0) {
		nlmsg_free(msg);
		return;
	}

	genlmsg_multicast_netns(&nl80211_fam, wiphy_net(&rdev->wiphy), msg, 0,
				NL80211_MCGRP_MLME, gfp);
}
EXPORT_SYMBOL(cfg80211_new_sta);

void cfg80211_del_sta_sinfo(struct net_device *dev, const u8 *mac_addr,
			    struct station_info *sinfo, gfp_t gfp)
{
	struct wiphy *wiphy = dev->ieee80211_ptr->wiphy;
	struct cfg80211_registered_device *rdev = wiphy_to_rdev(wiphy);
	struct sk_buff *msg;
	struct station_info empty_sinfo = {};

	if (!sinfo)
		sinfo = &empty_sinfo;

	trace_cfg80211_del_sta(dev, mac_addr);

	msg = nlmsg_new(NLMSG_DEFAULT_SIZE, gfp);
	if (!msg)
		return;

	if (nl80211_send_station(msg, NL80211_CMD_DEL_STATION, 0, 0, 0,
				 rdev, dev, mac_addr, sinfo) < 0) {
		nlmsg_free(msg);
		return;
	}

	genlmsg_multicast_netns(&nl80211_fam, wiphy_net(&rdev->wiphy), msg, 0,
				NL80211_MCGRP_MLME, gfp);
}
EXPORT_SYMBOL(cfg80211_del_sta_sinfo);

void cfg80211_conn_failed(struct net_device *dev, const u8 *mac_addr,
			  enum nl80211_connect_failed_reason reason,
			  gfp_t gfp)
{
	struct wiphy *wiphy = dev->ieee80211_ptr->wiphy;
	struct cfg80211_registered_device *rdev = wiphy_to_rdev(wiphy);
	struct sk_buff *msg;
	void *hdr;

	msg = nlmsg_new(NLMSG_GOODSIZE, gfp);
	if (!msg)
		return;

	hdr = nl80211hdr_put(msg, 0, 0, 0, NL80211_CMD_CONN_FAILED);
	if (!hdr) {
		nlmsg_free(msg);
		return;
	}

	if (nla_put_u32(msg, NL80211_ATTR_IFINDEX, dev->ifindex) ||
	    nla_put(msg, NL80211_ATTR_MAC, ETH_ALEN, mac_addr) ||
	    nla_put_u32(msg, NL80211_ATTR_CONN_FAILED_REASON, reason))
		goto nla_put_failure;

	genlmsg_end(msg, hdr);

	genlmsg_multicast_netns(&nl80211_fam, wiphy_net(&rdev->wiphy), msg, 0,
				NL80211_MCGRP_MLME, gfp);
	return;

 nla_put_failure:
	genlmsg_cancel(msg, hdr);
	nlmsg_free(msg);
}
EXPORT_SYMBOL(cfg80211_conn_failed);

static bool __nl80211_unexpected_frame(struct net_device *dev, u8 cmd,
				       const u8 *addr, gfp_t gfp)
{
	struct wireless_dev *wdev = dev->ieee80211_ptr;
	struct cfg80211_registered_device *rdev = wiphy_to_rdev(wdev->wiphy);
	struct sk_buff *msg;
	void *hdr;
	u32 nlportid = ACCESS_ONCE(wdev->ap_unexpected_nlportid);

	if (!nlportid)
		return false;

	msg = nlmsg_new(100, gfp);
	if (!msg)
		return true;

	hdr = nl80211hdr_put(msg, 0, 0, 0, cmd);
	if (!hdr) {
		nlmsg_free(msg);
		return true;
	}

	if (nla_put_u32(msg, NL80211_ATTR_WIPHY, rdev->wiphy_idx) ||
	    nla_put_u32(msg, NL80211_ATTR_IFINDEX, dev->ifindex) ||
	    nla_put(msg, NL80211_ATTR_MAC, ETH_ALEN, addr))
		goto nla_put_failure;

	genlmsg_end(msg, hdr);
	genlmsg_unicast(wiphy_net(&rdev->wiphy), msg, nlportid);
	return true;

 nla_put_failure:
	genlmsg_cancel(msg, hdr);
	nlmsg_free(msg);
	return true;
}

bool cfg80211_rx_spurious_frame(struct net_device *dev,
				const u8 *addr, gfp_t gfp)
{
	struct wireless_dev *wdev = dev->ieee80211_ptr;
	bool ret;

	trace_cfg80211_rx_spurious_frame(dev, addr);

	if (WARN_ON(wdev->iftype != NL80211_IFTYPE_AP &&
		    wdev->iftype != NL80211_IFTYPE_P2P_GO)) {
		trace_cfg80211_return_bool(false);
		return false;
	}
	ret = __nl80211_unexpected_frame(dev, NL80211_CMD_UNEXPECTED_FRAME,
					 addr, gfp);
	trace_cfg80211_return_bool(ret);
	return ret;
}
EXPORT_SYMBOL(cfg80211_rx_spurious_frame);

bool cfg80211_rx_unexpected_4addr_frame(struct net_device *dev,
					const u8 *addr, gfp_t gfp)
{
	struct wireless_dev *wdev = dev->ieee80211_ptr;
	bool ret;

	trace_cfg80211_rx_unexpected_4addr_frame(dev, addr);

	if (WARN_ON(wdev->iftype != NL80211_IFTYPE_AP &&
		    wdev->iftype != NL80211_IFTYPE_P2P_GO &&
		    wdev->iftype != NL80211_IFTYPE_AP_VLAN)) {
		trace_cfg80211_return_bool(false);
		return false;
	}
	ret = __nl80211_unexpected_frame(dev,
					 NL80211_CMD_UNEXPECTED_4ADDR_FRAME,
					 addr, gfp);
	trace_cfg80211_return_bool(ret);
	return ret;
}
EXPORT_SYMBOL(cfg80211_rx_unexpected_4addr_frame);

int nl80211_send_mgmt(struct cfg80211_registered_device *rdev,
		      struct wireless_dev *wdev, u32 nlportid,
		      int freq, int sig_dbm,
		      const u8 *buf, size_t len, u32 flags, gfp_t gfp)
{
	struct net_device *netdev = wdev->netdev;
	struct sk_buff *msg;
	void *hdr;

	msg = nlmsg_new(100 + len, gfp);
	if (!msg)
		return -ENOMEM;

	hdr = nl80211hdr_put(msg, 0, 0, 0, NL80211_CMD_FRAME);
	if (!hdr) {
		nlmsg_free(msg);
		return -ENOMEM;
	}

	if (nla_put_u32(msg, NL80211_ATTR_WIPHY, rdev->wiphy_idx) ||
	    (netdev && nla_put_u32(msg, NL80211_ATTR_IFINDEX,
					netdev->ifindex)) ||
	    nla_put_u64(msg, NL80211_ATTR_WDEV, wdev_id(wdev)) ||
	    nla_put_u32(msg, NL80211_ATTR_WIPHY_FREQ, freq) ||
	    (sig_dbm &&
	     nla_put_u32(msg, NL80211_ATTR_RX_SIGNAL_DBM, sig_dbm)) ||
	    nla_put(msg, NL80211_ATTR_FRAME, len, buf) ||
	    (flags &&
	     nla_put_u32(msg, NL80211_ATTR_RXMGMT_FLAGS, flags)))
		goto nla_put_failure;

	genlmsg_end(msg, hdr);

	return genlmsg_unicast(wiphy_net(&rdev->wiphy), msg, nlportid);

 nla_put_failure:
	genlmsg_cancel(msg, hdr);
	nlmsg_free(msg);
	return -ENOBUFS;
}

void cfg80211_mgmt_tx_status(struct wireless_dev *wdev, u64 cookie,
			     const u8 *buf, size_t len, bool ack, gfp_t gfp)
{
	struct wiphy *wiphy = wdev->wiphy;
	struct cfg80211_registered_device *rdev = wiphy_to_rdev(wiphy);
	struct net_device *netdev = wdev->netdev;
	struct sk_buff *msg;
	void *hdr;

	trace_cfg80211_mgmt_tx_status(wdev, cookie, ack);

	msg = nlmsg_new(100 + len, gfp);
	if (!msg)
		return;

	hdr = nl80211hdr_put(msg, 0, 0, 0, NL80211_CMD_FRAME_TX_STATUS);
	if (!hdr) {
		nlmsg_free(msg);
		return;
	}

	if (nla_put_u32(msg, NL80211_ATTR_WIPHY, rdev->wiphy_idx) ||
	    (netdev && nla_put_u32(msg, NL80211_ATTR_IFINDEX,
				   netdev->ifindex)) ||
	    nla_put_u64(msg, NL80211_ATTR_WDEV, wdev_id(wdev)) ||
	    nla_put(msg, NL80211_ATTR_FRAME, len, buf) ||
	    nla_put_u64(msg, NL80211_ATTR_COOKIE, cookie) ||
	    (ack && nla_put_flag(msg, NL80211_ATTR_ACK)))
		goto nla_put_failure;

	genlmsg_end(msg, hdr);

	genlmsg_multicast_netns(&nl80211_fam, wiphy_net(&rdev->wiphy), msg, 0,
				NL80211_MCGRP_MLME, gfp);
	return;

 nla_put_failure:
	genlmsg_cancel(msg, hdr);
	nlmsg_free(msg);
}
EXPORT_SYMBOL(cfg80211_mgmt_tx_status);

static struct sk_buff *cfg80211_prepare_cqm(struct net_device *dev,
					    const char *mac, gfp_t gfp)
{
	struct wireless_dev *wdev = dev->ieee80211_ptr;
	struct cfg80211_registered_device *rdev = wiphy_to_rdev(wdev->wiphy);
	struct sk_buff *msg = nlmsg_new(NLMSG_DEFAULT_SIZE, gfp);
	void **cb;

	if (!msg)
		return NULL;

	cb = (void **)msg->cb;

	cb[0] = nl80211hdr_put(msg, 0, 0, 0, NL80211_CMD_NOTIFY_CQM);
	if (!cb[0]) {
		nlmsg_free(msg);
		return NULL;
	}

	if (nla_put_u32(msg, NL80211_ATTR_WIPHY, rdev->wiphy_idx) ||
	    nla_put_u32(msg, NL80211_ATTR_IFINDEX, dev->ifindex))
		goto nla_put_failure;

	if (mac && nla_put(msg, NL80211_ATTR_MAC, ETH_ALEN, mac))
		goto nla_put_failure;

	cb[1] = nla_nest_start(msg, NL80211_ATTR_CQM);
	if (!cb[1])
		goto nla_put_failure;

	cb[2] = rdev;

	return msg;
 nla_put_failure:
	nlmsg_free(msg);
	return NULL;
}

static void cfg80211_send_cqm(struct sk_buff *msg, gfp_t gfp)
{
	void **cb = (void **)msg->cb;
	struct cfg80211_registered_device *rdev = cb[2];

	nla_nest_end(msg, cb[1]);
	genlmsg_end(msg, cb[0]);

	memset(msg->cb, 0, sizeof(msg->cb));

	genlmsg_multicast_netns(&nl80211_fam, wiphy_net(&rdev->wiphy), msg, 0,
				NL80211_MCGRP_MLME, gfp);
}

void cfg80211_cqm_rssi_notify(struct net_device *dev,
			      enum nl80211_cqm_rssi_threshold_event rssi_event,
			      gfp_t gfp)
{
	struct sk_buff *msg;

	trace_cfg80211_cqm_rssi_notify(dev, rssi_event);

	if (WARN_ON(rssi_event != NL80211_CQM_RSSI_THRESHOLD_EVENT_LOW &&
		    rssi_event != NL80211_CQM_RSSI_THRESHOLD_EVENT_HIGH))
		return;

	msg = cfg80211_prepare_cqm(dev, NULL, gfp);
	if (!msg)
		return;

	if (nla_put_u32(msg, NL80211_ATTR_CQM_RSSI_THRESHOLD_EVENT,
			rssi_event))
		goto nla_put_failure;

	cfg80211_send_cqm(msg, gfp);

	return;

 nla_put_failure:
	nlmsg_free(msg);
}
EXPORT_SYMBOL(cfg80211_cqm_rssi_notify);

void cfg80211_cqm_txe_notify(struct net_device *dev,
			     const u8 *peer, u32 num_packets,
			     u32 rate, u32 intvl, gfp_t gfp)
{
	struct sk_buff *msg;

	msg = cfg80211_prepare_cqm(dev, peer, gfp);
	if (!msg)
		return;

	if (nla_put_u32(msg, NL80211_ATTR_CQM_TXE_PKTS, num_packets))
		goto nla_put_failure;

	if (nla_put_u32(msg, NL80211_ATTR_CQM_TXE_RATE, rate))
		goto nla_put_failure;

	if (nla_put_u32(msg, NL80211_ATTR_CQM_TXE_INTVL, intvl))
		goto nla_put_failure;

	cfg80211_send_cqm(msg, gfp);
	return;

 nla_put_failure:
	nlmsg_free(msg);
}
EXPORT_SYMBOL(cfg80211_cqm_txe_notify);

void cfg80211_cqm_pktloss_notify(struct net_device *dev,
				 const u8 *peer, u32 num_packets, gfp_t gfp)
{
	struct sk_buff *msg;

	trace_cfg80211_cqm_pktloss_notify(dev, peer, num_packets);

	msg = cfg80211_prepare_cqm(dev, peer, gfp);
	if (!msg)
		return;

	if (nla_put_u32(msg, NL80211_ATTR_CQM_PKT_LOSS_EVENT, num_packets))
		goto nla_put_failure;

	cfg80211_send_cqm(msg, gfp);
	return;

 nla_put_failure:
	nlmsg_free(msg);
}
EXPORT_SYMBOL(cfg80211_cqm_pktloss_notify);

void cfg80211_cqm_beacon_loss_notify(struct net_device *dev, gfp_t gfp)
{
	struct sk_buff *msg;

	msg = cfg80211_prepare_cqm(dev, NULL, gfp);
	if (!msg)
		return;

	if (nla_put_flag(msg, NL80211_ATTR_CQM_BEACON_LOSS_EVENT))
		goto nla_put_failure;

	cfg80211_send_cqm(msg, gfp);
	return;

 nla_put_failure:
	nlmsg_free(msg);
}
EXPORT_SYMBOL(cfg80211_cqm_beacon_loss_notify);

static void nl80211_gtk_rekey_notify(struct cfg80211_registered_device *rdev,
				     struct net_device *netdev, const u8 *bssid,
				     const u8 *replay_ctr, gfp_t gfp)
{
	struct sk_buff *msg;
	struct nlattr *rekey_attr;
	void *hdr;

	msg = nlmsg_new(NLMSG_DEFAULT_SIZE, gfp);
	if (!msg)
		return;

	hdr = nl80211hdr_put(msg, 0, 0, 0, NL80211_CMD_SET_REKEY_OFFLOAD);
	if (!hdr) {
		nlmsg_free(msg);
		return;
	}

	if (nla_put_u32(msg, NL80211_ATTR_WIPHY, rdev->wiphy_idx) ||
	    nla_put_u32(msg, NL80211_ATTR_IFINDEX, netdev->ifindex) ||
	    nla_put(msg, NL80211_ATTR_MAC, ETH_ALEN, bssid))
		goto nla_put_failure;

	rekey_attr = nla_nest_start(msg, NL80211_ATTR_REKEY_DATA);
	if (!rekey_attr)
		goto nla_put_failure;

	if (nla_put(msg, NL80211_REKEY_DATA_REPLAY_CTR,
		    NL80211_REPLAY_CTR_LEN, replay_ctr))
		goto nla_put_failure;

	nla_nest_end(msg, rekey_attr);

	genlmsg_end(msg, hdr);

	genlmsg_multicast_netns(&nl80211_fam, wiphy_net(&rdev->wiphy), msg, 0,
				NL80211_MCGRP_MLME, gfp);
	return;

 nla_put_failure:
	genlmsg_cancel(msg, hdr);
	nlmsg_free(msg);
}

void cfg80211_gtk_rekey_notify(struct net_device *dev, const u8 *bssid,
			       const u8 *replay_ctr, gfp_t gfp)
{
	struct wireless_dev *wdev = dev->ieee80211_ptr;
	struct wiphy *wiphy = wdev->wiphy;
	struct cfg80211_registered_device *rdev = wiphy_to_rdev(wiphy);

	trace_cfg80211_gtk_rekey_notify(dev, bssid);
	nl80211_gtk_rekey_notify(rdev, dev, bssid, replay_ctr, gfp);
}
EXPORT_SYMBOL(cfg80211_gtk_rekey_notify);

static void
nl80211_pmksa_candidate_notify(struct cfg80211_registered_device *rdev,
			       struct net_device *netdev, int index,
			       const u8 *bssid, bool preauth, gfp_t gfp)
{
	struct sk_buff *msg;
	struct nlattr *attr;
	void *hdr;

	msg = nlmsg_new(NLMSG_DEFAULT_SIZE, gfp);
	if (!msg)
		return;

	hdr = nl80211hdr_put(msg, 0, 0, 0, NL80211_CMD_PMKSA_CANDIDATE);
	if (!hdr) {
		nlmsg_free(msg);
		return;
	}

	if (nla_put_u32(msg, NL80211_ATTR_WIPHY, rdev->wiphy_idx) ||
	    nla_put_u32(msg, NL80211_ATTR_IFINDEX, netdev->ifindex))
		goto nla_put_failure;

	attr = nla_nest_start(msg, NL80211_ATTR_PMKSA_CANDIDATE);
	if (!attr)
		goto nla_put_failure;

	if (nla_put_u32(msg, NL80211_PMKSA_CANDIDATE_INDEX, index) ||
	    nla_put(msg, NL80211_PMKSA_CANDIDATE_BSSID, ETH_ALEN, bssid) ||
	    (preauth &&
	     nla_put_flag(msg, NL80211_PMKSA_CANDIDATE_PREAUTH)))
		goto nla_put_failure;

	nla_nest_end(msg, attr);

	genlmsg_end(msg, hdr);

	genlmsg_multicast_netns(&nl80211_fam, wiphy_net(&rdev->wiphy), msg, 0,
				NL80211_MCGRP_MLME, gfp);
	return;

 nla_put_failure:
	genlmsg_cancel(msg, hdr);
	nlmsg_free(msg);
}

void cfg80211_pmksa_candidate_notify(struct net_device *dev, int index,
				     const u8 *bssid, bool preauth, gfp_t gfp)
{
	struct wireless_dev *wdev = dev->ieee80211_ptr;
	struct wiphy *wiphy = wdev->wiphy;
	struct cfg80211_registered_device *rdev = wiphy_to_rdev(wiphy);

	trace_cfg80211_pmksa_candidate_notify(dev, index, bssid, preauth);
	nl80211_pmksa_candidate_notify(rdev, dev, index, bssid, preauth, gfp);
}
EXPORT_SYMBOL(cfg80211_pmksa_candidate_notify);

static void nl80211_ch_switch_notify(struct cfg80211_registered_device *rdev,
				     struct net_device *netdev,
				     struct cfg80211_chan_def *chandef,
				     gfp_t gfp,
				     enum nl80211_commands notif,
				     u8 count)
{
	struct sk_buff *msg;
	void *hdr;

	msg = nlmsg_new(NLMSG_DEFAULT_SIZE, gfp);
	if (!msg)
		return;

	hdr = nl80211hdr_put(msg, 0, 0, 0, notif);
	if (!hdr) {
		nlmsg_free(msg);
		return;
	}

	if (nla_put_u32(msg, NL80211_ATTR_IFINDEX, netdev->ifindex))
		goto nla_put_failure;

	if (nl80211_send_chandef(msg, chandef))
		goto nla_put_failure;

	if ((notif == NL80211_CMD_CH_SWITCH_STARTED_NOTIFY) &&
	    (nla_put_u32(msg, NL80211_ATTR_CH_SWITCH_COUNT, count)))
			goto nla_put_failure;

	genlmsg_end(msg, hdr);

	genlmsg_multicast_netns(&nl80211_fam, wiphy_net(&rdev->wiphy), msg, 0,
				NL80211_MCGRP_MLME, gfp);
	return;

 nla_put_failure:
	genlmsg_cancel(msg, hdr);
	nlmsg_free(msg);
}

void cfg80211_ch_switch_notify(struct net_device *dev,
			       struct cfg80211_chan_def *chandef)
{
	struct wireless_dev *wdev = dev->ieee80211_ptr;
	struct wiphy *wiphy = wdev->wiphy;
	struct cfg80211_registered_device *rdev = wiphy_to_rdev(wiphy);

	ASSERT_WDEV_LOCK(wdev);

	trace_cfg80211_ch_switch_notify(dev, chandef);

	wdev->chandef = *chandef;
	wdev->preset_chandef = *chandef;
	nl80211_ch_switch_notify(rdev, dev, chandef, GFP_KERNEL,
				 NL80211_CMD_CH_SWITCH_NOTIFY, 0);
}
EXPORT_SYMBOL(cfg80211_ch_switch_notify);

void cfg80211_ch_switch_started_notify(struct net_device *dev,
				       struct cfg80211_chan_def *chandef,
				       u8 count)
{
	struct wireless_dev *wdev = dev->ieee80211_ptr;
	struct wiphy *wiphy = wdev->wiphy;
	struct cfg80211_registered_device *rdev = wiphy_to_rdev(wiphy);

	trace_cfg80211_ch_switch_started_notify(dev, chandef);

	nl80211_ch_switch_notify(rdev, dev, chandef, GFP_KERNEL,
				 NL80211_CMD_CH_SWITCH_STARTED_NOTIFY, count);
}
EXPORT_SYMBOL(cfg80211_ch_switch_started_notify);

void
nl80211_radar_notify(struct cfg80211_registered_device *rdev,
		     const struct cfg80211_chan_def *chandef,
		     enum nl80211_radar_event event,
		     struct net_device *netdev, gfp_t gfp)
{
	struct sk_buff *msg;
	void *hdr;

	msg = nlmsg_new(NLMSG_DEFAULT_SIZE, gfp);
	if (!msg)
		return;

	hdr = nl80211hdr_put(msg, 0, 0, 0, NL80211_CMD_RADAR_DETECT);
	if (!hdr) {
		nlmsg_free(msg);
		return;
	}

	if (nla_put_u32(msg, NL80211_ATTR_WIPHY, rdev->wiphy_idx))
		goto nla_put_failure;

	/* NOP and radar events don't need a netdev parameter */
	if (netdev) {
		struct wireless_dev *wdev = netdev->ieee80211_ptr;

		if (nla_put_u32(msg, NL80211_ATTR_IFINDEX, netdev->ifindex) ||
		    nla_put_u64(msg, NL80211_ATTR_WDEV, wdev_id(wdev)))
			goto nla_put_failure;
	}

	if (nla_put_u32(msg, NL80211_ATTR_RADAR_EVENT, event))
		goto nla_put_failure;

	if (nl80211_send_chandef(msg, chandef))
		goto nla_put_failure;

	genlmsg_end(msg, hdr);

	genlmsg_multicast_netns(&nl80211_fam, wiphy_net(&rdev->wiphy), msg, 0,
				NL80211_MCGRP_MLME, gfp);
	return;

 nla_put_failure:
	genlmsg_cancel(msg, hdr);
	nlmsg_free(msg);
}

void cfg80211_probe_status(struct net_device *dev, const u8 *addr,
			   u64 cookie, bool acked, gfp_t gfp)
{
	struct wireless_dev *wdev = dev->ieee80211_ptr;
	struct cfg80211_registered_device *rdev = wiphy_to_rdev(wdev->wiphy);
	struct sk_buff *msg;
	void *hdr;

	trace_cfg80211_probe_status(dev, addr, cookie, acked);

	msg = nlmsg_new(NLMSG_DEFAULT_SIZE, gfp);

	if (!msg)
		return;

	hdr = nl80211hdr_put(msg, 0, 0, 0, NL80211_CMD_PROBE_CLIENT);
	if (!hdr) {
		nlmsg_free(msg);
		return;
	}

	if (nla_put_u32(msg, NL80211_ATTR_WIPHY, rdev->wiphy_idx) ||
	    nla_put_u32(msg, NL80211_ATTR_IFINDEX, dev->ifindex) ||
	    nla_put(msg, NL80211_ATTR_MAC, ETH_ALEN, addr) ||
	    nla_put_u64(msg, NL80211_ATTR_COOKIE, cookie) ||
	    (acked && nla_put_flag(msg, NL80211_ATTR_ACK)))
		goto nla_put_failure;

	genlmsg_end(msg, hdr);

	genlmsg_multicast_netns(&nl80211_fam, wiphy_net(&rdev->wiphy), msg, 0,
				NL80211_MCGRP_MLME, gfp);
	return;

 nla_put_failure:
	genlmsg_cancel(msg, hdr);
	nlmsg_free(msg);
}
EXPORT_SYMBOL(cfg80211_probe_status);

void cfg80211_report_obss_beacon(struct wiphy *wiphy,
				 const u8 *frame, size_t len,
				 int freq, int sig_dbm)
{
	struct cfg80211_registered_device *rdev = wiphy_to_rdev(wiphy);
	struct sk_buff *msg;
	void *hdr;
	struct cfg80211_beacon_registration *reg;

	trace_cfg80211_report_obss_beacon(wiphy, frame, len, freq, sig_dbm);

	spin_lock_bh(&rdev->beacon_registrations_lock);
	list_for_each_entry(reg, &rdev->beacon_registrations, list) {
		msg = nlmsg_new(len + 100, GFP_ATOMIC);
		if (!msg) {
			spin_unlock_bh(&rdev->beacon_registrations_lock);
			return;
		}

		hdr = nl80211hdr_put(msg, 0, 0, 0, NL80211_CMD_FRAME);
		if (!hdr)
			goto nla_put_failure;

		if (nla_put_u32(msg, NL80211_ATTR_WIPHY, rdev->wiphy_idx) ||
		    (freq &&
		     nla_put_u32(msg, NL80211_ATTR_WIPHY_FREQ, freq)) ||
		    (sig_dbm &&
		     nla_put_u32(msg, NL80211_ATTR_RX_SIGNAL_DBM, sig_dbm)) ||
		    nla_put(msg, NL80211_ATTR_FRAME, len, frame))
			goto nla_put_failure;

		genlmsg_end(msg, hdr);

		genlmsg_unicast(wiphy_net(&rdev->wiphy), msg, reg->nlportid);
	}
	spin_unlock_bh(&rdev->beacon_registrations_lock);
	return;

 nla_put_failure:
	spin_unlock_bh(&rdev->beacon_registrations_lock);
	if (hdr)
		genlmsg_cancel(msg, hdr);
	nlmsg_free(msg);
}
EXPORT_SYMBOL(cfg80211_report_obss_beacon);

#ifdef CONFIG_PM
static int cfg80211_net_detect_results(struct sk_buff *msg,
				       struct cfg80211_wowlan_wakeup *wakeup)
{
	struct cfg80211_wowlan_nd_info *nd = wakeup->net_detect;
	struct nlattr *nl_results, *nl_match, *nl_freqs;
	int i, j;

	nl_results = nla_nest_start(
		msg, NL80211_WOWLAN_TRIG_NET_DETECT_RESULTS);
	if (!nl_results)
		return -EMSGSIZE;

	for (i = 0; i < nd->n_matches; i++) {
		struct cfg80211_wowlan_nd_match *match = nd->matches[i];

		nl_match = nla_nest_start(msg, i);
		if (!nl_match)
			break;

		/* The SSID attribute is optional in nl80211, but for
		 * simplicity reasons it's always present in the
		 * cfg80211 structure.  If a driver can't pass the
		 * SSID, that needs to be changed.  A zero length SSID
		 * is still a valid SSID (wildcard), so it cannot be
		 * used for this purpose.
		 */
		if (nla_put(msg, NL80211_ATTR_SSID, match->ssid.ssid_len,
			    match->ssid.ssid)) {
			nla_nest_cancel(msg, nl_match);
			goto out;
		}

		if (match->n_channels) {
			nl_freqs = nla_nest_start(
				msg, NL80211_ATTR_SCAN_FREQUENCIES);
			if (!nl_freqs) {
				nla_nest_cancel(msg, nl_match);
				goto out;
			}

			for (j = 0; j < match->n_channels; j++) {
				if (nla_put_u32(msg, j, match->channels[j])) {
					nla_nest_cancel(msg, nl_freqs);
					nla_nest_cancel(msg, nl_match);
					goto out;
				}
			}

			nla_nest_end(msg, nl_freqs);
		}

		nla_nest_end(msg, nl_match);
	}

out:
	nla_nest_end(msg, nl_results);
	return 0;
}

void cfg80211_report_wowlan_wakeup(struct wireless_dev *wdev,
				   struct cfg80211_wowlan_wakeup *wakeup,
				   gfp_t gfp)
{
	struct cfg80211_registered_device *rdev = wiphy_to_rdev(wdev->wiphy);
	struct sk_buff *msg;
	void *hdr;
	int size = 200;

	trace_cfg80211_report_wowlan_wakeup(wdev->wiphy, wdev, wakeup);

	if (wakeup)
		size += wakeup->packet_present_len;

	msg = nlmsg_new(size, gfp);
	if (!msg)
		return;

	hdr = nl80211hdr_put(msg, 0, 0, 0, NL80211_CMD_SET_WOWLAN);
	if (!hdr)
		goto free_msg;

	if (nla_put_u32(msg, NL80211_ATTR_WIPHY, rdev->wiphy_idx) ||
	    nla_put_u64(msg, NL80211_ATTR_WDEV, wdev_id(wdev)))
		goto free_msg;

	if (wdev->netdev && nla_put_u32(msg, NL80211_ATTR_IFINDEX,
					wdev->netdev->ifindex))
		goto free_msg;

	if (wakeup) {
		struct nlattr *reasons;

		reasons = nla_nest_start(msg, NL80211_ATTR_WOWLAN_TRIGGERS);
		if (!reasons)
			goto free_msg;

		if (wakeup->disconnect &&
		    nla_put_flag(msg, NL80211_WOWLAN_TRIG_DISCONNECT))
			goto free_msg;
		if (wakeup->magic_pkt &&
		    nla_put_flag(msg, NL80211_WOWLAN_TRIG_MAGIC_PKT))
			goto free_msg;
		if (wakeup->gtk_rekey_failure &&
		    nla_put_flag(msg, NL80211_WOWLAN_TRIG_GTK_REKEY_FAILURE))
			goto free_msg;
		if (wakeup->eap_identity_req &&
		    nla_put_flag(msg, NL80211_WOWLAN_TRIG_EAP_IDENT_REQUEST))
			goto free_msg;
		if (wakeup->four_way_handshake &&
		    nla_put_flag(msg, NL80211_WOWLAN_TRIG_4WAY_HANDSHAKE))
			goto free_msg;
		if (wakeup->rfkill_release &&
		    nla_put_flag(msg, NL80211_WOWLAN_TRIG_RFKILL_RELEASE))
			goto free_msg;

		if (wakeup->pattern_idx >= 0 &&
		    nla_put_u32(msg, NL80211_WOWLAN_TRIG_PKT_PATTERN,
				wakeup->pattern_idx))
			goto free_msg;

		if (wakeup->tcp_match &&
		    nla_put_flag(msg, NL80211_WOWLAN_TRIG_WAKEUP_TCP_MATCH))
			goto free_msg;

		if (wakeup->tcp_connlost &&
		    nla_put_flag(msg, NL80211_WOWLAN_TRIG_WAKEUP_TCP_CONNLOST))
			goto free_msg;

		if (wakeup->tcp_nomoretokens &&
		    nla_put_flag(msg,
				 NL80211_WOWLAN_TRIG_WAKEUP_TCP_NOMORETOKENS))
			goto free_msg;

		if (wakeup->packet) {
			u32 pkt_attr = NL80211_WOWLAN_TRIG_WAKEUP_PKT_80211;
			u32 len_attr = NL80211_WOWLAN_TRIG_WAKEUP_PKT_80211_LEN;

			if (!wakeup->packet_80211) {
				pkt_attr =
					NL80211_WOWLAN_TRIG_WAKEUP_PKT_8023;
				len_attr =
					NL80211_WOWLAN_TRIG_WAKEUP_PKT_8023_LEN;
			}

			if (wakeup->packet_len &&
			    nla_put_u32(msg, len_attr, wakeup->packet_len))
				goto free_msg;

			if (nla_put(msg, pkt_attr, wakeup->packet_present_len,
				    wakeup->packet))
				goto free_msg;
		}

		if (wakeup->net_detect &&
		    cfg80211_net_detect_results(msg, wakeup))
				goto free_msg;

		nla_nest_end(msg, reasons);
	}

	genlmsg_end(msg, hdr);

	genlmsg_multicast_netns(&nl80211_fam, wiphy_net(&rdev->wiphy), msg, 0,
				NL80211_MCGRP_MLME, gfp);
	return;

 free_msg:
	nlmsg_free(msg);
}
EXPORT_SYMBOL(cfg80211_report_wowlan_wakeup);
#endif

void cfg80211_tdls_oper_request(struct net_device *dev, const u8 *peer,
				enum nl80211_tdls_operation oper,
				u16 reason_code, gfp_t gfp)
{
	struct wireless_dev *wdev = dev->ieee80211_ptr;
	struct cfg80211_registered_device *rdev = wiphy_to_rdev(wdev->wiphy);
	struct sk_buff *msg;
	void *hdr;

	trace_cfg80211_tdls_oper_request(wdev->wiphy, dev, peer, oper,
					 reason_code);

	msg = nlmsg_new(NLMSG_DEFAULT_SIZE, gfp);
	if (!msg)
		return;

	hdr = nl80211hdr_put(msg, 0, 0, 0, NL80211_CMD_TDLS_OPER);
	if (!hdr) {
		nlmsg_free(msg);
		return;
	}

	if (nla_put_u32(msg, NL80211_ATTR_WIPHY, rdev->wiphy_idx) ||
	    nla_put_u32(msg, NL80211_ATTR_IFINDEX, dev->ifindex) ||
	    nla_put_u8(msg, NL80211_ATTR_TDLS_OPERATION, oper) ||
	    nla_put(msg, NL80211_ATTR_MAC, ETH_ALEN, peer) ||
	    (reason_code > 0 &&
	     nla_put_u16(msg, NL80211_ATTR_REASON_CODE, reason_code)))
		goto nla_put_failure;

	genlmsg_end(msg, hdr);

	genlmsg_multicast_netns(&nl80211_fam, wiphy_net(&rdev->wiphy), msg, 0,
				NL80211_MCGRP_MLME, gfp);
	return;

 nla_put_failure:
	genlmsg_cancel(msg, hdr);
	nlmsg_free(msg);
}
EXPORT_SYMBOL(cfg80211_tdls_oper_request);

static int nl80211_netlink_notify(struct notifier_block * nb,
				  unsigned long state,
				  void *_notify)
{
	struct netlink_notify *notify = _notify;
	struct cfg80211_registered_device *rdev;
	struct wireless_dev *wdev;
	struct cfg80211_beacon_registration *reg, *tmp;

	if (state != NETLINK_URELEASE || notify->protocol != NETLINK_GENERIC)
		return NOTIFY_DONE;

	rcu_read_lock();

	list_for_each_entry_rcu(rdev, &cfg80211_rdev_list, list) {
		bool schedule_destroy_work = false;
		struct cfg80211_sched_scan_request *sched_scan_req =
			rcu_dereference(rdev->sched_scan_req);

		if (sched_scan_req && notify->portid &&
		    sched_scan_req->owner_nlportid == notify->portid) {
			sched_scan_req->owner_nlportid = 0;

			if (rdev->ops->sched_scan_stop &&
			    rdev->wiphy.flags & WIPHY_FLAG_SUPPORTS_SCHED_SCAN)
				schedule_work(&rdev->sched_scan_stop_wk);
		}

		list_for_each_entry_rcu(wdev, &rdev->wiphy.wdev_list, list) {
			cfg80211_mlme_unregister_socket(wdev, notify->portid);

			if (wdev->owner_nlportid == notify->portid)
				schedule_destroy_work = true;
		}

		spin_lock_bh(&rdev->beacon_registrations_lock);
		list_for_each_entry_safe(reg, tmp, &rdev->beacon_registrations,
					 list) {
			if (reg->nlportid == notify->portid) {
				list_del(&reg->list);
				kfree(reg);
				break;
			}
		}
		spin_unlock_bh(&rdev->beacon_registrations_lock);

		if (schedule_destroy_work) {
			struct cfg80211_iface_destroy *destroy;

			destroy = kzalloc(sizeof(*destroy), GFP_ATOMIC);
			if (destroy) {
				destroy->nlportid = notify->portid;
				spin_lock(&rdev->destroy_list_lock);
				list_add(&destroy->list, &rdev->destroy_list);
				spin_unlock(&rdev->destroy_list_lock);
				schedule_work(&rdev->destroy_work);
			}
		}
	}

	rcu_read_unlock();

	/*
	 * It is possible that the user space process that is controlling the
	 * indoor setting disappeared, so notify the regulatory core.
	 */
	regulatory_netlink_notify(notify->portid);
	return NOTIFY_OK;
}

static struct notifier_block nl80211_netlink_notifier = {
	.notifier_call = nl80211_netlink_notify,
};

void cfg80211_ft_event(struct net_device *netdev,
		       struct cfg80211_ft_event_params *ft_event)
{
	struct wiphy *wiphy = netdev->ieee80211_ptr->wiphy;
	struct cfg80211_registered_device *rdev = wiphy_to_rdev(wiphy);
	struct sk_buff *msg;
	void *hdr;

	trace_cfg80211_ft_event(wiphy, netdev, ft_event);

	if (!ft_event->target_ap)
		return;

	msg = nlmsg_new(100 + ft_event->ies_len + ft_event->ric_ies_len,
			GFP_KERNEL);
	if (!msg)
		return;

	hdr = nl80211hdr_put(msg, 0, 0, 0, NL80211_CMD_FT_EVENT);
	if (!hdr)
		goto out;

	if (nla_put_u32(msg, NL80211_ATTR_WIPHY, rdev->wiphy_idx) ||
	    nla_put_u32(msg, NL80211_ATTR_IFINDEX, netdev->ifindex) ||
	    nla_put(msg, NL80211_ATTR_MAC, ETH_ALEN, ft_event->target_ap))
		goto out;

	if (ft_event->ies &&
	    nla_put(msg, NL80211_ATTR_IE, ft_event->ies_len, ft_event->ies))
		goto out;
	if (ft_event->ric_ies &&
	    nla_put(msg, NL80211_ATTR_IE_RIC, ft_event->ric_ies_len,
		    ft_event->ric_ies))
		goto out;

	genlmsg_end(msg, hdr);

	genlmsg_multicast_netns(&nl80211_fam, wiphy_net(&rdev->wiphy), msg, 0,
				NL80211_MCGRP_MLME, GFP_KERNEL);
	return;
 out:
	nlmsg_free(msg);
}
EXPORT_SYMBOL(cfg80211_ft_event);

void cfg80211_crit_proto_stopped(struct wireless_dev *wdev, gfp_t gfp)
{
	struct cfg80211_registered_device *rdev;
	struct sk_buff *msg;
	void *hdr;
	u32 nlportid;

	rdev = wiphy_to_rdev(wdev->wiphy);
	if (!rdev->crit_proto_nlportid)
		return;

	nlportid = rdev->crit_proto_nlportid;
	rdev->crit_proto_nlportid = 0;

	msg = nlmsg_new(NLMSG_DEFAULT_SIZE, gfp);
	if (!msg)
		return;

	hdr = nl80211hdr_put(msg, 0, 0, 0, NL80211_CMD_CRIT_PROTOCOL_STOP);
	if (!hdr)
		goto nla_put_failure;

	if (nla_put_u32(msg, NL80211_ATTR_WIPHY, rdev->wiphy_idx) ||
	    nla_put_u64(msg, NL80211_ATTR_WDEV, wdev_id(wdev)))
		goto nla_put_failure;

	genlmsg_end(msg, hdr);

	genlmsg_unicast(wiphy_net(&rdev->wiphy), msg, nlportid);
	return;

 nla_put_failure:
	if (hdr)
		genlmsg_cancel(msg, hdr);
	nlmsg_free(msg);

}
EXPORT_SYMBOL(cfg80211_crit_proto_stopped);

void nl80211_send_ap_stopped(struct wireless_dev *wdev)
{
	struct wiphy *wiphy = wdev->wiphy;
	struct cfg80211_registered_device *rdev = wiphy_to_rdev(wiphy);
	struct sk_buff *msg;
	void *hdr;

	msg = nlmsg_new(NLMSG_DEFAULT_SIZE, GFP_KERNEL);
	if (!msg)
		return;

	hdr = nl80211hdr_put(msg, 0, 0, 0, NL80211_CMD_STOP_AP);
	if (!hdr)
		goto out;

	if (nla_put_u32(msg, NL80211_ATTR_WIPHY, rdev->wiphy_idx) ||
	    nla_put_u32(msg, NL80211_ATTR_IFINDEX, wdev->netdev->ifindex) ||
	    nla_put_u64(msg, NL80211_ATTR_WDEV, wdev_id(wdev)))
		goto out;

	genlmsg_end(msg, hdr);

	genlmsg_multicast_netns(&nl80211_fam, wiphy_net(wiphy), msg, 0,
				NL80211_MCGRP_MLME, GFP_KERNEL);
	return;
 out:
	nlmsg_free(msg);
}

void cfg80211_ap_stopped(struct net_device *netdev, gfp_t gfp)
{
	struct wireless_dev *wdev = netdev->ieee80211_ptr;
	struct cfg80211_registered_device *rdev = wiphy_to_rdev(wdev->wiphy);

	nl80211_send_mlme_event(rdev, netdev, NULL, 0,
				NL80211_CMD_STOP_AP, gfp, -1);
}
EXPORT_SYMBOL(cfg80211_ap_stopped);

/* initialisation/exit functions */

int nl80211_init(void)
{
	int err;

	err = genl_register_family_with_ops_groups(&nl80211_fam, nl80211_ops,
						   nl80211_mcgrps);
	if (err)
		return err;

	err = netlink_register_notifier(&nl80211_netlink_notifier);
	if (err)
		goto err_out;

	return 0;
 err_out:
	genl_unregister_family(&nl80211_fam);
	return err;
}

void nl80211_exit(void)
{
	netlink_unregister_notifier(&nl80211_netlink_notifier);
	genl_unregister_family(&nl80211_fam);
}<|MERGE_RESOLUTION|>--- conflicted
+++ resolved
@@ -3427,291 +3427,6 @@
 
 	memset(mask, 0, sizeof(*mask));
 	/* Default to all rates enabled */
-	for (i = 0; i < IEEE80211_NUM_BANDS; i++) {
-		sband = rdev->wiphy.bands[i];
-
-		if (!sband)
-			continue;
-
-		mask->control[i].legacy = (1 << sband->n_bitrates) - 1;
-		memcpy(mask->control[i].ht_mcs,
-		       sband->ht_cap.mcs.rx_mask,
-		       sizeof(mask->control[i].ht_mcs));
-
-		if (!sband->vht_cap.vht_supported)
-			continue;
-
-		vht_tx_mcs_map = le16_to_cpu(sband->vht_cap.vht_mcs.tx_mcs_map);
-		vht_build_mcs_mask(vht_tx_mcs_map, mask->control[i].vht_mcs);
-	}
-
-	/* if no rates are given set it back to the defaults */
-	if (!info->attrs[NL80211_ATTR_TX_RATES])
-		goto out;
-
-	/* The nested attribute uses enum nl80211_band as the index. This maps
-	 * directly to the enum nl80211_band values used in cfg80211.
-	 */
-	BUILD_BUG_ON(NL80211_MAX_SUPP_HT_RATES > IEEE80211_HT_MCS_MASK_LEN * 8);
-	nla_for_each_nested(tx_rates, info->attrs[NL80211_ATTR_TX_RATES], rem) {
-		enum ieee80211_band band = nla_type(tx_rates);
-		int err;
-
-		if (band < 0 || band >= IEEE80211_NUM_BANDS)
-			return -EINVAL;
-		sband = rdev->wiphy.bands[band];
-		if (sband == NULL)
-			return -EINVAL;
-		err = nla_parse(tb, NL80211_TXRATE_MAX, nla_data(tx_rates),
-				nla_len(tx_rates), nl80211_txattr_policy);
-		if (err)
-			return err;
-		if (tb[NL80211_TXRATE_LEGACY]) {
-			mask->control[band].legacy = rateset_to_mask(
-				sband,
-				nla_data(tb[NL80211_TXRATE_LEGACY]),
-				nla_len(tb[NL80211_TXRATE_LEGACY]));
-			if ((mask->control[band].legacy == 0) &&
-			    nla_len(tb[NL80211_TXRATE_LEGACY]))
-				return -EINVAL;
-		}
-		if (tb[NL80211_TXRATE_HT]) {
-			if (!ht_rateset_to_mask(
-					sband,
-					nla_data(tb[NL80211_TXRATE_HT]),
-					nla_len(tb[NL80211_TXRATE_HT]),
-					mask->control[band].ht_mcs))
-				return -EINVAL;
-		}
-		if (tb[NL80211_TXRATE_VHT]) {
-			if (!vht_set_mcs_mask(
-					sband,
-					nla_data(tb[NL80211_TXRATE_VHT]),
-					mask->control[band].vht_mcs))
-				return -EINVAL;
-		}
-		if (tb[NL80211_TXRATE_GI]) {
-			mask->control[band].gi =
-				nla_get_u8(tb[NL80211_TXRATE_GI]);
-			if (mask->control[band].gi > NL80211_TXRATE_FORCE_LGI)
-				return -EINVAL;
-		}
-
-		if (mask->control[band].legacy == 0) {
-			/* don't allow empty legacy rates if HT or VHT
-			 * are not even supported.
-			 */
-			if (!(rdev->wiphy.bands[band]->ht_cap.ht_supported ||
-			      rdev->wiphy.bands[band]->vht_cap.vht_supported))
-				return -EINVAL;
-
-			for (i = 0; i < IEEE80211_HT_MCS_MASK_LEN; i++)
-				if (mask->control[band].ht_mcs[i])
-					goto out;
-
-			for (i = 0; i < NL80211_VHT_NSS_MAX; i++)
-				if (mask->control[band].vht_mcs[i])
-					goto out;
-
-			/* legacy and mcs rates may not be both empty */
-			return -EINVAL;
-		}
-	}
-
-out:
-	return 0;
-}
-
-static int validate_beacon_tx_rate(struct cfg80211_registered_device *rdev,
-				   enum nl80211_band band,
-				   struct cfg80211_bitrate_mask *beacon_rate)
-{
-	u32 count_ht, count_vht, i;
-	u32 rate = beacon_rate->control[band].legacy;
-
-	/* Allow only one rate */
-	if (hweight32(rate) > 1)
-		return -EINVAL;
-
-	count_ht = 0;
-	for (i = 0; i < IEEE80211_HT_MCS_MASK_LEN; i++) {
-		if (hweight8(beacon_rate->control[band].ht_mcs[i]) > 1) {
-			return -EINVAL;
-		} else if (beacon_rate->control[band].ht_mcs[i]) {
-			count_ht++;
-			if (count_ht > 1)
-				return -EINVAL;
-		}
-		if (count_ht && rate)
-			return -EINVAL;
-	}
-
-	count_vht = 0;
-	for (i = 0; i < NL80211_VHT_NSS_MAX; i++) {
-		if (hweight16(beacon_rate->control[band].vht_mcs[i]) > 1) {
-			return -EINVAL;
-		} else if (beacon_rate->control[band].vht_mcs[i]) {
-			count_vht++;
-			if (count_vht > 1)
-				return -EINVAL;
-		}
-		if (count_vht && rate)
-			return -EINVAL;
-	}
-
-	if ((count_ht && count_vht) || (!rate && !count_ht && !count_vht))
-		return -EINVAL;
-
-	if (rate &&
-	    !wiphy_ext_feature_isset(&rdev->wiphy,
-				     NL80211_EXT_FEATURE_BEACON_RATE_LEGACY))
-		return -EINVAL;
-	if (count_ht &&
-	    !wiphy_ext_feature_isset(&rdev->wiphy,
-				     NL80211_EXT_FEATURE_BEACON_RATE_HT))
-		return -EINVAL;
-	if (count_vht &&
-	    !wiphy_ext_feature_isset(&rdev->wiphy,
-				     NL80211_EXT_FEATURE_BEACON_RATE_VHT))
-		return -EINVAL;
-
-	return 0;
-}
-
-static u32 rateset_to_mask(struct ieee80211_supported_band *sband,
-			   u8 *rates, u8 rates_len)
-{
-	u8 i;
-	u32 mask = 0;
-
-	for (i = 0; i < rates_len; i++) {
-		int rate = (rates[i] & 0x7f) * 5;
-		int ridx;
-
-		for (ridx = 0; ridx < sband->n_bitrates; ridx++) {
-			struct ieee80211_rate *srate =
-				&sband->bitrates[ridx];
-			if (rate == srate->bitrate) {
-				mask |= 1 << ridx;
-				break;
-			}
-		}
-		if (ridx == sband->n_bitrates)
-			return 0; /* rate not found */
-	}
-
-	return mask;
-}
-
-static bool ht_rateset_to_mask(struct ieee80211_supported_band *sband,
-			       u8 *rates, u8 rates_len,
-			       u8 mcs[IEEE80211_HT_MCS_MASK_LEN])
-{
-	u8 i;
-
-	memset(mcs, 0, IEEE80211_HT_MCS_MASK_LEN);
-
-	for (i = 0; i < rates_len; i++) {
-		int ridx, rbit;
-
-		ridx = rates[i] / 8;
-		rbit = BIT(rates[i] % 8);
-
-		/* check validity */
-		if ((ridx < 0) || (ridx >= IEEE80211_HT_MCS_MASK_LEN))
-			return false;
-
-		/* check availability */
-		if (sband->ht_cap.mcs.rx_mask[ridx] & rbit)
-			mcs[ridx] |= rbit;
-		else
-			return false;
-	}
-
-	return true;
-}
-
-static u16 vht_mcs_map_to_mcs_mask(u8 vht_mcs_map)
-{
-	u16 mcs_mask = 0;
-
-	switch (vht_mcs_map) {
-	case IEEE80211_VHT_MCS_NOT_SUPPORTED:
-		break;
-	case IEEE80211_VHT_MCS_SUPPORT_0_7:
-		mcs_mask = 0x00FF;
-		break;
-	case IEEE80211_VHT_MCS_SUPPORT_0_8:
-		mcs_mask = 0x01FF;
-		break;
-	case IEEE80211_VHT_MCS_SUPPORT_0_9:
-		mcs_mask = 0x03FF;
-		break;
-	default:
-		break;
-	}
-
-	return mcs_mask;
-}
-
-static void vht_build_mcs_mask(u16 vht_mcs_map,
-			       u16 vht_mcs_mask[NL80211_VHT_NSS_MAX])
-{
-	u8 nss;
-
-	for (nss = 0; nss < NL80211_VHT_NSS_MAX; nss++) {
-		vht_mcs_mask[nss] = vht_mcs_map_to_mcs_mask(vht_mcs_map & 0x03);
-		vht_mcs_map >>= 2;
-	}
-}
-
-static bool vht_set_mcs_mask(struct ieee80211_supported_band *sband,
-			     struct nl80211_txrate_vht *txrate,
-			     u16 mcs[NL80211_VHT_NSS_MAX])
-{
-	u16 tx_mcs_map = le16_to_cpu(sband->vht_cap.vht_mcs.tx_mcs_map);
-	u16 tx_mcs_mask[NL80211_VHT_NSS_MAX] = {};
-	u8 i;
-
-	if (!sband->vht_cap.vht_supported)
-		return false;
-
-	memset(mcs, 0, sizeof(u16) * NL80211_VHT_NSS_MAX);
-
-	/* Build vht_mcs_mask from VHT capabilities */
-	vht_build_mcs_mask(tx_mcs_map, tx_mcs_mask);
-
-	for (i = 0; i < NL80211_VHT_NSS_MAX; i++) {
-		if ((tx_mcs_mask[i] & txrate->mcs[i]) == txrate->mcs[i])
-			mcs[i] = txrate->mcs[i];
-		else
-			return false;
-	}
-
-	return true;
-}
-
-static const struct nla_policy nl80211_txattr_policy[NL80211_TXRATE_MAX + 1] = {
-	[NL80211_TXRATE_LEGACY] = { .type = NLA_BINARY,
-				    .len = NL80211_MAX_SUPP_RATES },
-	[NL80211_TXRATE_HT] = { .type = NLA_BINARY,
-				.len = NL80211_MAX_SUPP_HT_RATES },
-	[NL80211_TXRATE_VHT] = { .len = sizeof(struct nl80211_txrate_vht)},
-	[NL80211_TXRATE_GI] = { .type = NLA_U8 },
-};
-
-static int nl80211_parse_tx_bitrate_mask(struct genl_info *info,
-					 struct cfg80211_bitrate_mask *mask)
-{
-	struct nlattr *tb[NL80211_TXRATE_MAX + 1];
-	struct cfg80211_registered_device *rdev = info->user_ptr[0];
-	int rem, i;
-	struct nlattr *tx_rates;
-	struct ieee80211_supported_band *sband;
-	u16 vht_tx_mcs_map;
-
-	memset(mask, 0, sizeof(*mask));
-	/* Default to all rates enabled */
 	for (i = 0; i < NUM_NL80211_BANDS; i++) {
 		sband = rdev->wiphy.bands[i];
 
@@ -4152,11 +3867,7 @@
 	}
 
 	params.pbss = nla_get_flag(info->attrs[NL80211_ATTR_PBSS]);
-<<<<<<< HEAD
 	if (params.pbss && !rdev->wiphy.bands[NL80211_BAND_60GHZ])
-=======
-	if (params.pbss && !rdev->wiphy.bands[IEEE80211_BAND_60GHZ])
->>>>>>> a9a2bf11
 		return -EOPNOTSUPP;
 
 	if (info->attrs[NL80211_ATTR_ACL_POLICY]) {
@@ -6450,15 +6161,9 @@
 	return n_channels;
 }
 
-<<<<<<< HEAD
 static bool is_band_valid(struct wiphy *wiphy, enum nl80211_band b)
 {
 	return b < NUM_NL80211_BANDS && wiphy->bands[b];
-=======
-static bool is_band_valid(struct wiphy *wiphy, enum ieee80211_band b)
-{
-	return b < IEEE80211_NUM_BANDS && wiphy->bands[b];
->>>>>>> a9a2bf11
 }
 
 static int parse_bss_select(struct nlattr *nla, struct wiphy *wiphy,
@@ -8825,11 +8530,7 @@
 	}
 
 	connect.pbss = nla_get_flag(info->attrs[NL80211_ATTR_PBSS]);
-<<<<<<< HEAD
 	if (connect.pbss && !rdev->wiphy.bands[NL80211_BAND_60GHZ]) {
-=======
-	if (connect.pbss && !rdev->wiphy.bands[IEEE80211_BAND_60GHZ]) {
->>>>>>> a9a2bf11
 		kzfree(connkeys);
 		return -EOPNOTSUPP;
 	}
