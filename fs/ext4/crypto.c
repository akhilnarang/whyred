--- conflicted
+++ resolved
@@ -457,20 +457,8 @@
 
 bool ext4_valid_contents_enc_mode(uint32_t mode)
 {
-<<<<<<< HEAD
-	if (contents_mode == EXT4_ENCRYPTION_MODE_AES_256_XTS ||
-			contents_mode == EXT4_ENCRYPTION_MODE_PRIVATE) {
-		return (filenames_mode == EXT4_ENCRYPTION_MODE_AES_256_CTS ||
-			filenames_mode == EXT4_ENCRYPTION_MODE_AES_256_HEH);
-	}
-
-	if (contents_mode == EXT4_ENCRYPTION_MODE_SPECK128_256_XTS)
-		return filenames_mode == EXT4_ENCRYPTION_MODE_SPECK128_256_CTS;
-
-	return false;
-=======
-	return (mode == EXT4_ENCRYPTION_MODE_AES_256_XTS);
->>>>>>> 0ca3fcab
+	return (mode == EXT4_ENCRYPTION_MODE_AES_256_XTS ||
+		mode == EXT4_ENCRYPTION_MODE_PRIVATE);
 }
 
 /**
