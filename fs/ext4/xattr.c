--- conflicted
+++ resolved
@@ -1069,11 +1069,7 @@
 
 	if (EXT4_I(inode)->i_extra_isize == 0)
 		return -ENOSPC;
-<<<<<<< HEAD
-	error = ext4_xattr_set_entry(i, s);
-=======
 	error = ext4_xattr_set_entry(i, s, inode);
->>>>>>> 152bacdd
 	if (error)
 		return error;
 	header = IHDR(inode, ext4_raw_inode(&is->iloc));
