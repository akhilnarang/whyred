/*
 *  Copyright (c) 2001 The Regents of the University of Michigan.
 *  All rights reserved.
 *
 *  Kendrick Smith <kmsmith@umich.edu>
 *  Andy Adamson <andros@umich.edu>
 *
 *  Redistribution and use in source and binary forms, with or without
 *  modification, are permitted provided that the following conditions
 *  are met:
 *
 *  1. Redistributions of source code must retain the above copyright
 *     notice, this list of conditions and the following disclaimer.
 *  2. Redistributions in binary form must reproduce the above copyright
 *     notice, this list of conditions and the following disclaimer in the
 *     documentation and/or other materials provided with the distribution.
 *  3. Neither the name of the University nor the names of its
 *     contributors may be used to endorse or promote products derived
 *     from this software without specific prior written permission.
 *
 *  THIS SOFTWARE IS PROVIDED ``AS IS'' AND ANY EXPRESS OR IMPLIED
 *  WARRANTIES, INCLUDING, BUT NOT LIMITED TO, THE IMPLIED WARRANTIES OF
 *  MERCHANTABILITY AND FITNESS FOR A PARTICULAR PURPOSE ARE
 *  DISCLAIMED. IN NO EVENT SHALL THE REGENTS OR CONTRIBUTORS BE LIABLE
 *  FOR ANY DIRECT, INDIRECT, INCIDENTAL, SPECIAL, EXEMPLARY, OR
 *  CONSEQUENTIAL DAMAGES (INCLUDING, BUT NOT LIMITED TO, PROCUREMENT OF
 *  SUBSTITUTE GOODS OR SERVICES; LOSS OF USE, DATA, OR PROFITS; OR
 *  BUSINESS INTERRUPTION) HOWEVER CAUSED AND ON ANY THEORY OF
 *  LIABILITY, WHETHER IN CONTRACT, STRICT LIABILITY, OR TORT (INCLUDING
 *  NEGLIGENCE OR OTHERWISE) ARISING IN ANY WAY OUT OF THE USE OF THIS
 *  SOFTWARE, EVEN IF ADVISED OF THE POSSIBILITY OF SUCH DAMAGE.
 */

#include <linux/sunrpc/clnt.h>
<<<<<<< HEAD
#include <linux/sunrpc/svc_xprt.h>
=======
#include <linux/slab.h>
>>>>>>> 66f41d4c
#include "nfsd.h"
#include "state.h"

#define NFSDDBG_FACILITY                NFSDDBG_PROC

#define NFSPROC4_CB_NULL 0
#define NFSPROC4_CB_COMPOUND 1
#define NFS4_STATEID_SIZE 16

/* Index of predefined Linux callback client operations */

enum {
	NFSPROC4_CLNT_CB_NULL = 0,
	NFSPROC4_CLNT_CB_RECALL,
	NFSPROC4_CLNT_CB_SEQUENCE,
};

enum nfs_cb_opnum4 {
	OP_CB_RECALL            = 4,
	OP_CB_SEQUENCE          = 11,
};

#define NFS4_MAXTAGLEN		20

#define NFS4_enc_cb_null_sz		0
#define NFS4_dec_cb_null_sz		0
#define cb_compound_enc_hdr_sz		4
#define cb_compound_dec_hdr_sz		(3 + (NFS4_MAXTAGLEN >> 2))
#define sessionid_sz			(NFS4_MAX_SESSIONID_LEN >> 2)
#define cb_sequence_enc_sz		(sessionid_sz + 4 +             \
					1 /* no referring calls list yet */)
#define cb_sequence_dec_sz		(op_dec_sz + sessionid_sz + 4)

#define op_enc_sz			1
#define op_dec_sz			2
#define enc_nfs4_fh_sz			(1 + (NFS4_FHSIZE >> 2))
#define enc_stateid_sz			(NFS4_STATEID_SIZE >> 2)
#define NFS4_enc_cb_recall_sz		(cb_compound_enc_hdr_sz +       \
					cb_sequence_enc_sz +            \
					1 + enc_stateid_sz +            \
					enc_nfs4_fh_sz)

#define NFS4_dec_cb_recall_sz		(cb_compound_dec_hdr_sz  +      \
					cb_sequence_dec_sz +            \
					op_dec_sz)

/*
* Generic encode routines from fs/nfs/nfs4xdr.c
*/
static inline __be32 *
xdr_writemem(__be32 *p, const void *ptr, int nbytes)
{
	int tmp = XDR_QUADLEN(nbytes);
	if (!tmp)
		return p;
	p[tmp-1] = 0;
	memcpy(p, ptr, nbytes);
	return p + tmp;
}

#define WRITE32(n)               *p++ = htonl(n)
#define WRITEMEM(ptr,nbytes)     do {                           \
	p = xdr_writemem(p, ptr, nbytes);                       \
} while (0)
#define RESERVE_SPACE(nbytes)   do {                            \
	p = xdr_reserve_space(xdr, nbytes);                     \
	if (!p) dprintk("NFSD: RESERVE_SPACE(%d) failed in function %s\n", (int) (nbytes), __func__); \
	BUG_ON(!p);                                             \
} while (0)

/*
 * Generic decode routines from fs/nfs/nfs4xdr.c
 */
#define DECODE_TAIL                             \
	status = 0;                             \
out:                                            \
	return status;                          \
xdr_error:                                      \
	dprintk("NFSD: xdr error! (%s:%d)\n", __FILE__, __LINE__); \
	status = -EIO;                          \
	goto out

#define READ32(x)         (x) = ntohl(*p++)
#define READ64(x)         do {                  \
	(x) = (u64)ntohl(*p++) << 32;           \
	(x) |= ntohl(*p++);                     \
} while (0)
#define READTIME(x)       do {                  \
	p++;                                    \
	(x.tv_sec) = ntohl(*p++);               \
	(x.tv_nsec) = ntohl(*p++);              \
} while (0)
#define READ_BUF(nbytes)  do { \
	p = xdr_inline_decode(xdr, nbytes); \
	if (!p) { \
		dprintk("NFSD: %s: reply buffer overflowed in line %d.\n", \
			__func__, __LINE__); \
		return -EIO; \
	} \
} while (0)

struct nfs4_cb_compound_hdr {
	/* args */
	u32		ident;	/* minorversion 0 only */
	u32		nops;
	__be32		*nops_p;
	u32		minorversion;
	/* res */
	int		status;
	u32		taglen;
	char		*tag;
};

static struct {
int stat;
int errno;
} nfs_cb_errtbl[] = {
	{ NFS4_OK,		0               },
	{ NFS4ERR_PERM,		EPERM           },
	{ NFS4ERR_NOENT,	ENOENT          },
	{ NFS4ERR_IO,		EIO             },
	{ NFS4ERR_NXIO,		ENXIO           },
	{ NFS4ERR_ACCESS,	EACCES          },
	{ NFS4ERR_EXIST,	EEXIST          },
	{ NFS4ERR_XDEV,		EXDEV           },
	{ NFS4ERR_NOTDIR,	ENOTDIR         },
	{ NFS4ERR_ISDIR,	EISDIR          },
	{ NFS4ERR_INVAL,	EINVAL          },
	{ NFS4ERR_FBIG,		EFBIG           },
	{ NFS4ERR_NOSPC,	ENOSPC          },
	{ NFS4ERR_ROFS,		EROFS           },
	{ NFS4ERR_MLINK,	EMLINK          },
	{ NFS4ERR_NAMETOOLONG,	ENAMETOOLONG    },
	{ NFS4ERR_NOTEMPTY,	ENOTEMPTY       },
	{ NFS4ERR_DQUOT,	EDQUOT          },
	{ NFS4ERR_STALE,	ESTALE          },
	{ NFS4ERR_BADHANDLE,	EBADHANDLE      },
	{ NFS4ERR_BAD_COOKIE,	EBADCOOKIE      },
	{ NFS4ERR_NOTSUPP,	ENOTSUPP        },
	{ NFS4ERR_TOOSMALL,	ETOOSMALL       },
	{ NFS4ERR_SERVERFAULT,	ESERVERFAULT    },
	{ NFS4ERR_BADTYPE,	EBADTYPE        },
	{ NFS4ERR_LOCKED,	EAGAIN          },
	{ NFS4ERR_RESOURCE,	EREMOTEIO       },
	{ NFS4ERR_SYMLINK,	ELOOP           },
	{ NFS4ERR_OP_ILLEGAL,	EOPNOTSUPP      },
	{ NFS4ERR_DEADLOCK,	EDEADLK         },
	{ -1,                   EIO             }
};

static int
nfs_cb_stat_to_errno(int stat)
{
	int i;
	for (i = 0; nfs_cb_errtbl[i].stat != -1; i++) {
		if (nfs_cb_errtbl[i].stat == stat)
			return nfs_cb_errtbl[i].errno;
	}
	/* If we cannot translate the error, the recovery routines should
	* handle it.
	* Note: remaining NFSv4 error codes have values > 10000, so should
	* not conflict with native Linux error codes.
	*/
	return stat;
}

/*
 * XDR encode
 */

static void
encode_cb_compound_hdr(struct xdr_stream *xdr, struct nfs4_cb_compound_hdr *hdr)
{
	__be32 * p;

	RESERVE_SPACE(16);
	WRITE32(0);            /* tag length is always 0 */
	WRITE32(hdr->minorversion);
	WRITE32(hdr->ident);
	hdr->nops_p = p;
	WRITE32(hdr->nops);
}

static void encode_cb_nops(struct nfs4_cb_compound_hdr *hdr)
{
	*hdr->nops_p = htonl(hdr->nops);
}

static void
encode_cb_recall(struct xdr_stream *xdr, struct nfs4_delegation *dp,
		struct nfs4_cb_compound_hdr *hdr)
{
	__be32 *p;
	int len = dp->dl_fh.fh_size;

	RESERVE_SPACE(12+sizeof(dp->dl_stateid) + len);
	WRITE32(OP_CB_RECALL);
	WRITE32(dp->dl_stateid.si_generation);
	WRITEMEM(&dp->dl_stateid.si_opaque, sizeof(stateid_opaque_t));
	WRITE32(0); /* truncate optimization not implemented */
	WRITE32(len);
	WRITEMEM(&dp->dl_fh.fh_base, len);
	hdr->nops++;
}

static void
encode_cb_sequence(struct xdr_stream *xdr, struct nfsd4_cb_sequence *args,
		   struct nfs4_cb_compound_hdr *hdr)
{
	__be32 *p;

	if (hdr->minorversion == 0)
		return;

	RESERVE_SPACE(1 + NFS4_MAX_SESSIONID_LEN + 20);

	WRITE32(OP_CB_SEQUENCE);
	WRITEMEM(args->cbs_clp->cl_sessionid.data, NFS4_MAX_SESSIONID_LEN);
	WRITE32(args->cbs_clp->cl_cb_seq_nr);
	WRITE32(0);		/* slotid, always 0 */
	WRITE32(0);		/* highest slotid always 0 */
	WRITE32(0);		/* cachethis always 0 */
	WRITE32(0); /* FIXME: support referring_call_lists */
	hdr->nops++;
}

static int
nfs4_xdr_enc_cb_null(struct rpc_rqst *req, __be32 *p)
{
	struct xdr_stream xdrs, *xdr = &xdrs;

	xdr_init_encode(&xdrs, &req->rq_snd_buf, p);
        RESERVE_SPACE(0);
	return 0;
}

static int
nfs4_xdr_enc_cb_recall(struct rpc_rqst *req, __be32 *p,
		struct nfs4_rpc_args *rpc_args)
{
	struct xdr_stream xdr;
	struct nfs4_delegation *args = rpc_args->args_op;
	struct nfs4_cb_compound_hdr hdr = {
		.ident = args->dl_ident,
		.minorversion = rpc_args->args_seq.cbs_minorversion,
	};

	xdr_init_encode(&xdr, &req->rq_snd_buf, p);
	encode_cb_compound_hdr(&xdr, &hdr);
	encode_cb_sequence(&xdr, &rpc_args->args_seq, &hdr);
	encode_cb_recall(&xdr, args, &hdr);
	encode_cb_nops(&hdr);
	return 0;
}


static int
decode_cb_compound_hdr(struct xdr_stream *xdr, struct nfs4_cb_compound_hdr *hdr){
        __be32 *p;

        READ_BUF(8);
        READ32(hdr->status);
        READ32(hdr->taglen);
        READ_BUF(hdr->taglen + 4);
        hdr->tag = (char *)p;
        p += XDR_QUADLEN(hdr->taglen);
        READ32(hdr->nops);
        return 0;
}

static int
decode_cb_op_hdr(struct xdr_stream *xdr, enum nfs_opnum4 expected)
{
	__be32 *p;
	u32 op;
	int32_t nfserr;

	READ_BUF(8);
	READ32(op);
	if (op != expected) {
		dprintk("NFSD: decode_cb_op_hdr: Callback server returned "
		         " operation %d but we issued a request for %d\n",
		         op, expected);
		return -EIO;
	}
	READ32(nfserr);
	if (nfserr != NFS_OK)
		return -nfs_cb_stat_to_errno(nfserr);
	return 0;
}

/*
 * Our current back channel implmentation supports a single backchannel
 * with a single slot.
 */
static int
decode_cb_sequence(struct xdr_stream *xdr, struct nfsd4_cb_sequence *res,
		   struct rpc_rqst *rqstp)
{
	struct nfs4_sessionid id;
	int status;
	u32 dummy;
	__be32 *p;

	if (res->cbs_minorversion == 0)
		return 0;

	status = decode_cb_op_hdr(xdr, OP_CB_SEQUENCE);
	if (status)
		return status;

	/*
	 * If the server returns different values for sessionID, slotID or
	 * sequence number, the server is looney tunes.
	 */
	status = -ESERVERFAULT;

	READ_BUF(NFS4_MAX_SESSIONID_LEN + 16);
	memcpy(id.data, p, NFS4_MAX_SESSIONID_LEN);
	p += XDR_QUADLEN(NFS4_MAX_SESSIONID_LEN);
	if (memcmp(id.data, res->cbs_clp->cl_sessionid.data,
		   NFS4_MAX_SESSIONID_LEN)) {
		dprintk("%s Invalid session id\n", __func__);
		goto out;
	}
	READ32(dummy);
	if (dummy != res->cbs_clp->cl_cb_seq_nr) {
		dprintk("%s Invalid sequence number\n", __func__);
		goto out;
	}
	READ32(dummy); 	/* slotid must be 0 */
	if (dummy != 0) {
		dprintk("%s Invalid slotid\n", __func__);
		goto out;
	}
	/* FIXME: process highest slotid and target highest slotid */
	status = 0;
out:
	return status;
}


static int
nfs4_xdr_dec_cb_null(struct rpc_rqst *req, __be32 *p)
{
	return 0;
}

static int
nfs4_xdr_dec_cb_recall(struct rpc_rqst *rqstp, __be32 *p,
		struct nfsd4_cb_sequence *seq)
{
	struct xdr_stream xdr;
	struct nfs4_cb_compound_hdr hdr;
	int status;

	xdr_init_decode(&xdr, &rqstp->rq_rcv_buf, p);
	status = decode_cb_compound_hdr(&xdr, &hdr);
	if (status)
		goto out;
	if (seq) {
		status = decode_cb_sequence(&xdr, seq, rqstp);
		if (status)
			goto out;
	}
	status = decode_cb_op_hdr(&xdr, OP_CB_RECALL);
out:
	return status;
}

/*
 * RPC procedure tables
 */
#define PROC(proc, call, argtype, restype)                              \
[NFSPROC4_CLNT_##proc] = {                                      	\
        .p_proc   = NFSPROC4_CB_##call,					\
        .p_encode = (kxdrproc_t) nfs4_xdr_##argtype,                    \
        .p_decode = (kxdrproc_t) nfs4_xdr_##restype,                    \
        .p_arglen = NFS4_##argtype##_sz,                                \
        .p_replen = NFS4_##restype##_sz,                                \
        .p_statidx = NFSPROC4_CB_##call,				\
	.p_name   = #proc,                                              \
}

static struct rpc_procinfo     nfs4_cb_procedures[] = {
    PROC(CB_NULL,      NULL,     enc_cb_null,     dec_cb_null),
    PROC(CB_RECALL,    COMPOUND,   enc_cb_recall,      dec_cb_recall),
};

static struct rpc_version       nfs_cb_version4 = {
        .number                 = 1,
        .nrprocs                = ARRAY_SIZE(nfs4_cb_procedures),
        .procs                  = nfs4_cb_procedures
};

static struct rpc_version *	nfs_cb_version[] = {
	NULL,
	&nfs_cb_version4,
};

static struct rpc_program cb_program;

static struct rpc_stat cb_stats = {
		.program	= &cb_program
};

#define NFS4_CALLBACK 0x40000000
static struct rpc_program cb_program = {
		.name 		= "nfs4_cb",
		.number		= NFS4_CALLBACK,
		.nrvers		= ARRAY_SIZE(nfs_cb_version),
		.version	= nfs_cb_version,
		.stats		= &cb_stats,
		.pipe_dir_name  = "/nfsd4_cb",
};

static int max_cb_time(void)
{
	return max(nfsd4_lease/10, (time_t)1) * HZ;
}

/* Reference counting, callback cleanup, etc., all look racy as heck.
 * And why is cl_cb_set an atomic? */

int setup_callback_client(struct nfs4_client *clp, struct nfs4_cb_conn *cb)
{
	struct rpc_timeout	timeparms = {
		.to_initval	= max_cb_time(),
		.to_retries	= 0,
	};
	struct rpc_create_args args = {
		.protocol	= XPRT_TRANSPORT_TCP,
		.address	= (struct sockaddr *) &cb->cb_addr,
		.addrsize	= cb->cb_addrlen,
		.timeout	= &timeparms,
		.program	= &cb_program,
		.prognumber	= cb->cb_prog,
		.version	= nfs_cb_version[1]->number,
		.authflavor	= clp->cl_flavor,
		.flags		= (RPC_CLNT_CREATE_NOPING | RPC_CLNT_CREATE_QUIET),
		.client_name    = clp->cl_principal,
	};
	struct rpc_clnt *client;

	if (!clp->cl_principal && (clp->cl_flavor >= RPC_AUTH_GSS_KRB5))
		return -EINVAL;
	if (cb->cb_minorversion) {
		args.bc_xprt = cb->cb_xprt;
		args.protocol = XPRT_TRANSPORT_BC_TCP;
	}
	/* Create RPC client */
	client = rpc_create(&args);
	if (IS_ERR(client)) {
		dprintk("NFSD: couldn't create callback client: %ld\n",
			PTR_ERR(client));
		return PTR_ERR(client);
	}
	nfsd4_set_callback_client(clp, client);
	return 0;

}

static void warn_no_callback_path(struct nfs4_client *clp, int reason)
{
	dprintk("NFSD: warning: no callback path to client %.*s: error %d\n",
		(int)clp->cl_name.len, clp->cl_name.data, reason);
}

static void nfsd4_cb_probe_done(struct rpc_task *task, void *calldata)
{
	struct nfs4_client *clp = calldata;

	if (task->tk_status)
		warn_no_callback_path(clp, task->tk_status);
	else
		atomic_set(&clp->cl_cb_set, 1);
}

static const struct rpc_call_ops nfsd4_cb_probe_ops = {
	.rpc_call_done = nfsd4_cb_probe_done,
};

static struct rpc_cred *callback_cred;

int set_callback_cred(void)
{
	if (callback_cred)
		return 0;
	callback_cred = rpc_lookup_machine_cred();
	if (!callback_cred)
		return -ENOMEM;
	return 0;
}


void do_probe_callback(struct nfs4_client *clp)
{
	struct rpc_message msg = {
		.rpc_proc       = &nfs4_cb_procedures[NFSPROC4_CLNT_CB_NULL],
		.rpc_argp       = clp,
		.rpc_cred	= callback_cred
	};
	int status;

	status = rpc_call_async(clp->cl_cb_client, &msg,
				RPC_TASK_SOFT | RPC_TASK_SOFTCONN,
				&nfsd4_cb_probe_ops, (void *)clp);
	if (status)
		warn_no_callback_path(clp, status);
}

/*
 * Set up the callback client and put a NFSPROC4_CB_NULL on the wire...
 */
void nfsd4_probe_callback(struct nfs4_client *clp, struct nfs4_cb_conn *cb)
{
	int status;

	BUG_ON(atomic_read(&clp->cl_cb_set));

	status = setup_callback_client(clp, cb);
	if (status) {
		warn_no_callback_path(clp, status);
		return;
	}
	do_probe_callback(clp);
}

/*
 * There's currently a single callback channel slot.
 * If the slot is available, then mark it busy.  Otherwise, set the
 * thread for sleeping on the callback RPC wait queue.
 */
static int nfsd41_cb_setup_sequence(struct nfs4_client *clp,
		struct rpc_task *task)
{
	struct nfs4_rpc_args *args = task->tk_msg.rpc_argp;
	u32 *ptr = (u32 *)clp->cl_sessionid.data;
	int status = 0;

	dprintk("%s: %u:%u:%u:%u\n", __func__,
		ptr[0], ptr[1], ptr[2], ptr[3]);

	if (test_and_set_bit(0, &clp->cl_cb_slot_busy) != 0) {
		rpc_sleep_on(&clp->cl_cb_waitq, task, NULL);
		dprintk("%s slot is busy\n", __func__);
		status = -EAGAIN;
		goto out;
	}

	/*
	 * We'll need the clp during XDR encoding and decoding,
	 * and the sequence during decoding to verify the reply
	 */
	args->args_seq.cbs_clp = clp;
	task->tk_msg.rpc_resp = &args->args_seq;

out:
	dprintk("%s status=%d\n", __func__, status);
	return status;
}

/*
 * TODO: cb_sequence should support referring call lists, cachethis, multiple
 * slots, and mark callback channel down on communication errors.
 */
static void nfsd4_cb_prepare(struct rpc_task *task, void *calldata)
{
	struct nfs4_delegation *dp = calldata;
	struct nfs4_client *clp = dp->dl_client;
	struct nfs4_rpc_args *args = task->tk_msg.rpc_argp;
	u32 minorversion = clp->cl_cb_conn.cb_minorversion;
	int status = 0;

	args->args_seq.cbs_minorversion = minorversion;
	if (minorversion) {
		status = nfsd41_cb_setup_sequence(clp, task);
		if (status) {
			if (status != -EAGAIN) {
				/* terminate rpc task */
				task->tk_status = status;
				task->tk_action = NULL;
			}
			return;
		}
	}
	rpc_call_start(task);
}

static void nfsd4_cb_done(struct rpc_task *task, void *calldata)
{
	struct nfs4_delegation *dp = calldata;
	struct nfs4_client *clp = dp->dl_client;

	dprintk("%s: minorversion=%d\n", __func__,
		clp->cl_cb_conn.cb_minorversion);

	if (clp->cl_cb_conn.cb_minorversion) {
		/* No need for lock, access serialized in nfsd4_cb_prepare */
		++clp->cl_cb_seq_nr;
		clear_bit(0, &clp->cl_cb_slot_busy);
		rpc_wake_up_next(&clp->cl_cb_waitq);
		dprintk("%s: freed slot, new seqid=%d\n", __func__,
			clp->cl_cb_seq_nr);

		/* We're done looking into the sequence information */
		task->tk_msg.rpc_resp = NULL;
	}
}


static void nfsd4_cb_recall_done(struct rpc_task *task, void *calldata)
{
	struct nfs4_delegation *dp = calldata;
	struct nfs4_client *clp = dp->dl_client;
	struct rpc_clnt *current_rpc_client = clp->cl_cb_client;

	nfsd4_cb_done(task, calldata);

	if (current_rpc_client == NULL) {
		/* We're shutting down; give up. */
		/* XXX: err, or is it ok just to fall through
		 * and rpc_restart_call? */
		return;
	}

	switch (task->tk_status) {
	case -EIO:
		/* Network partition? */
		atomic_set(&clp->cl_cb_set, 0);
		warn_no_callback_path(clp, task->tk_status);
		if (current_rpc_client != task->tk_client) {
			/* queue a callback on the new connection: */
			nfsd4_cb_recall(dp);
			return;
		}
	case -EBADHANDLE:
	case -NFS4ERR_BAD_STATEID:
		/* Race: client probably got cb_recall
		 * before open reply granting delegation */
		break;
	default:
		/* success, or error we can't handle */
		return;
	}
	if (dp->dl_retries--) {
		rpc_delay(task, 2*HZ);
		task->tk_status = 0;
		rpc_restart_call(task);
		return;
	} else {
		atomic_set(&clp->cl_cb_set, 0);
		warn_no_callback_path(clp, task->tk_status);
	}
}

static void nfsd4_cb_recall_release(void *calldata)
{
	struct nfs4_delegation *dp = calldata;

	nfs4_put_delegation(dp);
}

static const struct rpc_call_ops nfsd4_cb_recall_ops = {
	.rpc_call_prepare = nfsd4_cb_prepare,
	.rpc_call_done = nfsd4_cb_recall_done,
	.rpc_release = nfsd4_cb_recall_release,
};

static struct workqueue_struct *callback_wq;

int nfsd4_create_callback_queue(void)
{
	callback_wq = create_singlethread_workqueue("nfsd4_callbacks");
	if (!callback_wq)
		return -ENOMEM;
	return 0;
}

void nfsd4_destroy_callback_queue(void)
{
	destroy_workqueue(callback_wq);
}

void nfsd4_set_callback_client(struct nfs4_client *clp, struct rpc_clnt *new)
{
	struct rpc_clnt *old = clp->cl_cb_client;

	clp->cl_cb_client = new;
	/*
	 * After this, any work that saw the old value of cl_cb_client will
	 * be gone:
	 */
	flush_workqueue(callback_wq);
	/* So we can safely shut it down: */
	if (old)
		rpc_shutdown_client(old);
}

/*
 * called with dp->dl_count inc'ed.
 */
static void _nfsd4_cb_recall(struct nfs4_delegation *dp)
{
	struct nfs4_client *clp = dp->dl_client;
	struct rpc_clnt *clnt = clp->cl_cb_client;
	struct nfs4_rpc_args *args = &dp->dl_recall.cb_args;
	struct rpc_message msg = {
		.rpc_proc = &nfs4_cb_procedures[NFSPROC4_CLNT_CB_RECALL],
		.rpc_cred = callback_cred
	};
	int status;

	if (clnt == NULL)
		return; /* Client is shutting down; give up. */

	args->args_op = dp;
	msg.rpc_argp = args;
	dp->dl_retries = 1;
	status = rpc_call_async(clnt, &msg, RPC_TASK_SOFT,
				&nfsd4_cb_recall_ops, dp);
	if (status)
		nfs4_put_delegation(dp);
}

void nfsd4_do_callback_rpc(struct work_struct *w)
{
	/* XXX: for now, just send off delegation recall. */
	/* In future, generalize to handle any sort of callback. */
	struct nfsd4_callback *c = container_of(w, struct nfsd4_callback, cb_work);
	struct nfs4_delegation *dp = container_of(c, struct nfs4_delegation, dl_recall);

	_nfsd4_cb_recall(dp);
}


void nfsd4_cb_recall(struct nfs4_delegation *dp)
{
	queue_work(callback_wq, &dp->dl_recall.cb_work);
}<|MERGE_RESOLUTION|>--- conflicted
+++ resolved
@@ -32,11 +32,8 @@
  */
 
 #include <linux/sunrpc/clnt.h>
-<<<<<<< HEAD
 #include <linux/sunrpc/svc_xprt.h>
-=======
 #include <linux/slab.h>
->>>>>>> 66f41d4c
 #include "nfsd.h"
 #include "state.h"
 
