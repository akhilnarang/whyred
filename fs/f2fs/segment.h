--- conflicted
+++ resolved
@@ -82,11 +82,7 @@
 	(GET_SEGOFF_FROM_SEG0(sbi, blk_addr) & ((sbi)->blocks_per_seg - 1))
 
 #define GET_SEGNO(sbi, blk_addr)					\
-<<<<<<< HEAD
-	((!is_valid_blkaddr(blk_addr)) ?			\
-=======
 	((!is_valid_data_blkaddr(sbi, blk_addr)) ?			\
->>>>>>> b95a8c04
 	NULL_SEGNO : GET_L2R_SEGNO(FREE_I(sbi),			\
 		GET_SEGNO_FROM_SEG0(sbi, blk_addr)))
 #define BLKS_PER_SEC(sbi)					\
@@ -216,11 +212,7 @@
 #define IS_DUMMY_WRITTEN_PAGE(page)			\
 		(page_private(page) == (unsigned long)DUMMY_WRITTEN_PAGE)
 
-<<<<<<< HEAD
-#define MAX_SKIP_ATOMIC_COUNT			16
-=======
 #define MAX_SKIP_GC_COUNT			16
->>>>>>> b95a8c04
 
 struct inmem_pages {
 	struct list_head list;
@@ -588,8 +580,6 @@
 	return (free_sections(sbi) + freed) <=
 		(node_secs + 2 * dent_secs + imeta_secs +
 		reserved_sections(sbi) + needed);
-<<<<<<< HEAD
-=======
 }
 
 static inline int f2fs_is_checkpoint_ready(struct f2fs_sb_info *sbi)
@@ -599,7 +589,6 @@
 	if (likely(!has_not_enough_free_secs(sbi, 0, 0)))
 		return 0;
 	return -ENOSPC;
->>>>>>> b95a8c04
 }
 
 static inline bool excess_prefree_segs(struct f2fs_sb_info *sbi)
@@ -671,20 +660,10 @@
 {
 	struct f2fs_sb_info *sbi = fio->sbi;
 
-<<<<<<< HEAD
-	if (PAGE_TYPE_OF_BIO(fio->type) == META &&
-				(!is_read_io(fio->op) || fio->is_meta))
-		BUG_ON(blk_addr < SEG0_BLKADDR(sbi) ||
-				blk_addr >= MAIN_BLKADDR(sbi));
-	else
-		BUG_ON(blk_addr < MAIN_BLKADDR(sbi) ||
-				blk_addr >= MAX_BLKADDR(sbi));
-=======
 	if (__is_meta_io(fio))
 		verify_blkaddr(sbi, blk_addr, META_GENERIC);
 	else
 		verify_blkaddr(sbi, blk_addr, DATA_GENERIC);
->>>>>>> b95a8c04
 }
 
 /*
