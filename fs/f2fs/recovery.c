// SPDX-License-Identifier: GPL-2.0
/*
 * fs/f2fs/recovery.c
 *
 * Copyright (c) 2012 Samsung Electronics Co., Ltd.
 *             http://www.samsung.com/
 */
#include <linux/fs.h>
#include <linux/f2fs_fs.h>
#include "f2fs.h"
#include "node.h"
#include "segment.h"

/*
 * Roll forward recovery scenarios.
 *
 * [Term] F: fsync_mark, D: dentry_mark
 *
 * 1. inode(x) | CP | inode(x) | dnode(F)
 * -> Update the latest inode(x).
 *
 * 2. inode(x) | CP | inode(F) | dnode(F)
 * -> No problem.
 *
 * 3. inode(x) | CP | dnode(F) | inode(x)
 * -> Recover to the latest dnode(F), and drop the last inode(x)
 *
 * 4. inode(x) | CP | dnode(F) | inode(F)
 * -> No problem.
 *
 * 5. CP | inode(x) | dnode(F)
 * -> The inode(DF) was missing. Should drop this dnode(F).
 *
 * 6. CP | inode(DF) | dnode(F)
 * -> No problem.
 *
 * 7. CP | dnode(F) | inode(DF)
 * -> If f2fs_iget fails, then goto next to find inode(DF).
 *
 * 8. CP | dnode(F) | inode(x)
 * -> If f2fs_iget fails, then goto next to find inode(DF).
 *    But it will fail due to no inode(DF).
 */

static struct kmem_cache *fsync_entry_slab;

bool f2fs_space_for_roll_forward(struct f2fs_sb_info *sbi)
{
	s64 nalloc = percpu_counter_sum_positive(&sbi->alloc_valid_block_count);

	if (sbi->last_valid_block_count + nalloc > sbi->user_block_count)
		return false;
	return true;
}

static struct fsync_inode_entry *get_fsync_inode(struct list_head *head,
								nid_t ino)
{
	struct fsync_inode_entry *entry;

	list_for_each_entry(entry, head, list)
		if (entry->inode->i_ino == ino)
			return entry;

	return NULL;
}

static struct fsync_inode_entry *add_fsync_inode(struct f2fs_sb_info *sbi,
			struct list_head *head, nid_t ino, bool quota_inode)
{
	struct inode *inode;
	struct fsync_inode_entry *entry;
	int err;

	inode = f2fs_iget_retry(sbi->sb, ino);
	if (IS_ERR(inode))
		return ERR_CAST(inode);

	err = dquot_initialize(inode);
	if (err)
		goto err_out;

	if (quota_inode) {
		err = dquot_alloc_inode(inode);
		if (err)
			goto err_out;
	}

	entry = f2fs_kmem_cache_alloc(fsync_entry_slab, GFP_F2FS_ZERO);
	entry->inode = inode;
	list_add_tail(&entry->list, head);

	return entry;
err_out:
	iput(inode);
	return ERR_PTR(err);
}

static void del_fsync_inode(struct fsync_inode_entry *entry, int drop)
{
	if (drop) {
		/* inode should not be recovered, drop it */
		f2fs_inode_synced(entry->inode);
	}
	iput(entry->inode);
	list_del(&entry->list);
	kmem_cache_free(fsync_entry_slab, entry);
}

static int recover_dentry(struct inode *inode, struct page *ipage,
						struct list_head *dir_list)
{
	struct f2fs_inode *raw_inode = F2FS_INODE(ipage);
	nid_t pino = le32_to_cpu(raw_inode->i_pino);
	struct f2fs_dir_entry *de;
	struct fscrypt_name fname;
	struct page *page;
	struct inode *dir, *einode;
	struct fsync_inode_entry *entry;
	int err = 0;
	char *name;

	entry = get_fsync_inode(dir_list, pino);
	if (!entry) {
		entry = add_fsync_inode(F2FS_I_SB(inode), dir_list,
							pino, false);
		if (IS_ERR(entry)) {
			dir = ERR_CAST(entry);
			err = PTR_ERR(entry);
			goto out;
		}
	}

	dir = entry->inode;

	memset(&fname, 0, sizeof(struct fscrypt_name));
	fname.disk_name.len = le32_to_cpu(raw_inode->i_namelen);
	fname.disk_name.name = raw_inode->i_name;

	if (unlikely(fname.disk_name.len > F2FS_NAME_LEN)) {
		WARN_ON(1);
		err = -ENAMETOOLONG;
		goto out;
	}
retry:
	de = __f2fs_find_entry(dir, &fname, &page);
	if (de && inode->i_ino == le32_to_cpu(de->ino))
		goto out_put;

	if (de) {
		einode = f2fs_iget_retry(inode->i_sb, le32_to_cpu(de->ino));
		if (IS_ERR(einode)) {
			WARN_ON(1);
			err = PTR_ERR(einode);
			if (err == -ENOENT)
				err = -EEXIST;
			goto out_put;
		}

		err = dquot_initialize(einode);
		if (err) {
			iput(einode);
			goto out_put;
		}

		err = f2fs_acquire_orphan_inode(F2FS_I_SB(inode));
		if (err) {
			iput(einode);
			goto out_put;
		}
		f2fs_delete_entry(de, page, dir, einode);
		iput(einode);
		goto retry;
	} else if (IS_ERR(page)) {
		err = PTR_ERR(page);
	} else {
		err = f2fs_add_dentry(dir, &fname, inode,
					inode->i_ino, inode->i_mode);
	}
	if (err == -ENOMEM)
		goto retry;
	goto out;

out_put:
	f2fs_put_page(page, 0);
out:
	if (file_enc_name(inode))
		name = "<encrypted>";
	else
		name = raw_inode->i_name;
<<<<<<< HEAD
	f2fs_msg(inode->i_sb, KERN_NOTICE,
			"%s: ino = %x, name = %s, dir = %lx, err = %d",
			__func__, ino_of_node(ipage), name,
			IS_ERR(dir) ? 0 : dir->i_ino, err);
=======
	f2fs_notice(F2FS_I_SB(inode), "%s: ino = %x, name = %s, dir = %lx, err = %d",
		    __func__, ino_of_node(ipage), name,
		    IS_ERR(dir) ? 0 : dir->i_ino, err);
>>>>>>> 8eb3d65a
	return err;
}

static int recover_quota_data(struct inode *inode, struct page *page)
{
	struct f2fs_inode *raw = F2FS_INODE(page);
	struct iattr attr;
	uid_t i_uid = le32_to_cpu(raw->i_uid);
	gid_t i_gid = le32_to_cpu(raw->i_gid);
	int err;

	memset(&attr, 0, sizeof(attr));

	attr.ia_uid = make_kuid(&init_user_ns, i_uid);
	attr.ia_gid = make_kgid(&init_user_ns, i_gid);

	if (!uid_eq(attr.ia_uid, inode->i_uid))
		attr.ia_valid |= ATTR_UID;
	if (!gid_eq(attr.ia_gid, inode->i_gid))
		attr.ia_valid |= ATTR_GID;

	if (!attr.ia_valid)
		return 0;

	err = dquot_transfer(inode, &attr);
	if (err)
		set_sbi_flag(F2FS_I_SB(inode), SBI_QUOTA_NEED_REPAIR);
	return err;
}

static void recover_inline_flags(struct inode *inode, struct f2fs_inode *ri)
{
	if (ri->i_inline & F2FS_PIN_FILE)
		set_inode_flag(inode, FI_PIN_FILE);
	else
		clear_inode_flag(inode, FI_PIN_FILE);
	if (ri->i_inline & F2FS_DATA_EXIST)
		set_inode_flag(inode, FI_DATA_EXIST);
	else
		clear_inode_flag(inode, FI_DATA_EXIST);
}

static int recover_inode(struct inode *inode, struct page *page)
{
	struct f2fs_inode *raw = F2FS_INODE(page);
	char *name;
	int err;

	inode->i_mode = le16_to_cpu(raw->i_mode);

	err = recover_quota_data(inode, page);
	if (err)
		return err;

	i_uid_write(inode, le32_to_cpu(raw->i_uid));
	i_gid_write(inode, le32_to_cpu(raw->i_gid));

	if (raw->i_inline & F2FS_EXTRA_ATTR) {
		if (f2fs_sb_has_project_quota(F2FS_I_SB(inode)) &&
			F2FS_FITS_IN_INODE(raw, le16_to_cpu(raw->i_extra_isize),
								i_projid)) {
			projid_t i_projid;

			i_projid = (projid_t)le32_to_cpu(raw->i_projid);
			F2FS_I(inode)->i_projid =
				make_kprojid(&init_user_ns, i_projid);
		}
	}

	f2fs_i_size_write(inode, le64_to_cpu(raw->i_size));
	inode->i_atime.tv_sec = le64_to_cpu(raw->i_atime);
	inode->i_ctime.tv_sec = le64_to_cpu(raw->i_ctime);
	inode->i_mtime.tv_sec = le64_to_cpu(raw->i_mtime);
	inode->i_atime.tv_nsec = le32_to_cpu(raw->i_atime_nsec);
	inode->i_ctime.tv_nsec = le32_to_cpu(raw->i_ctime_nsec);
	inode->i_mtime.tv_nsec = le32_to_cpu(raw->i_mtime_nsec);

	F2FS_I(inode)->i_advise = raw->i_advise;
	F2FS_I(inode)->i_flags = le32_to_cpu(raw->i_flags);
	f2fs_set_inode_flags(inode);
	F2FS_I(inode)->i_gc_failures[GC_FAILURE_PIN] =
				le16_to_cpu(raw->i_gc_failures);

	recover_inline_flags(inode, raw);

	f2fs_mark_inode_dirty_sync(inode, true);

	if (file_enc_name(inode))
		name = "<encrypted>";
	else
		name = F2FS_INODE(page)->i_name;

<<<<<<< HEAD
	f2fs_msg(inode->i_sb, KERN_NOTICE,
		"recover_inode: ino = %x, name = %s, inline = %x",
			ino_of_node(page), name, raw->i_inline);
=======
	f2fs_notice(F2FS_I_SB(inode), "recover_inode: ino = %x, name = %s, inline = %x",
		    ino_of_node(page), name, raw->i_inline);
>>>>>>> 8eb3d65a
	return 0;
}

static int find_fsync_dnodes(struct f2fs_sb_info *sbi, struct list_head *head,
				bool check_only)
{
	struct curseg_info *curseg;
	struct page *page = NULL;
	block_t blkaddr;
	unsigned int loop_cnt = 0;
	unsigned int free_blocks = MAIN_SEGS(sbi) * sbi->blocks_per_seg -
						valid_user_blocks(sbi);
	int err = 0;

	/* get node pages in the current segment */
	curseg = CURSEG_I(sbi, CURSEG_WARM_NODE);
	blkaddr = NEXT_FREE_BLKADDR(sbi, curseg);

	while (1) {
		struct fsync_inode_entry *entry;

		if (!f2fs_is_valid_blkaddr(sbi, blkaddr, META_POR))
			return 0;

		page = f2fs_get_tmp_page(sbi, blkaddr);
		if (IS_ERR(page)) {
			err = PTR_ERR(page);
			break;
		}

		if (!is_recoverable_dnode(page)) {
			f2fs_put_page(page, 1);
			break;
		}

		if (!is_fsync_dnode(page))
			goto next;

		entry = get_fsync_inode(head, ino_of_node(page));
		if (!entry) {
			bool quota_inode = false;

			if (!check_only &&
					IS_INODE(page) && is_dent_dnode(page)) {
				err = f2fs_recover_inode_page(sbi, page);
				if (err) {
					f2fs_put_page(page, 1);
					break;
				}
				quota_inode = true;
			}

			/*
			 * CP | dnode(F) | inode(DF)
			 * For this case, we should not give up now.
			 */
			entry = add_fsync_inode(sbi, head, ino_of_node(page),
								quota_inode);
			if (IS_ERR(entry)) {
				err = PTR_ERR(entry);
				if (err == -ENOENT) {
					err = 0;
					goto next;
				}
				f2fs_put_page(page, 1);
				break;
			}
		}
		entry->blkaddr = blkaddr;

		if (IS_INODE(page) && is_dent_dnode(page))
			entry->last_dentry = blkaddr;
next:
		/* sanity check in order to detect looped node chain */
		if (++loop_cnt >= free_blocks ||
			blkaddr == next_blkaddr_of_node(page)) {
<<<<<<< HEAD
			f2fs_msg(sbi->sb, KERN_NOTICE,
				"%s: detect looped node chain, "
				"blkaddr:%u, next:%u",
				__func__, blkaddr, next_blkaddr_of_node(page));
=======
			f2fs_notice(sbi, "%s: detect looped node chain, blkaddr:%u, next:%u",
				    __func__, blkaddr,
				    next_blkaddr_of_node(page));
>>>>>>> 8eb3d65a
			f2fs_put_page(page, 1);
			err = -EINVAL;
			break;
		}

		/* check next segment */
		blkaddr = next_blkaddr_of_node(page);
		f2fs_put_page(page, 1);

		f2fs_ra_meta_pages_cond(sbi, blkaddr);
	}
	return err;
}

static void destroy_fsync_dnodes(struct list_head *head, int drop)
{
	struct fsync_inode_entry *entry, *tmp;

	list_for_each_entry_safe(entry, tmp, head, list)
		del_fsync_inode(entry, drop);
}

static int check_index_in_prev_nodes(struct f2fs_sb_info *sbi,
			block_t blkaddr, struct dnode_of_data *dn)
{
	struct seg_entry *sentry;
	unsigned int segno = GET_SEGNO(sbi, blkaddr);
	unsigned short blkoff = GET_BLKOFF_FROM_SEG0(sbi, blkaddr);
	struct f2fs_summary_block *sum_node;
	struct f2fs_summary sum;
	struct page *sum_page, *node_page;
	struct dnode_of_data tdn = *dn;
	nid_t ino, nid;
	struct inode *inode;
	unsigned int offset;
	block_t bidx;
	int i;

	sentry = get_seg_entry(sbi, segno);
	if (!f2fs_test_bit(blkoff, sentry->cur_valid_map))
		return 0;

	/* Get the previous summary */
	for (i = CURSEG_HOT_DATA; i <= CURSEG_COLD_DATA; i++) {
		struct curseg_info *curseg = CURSEG_I(sbi, i);
		if (curseg->segno == segno) {
			sum = curseg->sum_blk->entries[blkoff];
			goto got_it;
		}
	}

	sum_page = f2fs_get_sum_page(sbi, segno);
	if (IS_ERR(sum_page))
		return PTR_ERR(sum_page);
	sum_node = (struct f2fs_summary_block *)page_address(sum_page);
	sum = sum_node->entries[blkoff];
	f2fs_put_page(sum_page, 1);
got_it:
	/* Use the locked dnode page and inode */
	nid = le32_to_cpu(sum.nid);
	if (dn->inode->i_ino == nid) {
		tdn.nid = nid;
		if (!dn->inode_page_locked)
			lock_page(dn->inode_page);
		tdn.node_page = dn->inode_page;
		tdn.ofs_in_node = le16_to_cpu(sum.ofs_in_node);
		goto truncate_out;
	} else if (dn->nid == nid) {
		tdn.ofs_in_node = le16_to_cpu(sum.ofs_in_node);
		goto truncate_out;
	}

	/* Get the node page */
	node_page = f2fs_get_node_page(sbi, nid);
	if (IS_ERR(node_page))
		return PTR_ERR(node_page);

	offset = ofs_of_node(node_page);
	ino = ino_of_node(node_page);
	f2fs_put_page(node_page, 1);

	if (ino != dn->inode->i_ino) {
		int ret;

		/* Deallocate previous index in the node page */
		inode = f2fs_iget_retry(sbi->sb, ino);
		if (IS_ERR(inode))
			return PTR_ERR(inode);

		ret = dquot_initialize(inode);
		if (ret) {
			iput(inode);
			return ret;
		}
	} else {
		inode = dn->inode;
	}

	bidx = f2fs_start_bidx_of_node(offset, inode) +
				le16_to_cpu(sum.ofs_in_node);

	/*
	 * if inode page is locked, unlock temporarily, but its reference
	 * count keeps alive.
	 */
	if (ino == dn->inode->i_ino && dn->inode_page_locked)
		unlock_page(dn->inode_page);

	set_new_dnode(&tdn, inode, NULL, NULL, 0);
	if (f2fs_get_dnode_of_data(&tdn, bidx, LOOKUP_NODE))
		goto out;

	if (tdn.data_blkaddr == blkaddr)
		f2fs_truncate_data_blocks_range(&tdn, 1);

	f2fs_put_dnode(&tdn);
out:
	if (ino != dn->inode->i_ino)
		iput(inode);
	else if (dn->inode_page_locked)
		lock_page(dn->inode_page);
	return 0;

truncate_out:
	if (datablock_addr(tdn.inode, tdn.node_page,
					tdn.ofs_in_node) == blkaddr)
		f2fs_truncate_data_blocks_range(&tdn, 1);
	if (dn->inode->i_ino == nid && !dn->inode_page_locked)
		unlock_page(dn->inode_page);
	return 0;
}

static int do_recover_data(struct f2fs_sb_info *sbi, struct inode *inode,
					struct page *page)
{
	struct dnode_of_data dn;
	struct node_info ni;
	unsigned int start, end;
	int err = 0, recovered = 0;

	/* step 1: recover xattr */
	if (IS_INODE(page)) {
		f2fs_recover_inline_xattr(inode, page);
	} else if (f2fs_has_xattr_block(ofs_of_node(page))) {
		err = f2fs_recover_xattr_data(inode, page);
		if (!err)
			recovered++;
		goto out;
	}

	/* step 2: recover inline data */
	if (f2fs_recover_inline_data(inode, page))
		goto out;

	/* step 3: recover data indices */
	start = f2fs_start_bidx_of_node(ofs_of_node(page), inode);
	end = start + ADDRS_PER_PAGE(page, inode);

	set_new_dnode(&dn, inode, NULL, NULL, 0);
retry_dn:
	err = f2fs_get_dnode_of_data(&dn, start, ALLOC_NODE);
	if (err) {
		if (err == -ENOMEM) {
			congestion_wait(BLK_RW_ASYNC, HZ/50);
			goto retry_dn;
		}
		goto out;
	}

	f2fs_wait_on_page_writeback(dn.node_page, NODE, true, true);

	err = f2fs_get_node_info(sbi, dn.nid, &ni);
	if (err)
		goto err;

	f2fs_bug_on(sbi, ni.ino != ino_of_node(page));

	if (ofs_of_node(dn.node_page) != ofs_of_node(page)) {
		f2fs_warn(sbi, "Inconsistent ofs_of_node, ino:%lu, ofs:%u, %u",
			  inode->i_ino, ofs_of_node(dn.node_page),
			  ofs_of_node(page));
		err = -EFSCORRUPTED;
		goto err;
	}

	for (; start < end; start++, dn.ofs_in_node++) {
		block_t src, dest;

		src = datablock_addr(dn.inode, dn.node_page, dn.ofs_in_node);
		dest = datablock_addr(dn.inode, page, dn.ofs_in_node);

		if (__is_valid_data_blkaddr(src) &&
			!f2fs_is_valid_blkaddr(sbi, src, META_POR)) {
<<<<<<< HEAD
			err = -EFAULT;
=======
			err = -EFSCORRUPTED;
>>>>>>> 8eb3d65a
			goto err;
		}

		if (__is_valid_data_blkaddr(dest) &&
			!f2fs_is_valid_blkaddr(sbi, dest, META_POR)) {
<<<<<<< HEAD
			err = -EFAULT;
=======
			err = -EFSCORRUPTED;
>>>>>>> 8eb3d65a
			goto err;
		}

		/* skip recovering if dest is the same as src */
		if (src == dest)
			continue;

		/* dest is invalid, just invalidate src block */
		if (dest == NULL_ADDR) {
			f2fs_truncate_data_blocks_range(&dn, 1);
			continue;
		}

		if (!file_keep_isize(inode) &&
			(i_size_read(inode) <= ((loff_t)start << PAGE_SHIFT)))
			f2fs_i_size_write(inode,
				(loff_t)(start + 1) << PAGE_SHIFT);

		/*
		 * dest is reserved block, invalidate src block
		 * and then reserve one new block in dnode page.
		 */
		if (dest == NEW_ADDR) {
			f2fs_truncate_data_blocks_range(&dn, 1);
			f2fs_reserve_new_block(&dn);
			continue;
		}

		/* dest is valid block, try to recover from src to dest */
		if (f2fs_is_valid_blkaddr(sbi, dest, META_POR)) {

			if (src == NULL_ADDR) {
				err = f2fs_reserve_new_block(&dn);
				while (err &&
				       IS_ENABLED(CONFIG_F2FS_FAULT_INJECTION))
					err = f2fs_reserve_new_block(&dn);
				/* We should not get -ENOSPC */
				f2fs_bug_on(sbi, err);
				if (err)
					goto err;
			}
retry_prev:
			/* Check the previous node page having this index */
			err = check_index_in_prev_nodes(sbi, dest, &dn);
			if (err) {
				if (err == -ENOMEM) {
					congestion_wait(BLK_RW_ASYNC, HZ/50);
					goto retry_prev;
				}
				goto err;
			}

			/* write dummy data page */
			f2fs_replace_block(sbi, &dn, src, dest,
						ni.version, false, false);
			recovered++;
		}
	}

	copy_node_footer(dn.node_page, page);
	fill_node_footer(dn.node_page, dn.nid, ni.ino,
					ofs_of_node(page), false);
	set_page_dirty(dn.node_page);
err:
	f2fs_put_dnode(&dn);
out:
<<<<<<< HEAD
	f2fs_msg(sbi->sb, KERN_NOTICE,
		"recover_data: ino = %lx (i_size: %s) recovered = %d, err = %d",
		inode->i_ino,
		file_keep_isize(inode) ? "keep" : "recover",
		recovered, err);
=======
	f2fs_notice(sbi, "recover_data: ino = %lx (i_size: %s) recovered = %d, err = %d",
		    inode->i_ino, file_keep_isize(inode) ? "keep" : "recover",
		    recovered, err);
>>>>>>> 8eb3d65a
	return err;
}

static int recover_data(struct f2fs_sb_info *sbi, struct list_head *inode_list,
		struct list_head *tmp_inode_list, struct list_head *dir_list)
{
	struct curseg_info *curseg;
	struct page *page = NULL;
	int err = 0;
	block_t blkaddr;

	/* get node pages in the current segment */
	curseg = CURSEG_I(sbi, CURSEG_WARM_NODE);
	blkaddr = NEXT_FREE_BLKADDR(sbi, curseg);

	while (1) {
		struct fsync_inode_entry *entry;

		if (!f2fs_is_valid_blkaddr(sbi, blkaddr, META_POR))
			break;

		f2fs_ra_meta_pages_cond(sbi, blkaddr);

		page = f2fs_get_tmp_page(sbi, blkaddr);
		if (IS_ERR(page)) {
			err = PTR_ERR(page);
			break;
		}

		if (!is_recoverable_dnode(page)) {
			f2fs_put_page(page, 1);
			break;
		}

		entry = get_fsync_inode(inode_list, ino_of_node(page));
		if (!entry)
			goto next;
		/*
		 * inode(x) | CP | inode(x) | dnode(F)
		 * In this case, we can lose the latest inode(x).
		 * So, call recover_inode for the inode update.
		 */
		if (IS_INODE(page)) {
			err = recover_inode(entry->inode, page);
			if (err) {
				f2fs_put_page(page, 1);
				break;
			}
		}
		if (entry->last_dentry == blkaddr) {
			err = recover_dentry(entry->inode, page, dir_list);
			if (err) {
				f2fs_put_page(page, 1);
				break;
			}
		}
		err = do_recover_data(sbi, entry->inode, page);
		if (err) {
			f2fs_put_page(page, 1);
			break;
		}

		if (entry->blkaddr == blkaddr)
			list_move_tail(&entry->list, tmp_inode_list);
next:
		/* check next segment */
		blkaddr = next_blkaddr_of_node(page);
		f2fs_put_page(page, 1);
	}
	if (!err)
		f2fs_allocate_new_segments(sbi);
	return err;
}

int f2fs_recover_fsync_data(struct f2fs_sb_info *sbi, bool check_only)
{
	struct list_head inode_list, tmp_inode_list;
	struct list_head dir_list;
	int err;
	int ret = 0;
	unsigned long s_flags = sbi->sb->s_flags;
	bool need_writecp = false;
#ifdef CONFIG_QUOTA
	int quota_enabled;
#endif

	if (s_flags & MS_RDONLY) {
<<<<<<< HEAD
		f2fs_msg(sbi->sb, KERN_INFO,
				"recover fsync data on readonly fs");
=======
		f2fs_info(sbi, "recover fsync data on readonly fs");
>>>>>>> 8eb3d65a
		sbi->sb->s_flags &= ~MS_RDONLY;
	}

#ifdef CONFIG_QUOTA
	/* Needed for iput() to work correctly and not trash data */
	sbi->sb->s_flags |= MS_ACTIVE;
	/* Turn on quotas so that they are updated correctly */
	quota_enabled = f2fs_enable_quota_files(sbi, s_flags & MS_RDONLY);
#endif

	fsync_entry_slab = f2fs_kmem_cache_create("f2fs_fsync_inode_entry",
			sizeof(struct fsync_inode_entry));
	if (!fsync_entry_slab) {
		err = -ENOMEM;
		goto out;
	}

	INIT_LIST_HEAD(&inode_list);
	INIT_LIST_HEAD(&tmp_inode_list);
	INIT_LIST_HEAD(&dir_list);

	/* prevent checkpoint */
	mutex_lock(&sbi->cp_mutex);

	/* step #1: find fsynced inode numbers */
	err = find_fsync_dnodes(sbi, &inode_list, check_only);
	if (err || list_empty(&inode_list))
		goto skip;

	if (check_only) {
		ret = 1;
		goto skip;
	}

	need_writecp = true;

	/* step #2: recover data */
	err = recover_data(sbi, &inode_list, &tmp_inode_list, &dir_list);
	if (!err)
		f2fs_bug_on(sbi, !list_empty(&inode_list));
	else {
		/* restore s_flags to let iput() trash data */
		sbi->sb->s_flags = s_flags;
	}
skip:
	destroy_fsync_dnodes(&inode_list, err);
	destroy_fsync_dnodes(&tmp_inode_list, err);

	/* truncate meta pages to be used by the recovery */
	truncate_inode_pages_range(META_MAPPING(sbi),
			(loff_t)MAIN_BLKADDR(sbi) << PAGE_SHIFT, -1);

	if (err) {
		truncate_inode_pages_final(NODE_MAPPING(sbi));
		truncate_inode_pages_final(META_MAPPING(sbi));
	} else {
		clear_sbi_flag(sbi, SBI_POR_DOING);
	}
	mutex_unlock(&sbi->cp_mutex);

	/* let's drop all the directory inodes for clean checkpoint */
	destroy_fsync_dnodes(&dir_list, err);

	if (need_writecp) {
		set_sbi_flag(sbi, SBI_IS_RECOVERED);

		if (!err) {
			struct cp_control cpc = {
				.reason = CP_RECOVERY,
			};
			err = f2fs_write_checkpoint(sbi, &cpc);
		}
	}

	kmem_cache_destroy(fsync_entry_slab);
out:
#ifdef CONFIG_QUOTA
	/* Turn quotas off */
	if (quota_enabled)
		f2fs_quota_off_umount(sbi->sb);
#endif
	sbi->sb->s_flags = s_flags; /* Restore MS_RDONLY status */

	return ret ? ret: err;
}<|MERGE_RESOLUTION|>--- conflicted
+++ resolved
@@ -188,16 +188,9 @@
 		name = "<encrypted>";
 	else
 		name = raw_inode->i_name;
-<<<<<<< HEAD
-	f2fs_msg(inode->i_sb, KERN_NOTICE,
-			"%s: ino = %x, name = %s, dir = %lx, err = %d",
-			__func__, ino_of_node(ipage), name,
-			IS_ERR(dir) ? 0 : dir->i_ino, err);
-=======
 	f2fs_notice(F2FS_I_SB(inode), "%s: ino = %x, name = %s, dir = %lx, err = %d",
 		    __func__, ino_of_node(ipage), name,
 		    IS_ERR(dir) ? 0 : dir->i_ino, err);
->>>>>>> 8eb3d65a
 	return err;
 }
 
@@ -290,14 +283,8 @@
 	else
 		name = F2FS_INODE(page)->i_name;
 
-<<<<<<< HEAD
-	f2fs_msg(inode->i_sb, KERN_NOTICE,
-		"recover_inode: ino = %x, name = %s, inline = %x",
-			ino_of_node(page), name, raw->i_inline);
-=======
 	f2fs_notice(F2FS_I_SB(inode), "recover_inode: ino = %x, name = %s, inline = %x",
 		    ino_of_node(page), name, raw->i_inline);
->>>>>>> 8eb3d65a
 	return 0;
 }
 
@@ -374,16 +361,9 @@
 		/* sanity check in order to detect looped node chain */
 		if (++loop_cnt >= free_blocks ||
 			blkaddr == next_blkaddr_of_node(page)) {
-<<<<<<< HEAD
-			f2fs_msg(sbi->sb, KERN_NOTICE,
-				"%s: detect looped node chain, "
-				"blkaddr:%u, next:%u",
-				__func__, blkaddr, next_blkaddr_of_node(page));
-=======
 			f2fs_notice(sbi, "%s: detect looped node chain, blkaddr:%u, next:%u",
 				    __func__, blkaddr,
 				    next_blkaddr_of_node(page));
->>>>>>> 8eb3d65a
 			f2fs_put_page(page, 1);
 			err = -EINVAL;
 			break;
@@ -577,21 +557,13 @@
 
 		if (__is_valid_data_blkaddr(src) &&
 			!f2fs_is_valid_blkaddr(sbi, src, META_POR)) {
-<<<<<<< HEAD
-			err = -EFAULT;
-=======
 			err = -EFSCORRUPTED;
->>>>>>> 8eb3d65a
 			goto err;
 		}
 
 		if (__is_valid_data_blkaddr(dest) &&
 			!f2fs_is_valid_blkaddr(sbi, dest, META_POR)) {
-<<<<<<< HEAD
-			err = -EFAULT;
-=======
 			err = -EFSCORRUPTED;
->>>>>>> 8eb3d65a
 			goto err;
 		}
 
@@ -658,17 +630,9 @@
 err:
 	f2fs_put_dnode(&dn);
 out:
-<<<<<<< HEAD
-	f2fs_msg(sbi->sb, KERN_NOTICE,
-		"recover_data: ino = %lx (i_size: %s) recovered = %d, err = %d",
-		inode->i_ino,
-		file_keep_isize(inode) ? "keep" : "recover",
-		recovered, err);
-=======
 	f2fs_notice(sbi, "recover_data: ino = %lx (i_size: %s) recovered = %d, err = %d",
 		    inode->i_ino, file_keep_isize(inode) ? "keep" : "recover",
 		    recovered, err);
->>>>>>> 8eb3d65a
 	return err;
 }
 
@@ -756,12 +720,7 @@
 #endif
 
 	if (s_flags & MS_RDONLY) {
-<<<<<<< HEAD
-		f2fs_msg(sbi->sb, KERN_INFO,
-				"recover fsync data on readonly fs");
-=======
 		f2fs_info(sbi, "recover fsync data on readonly fs");
->>>>>>> 8eb3d65a
 		sbi->sb->s_flags &= ~MS_RDONLY;
 	}
 
