--- conflicted
+++ resolved
@@ -40,15 +40,10 @@
 		if (gc_th->gc_wake)
 			gc_th->gc_wake = 0;
 
-<<<<<<< HEAD
-		if (try_to_freeze())
-			continue;
-=======
 		if (try_to_freeze()) {
 			stat_other_skip_bggc_count(sbi);
 			continue;
 		}
->>>>>>> b95a8c04
 		if (kthread_should_stop())
 			break;
 
@@ -67,16 +62,6 @@
 			stat_other_skip_bggc_count(sbi);
 			continue;
 		}
-
-#ifdef CONFIG_F2FS_FAULT_INJECTION
-		if (time_to_inject(sbi, FAULT_CHECKPOINT)) {
-			f2fs_show_injection_info(FAULT_CHECKPOINT);
-			f2fs_stop_checkpoint(sbi, false);
-		}
-#endif
-
-		if (!sb_start_write_trylock(sbi->sb))
-			continue;
 
 		/*
 		 * [GC triggering condition]
@@ -97,23 +82,15 @@
 			goto do_gc;
 		}
 
-<<<<<<< HEAD
-		if (!mutex_trylock(&sbi->gc_mutex))
-			goto next;
-=======
 		if (!mutex_trylock(&sbi->gc_mutex)) {
 			stat_other_skip_bggc_count(sbi);
 			goto next;
 		}
->>>>>>> b95a8c04
 
 		if (!is_idle(sbi, GC_TIME)) {
 			increase_sleep_time(gc_th, &wait_ms);
 			mutex_unlock(&sbi->gc_mutex);
-<<<<<<< HEAD
-=======
 			stat_io_skip_bggc_count(sbi);
->>>>>>> b95a8c04
 			goto next;
 		}
 
@@ -393,13 +370,10 @@
 
 		if (sec_usage_check(sbi, secno))
 			goto next;
-<<<<<<< HEAD
-=======
 		/* Don't touch checkpointed data */
 		if (unlikely(is_sbi_flag_set(sbi, SBI_CP_DISABLED) &&
 					get_ckpt_valid_blocks(sbi, segno)))
 			goto next;
->>>>>>> b95a8c04
 		if (gc_type == BG_GC && test_bit(secno, dirty_i->victim_secmap))
 			goto next;
 
@@ -499,7 +473,7 @@
  * On validity, copy that node with cold status, otherwise (invalid node)
  * ignore that.
  */
-static void gc_node_segment(struct f2fs_sb_info *sbi,
+static int gc_node_segment(struct f2fs_sb_info *sbi,
 		struct f2fs_summary *sum, unsigned int segno, int gc_type)
 {
 	struct f2fs_summary *entry;
@@ -507,10 +481,7 @@
 	int off;
 	int phase = 0;
 	bool fggc = (gc_type == FG_GC);
-<<<<<<< HEAD
-=======
 	int submitted = 0;
->>>>>>> b95a8c04
 
 	start_addr = START_BLOCK(sbi, segno);
 
@@ -528,11 +499,7 @@
 
 		/* stop BG_GC if there is not enough free sections. */
 		if (gc_type == BG_GC && has_not_enough_free_secs(sbi, 0, 0))
-<<<<<<< HEAD
-			return;
-=======
 			return submitted;
->>>>>>> b95a8c04
 
 		if (check_valid_map(sbi, segno, off) == 0)
 			continue;
@@ -540,7 +507,6 @@
 		if (phase == 0) {
 			f2fs_ra_meta_pages(sbi, NAT_BLOCK_OFFSET(nid), 1,
 							META_NAT, true);
-<<<<<<< HEAD
 			continue;
 		}
 
@@ -549,16 +515,6 @@
 			continue;
 		}
 
-=======
-			continue;
-		}
-
-		if (phase == 1) {
-			f2fs_ra_node_page(sbi, nid);
-			continue;
-		}
-
->>>>>>> b95a8c04
 		/* phase == 2 */
 		node_page = f2fs_get_node_page(sbi, nid);
 		if (IS_ERR(node_page))
@@ -570,19 +526,11 @@
 			continue;
 		}
 
-<<<<<<< HEAD
-		f2fs_get_node_info(sbi, nid, &ni);
-		if (ni.blk_addr != start_addr + off) {
-=======
 		if (f2fs_get_node_info(sbi, nid, &ni)) {
->>>>>>> b95a8c04
 			f2fs_put_page(node_page, 1);
 			continue;
 		}
 
-<<<<<<< HEAD
-		f2fs_move_node_page(node_page, gc_type);
-=======
 		if (ni.blk_addr != start_addr + off) {
 			f2fs_put_page(node_page, 1);
 			continue;
@@ -591,7 +539,6 @@
 		err = f2fs_move_node_page(node_page, gc_type);
 		if (!err && gc_type == FG_GC)
 			submitted++;
->>>>>>> b95a8c04
 		stat_inc_node_blk_count(sbi, 1, gc_type);
 	}
 
@@ -600,10 +547,7 @@
 
 	if (fggc)
 		atomic_dec(&sbi->wb_sync_req[NODE]);
-<<<<<<< HEAD
-=======
 	return submitted;
->>>>>>> b95a8c04
 }
 
 /*
@@ -648,14 +592,10 @@
 	if (IS_ERR(node_page))
 		return false;
 
-<<<<<<< HEAD
-	f2fs_get_node_info(sbi, nid, dni);
-=======
 	if (f2fs_get_node_info(sbi, nid, dni)) {
 		f2fs_put_page(node_page, 1);
 		return false;
 	}
->>>>>>> b95a8c04
 
 	if (sum->version != dni->version) {
 		f2fs_msg(sbi->sb, KERN_WARNING,
@@ -673,8 +613,6 @@
 	return true;
 }
 
-<<<<<<< HEAD
-=======
 static int ra_data_block(struct inode *inode, pgoff_t index)
 {
 	struct f2fs_sb_info *sbi = F2FS_I_SB(inode);
@@ -741,16 +679,11 @@
 	return err;
 }
 
->>>>>>> b95a8c04
 /*
  * Move data block via META_MAPPING while keeping locked data page.
  * This can be used to move blocks, aka LBAs, directly on disk.
  */
-<<<<<<< HEAD
-static void move_data_block(struct inode *inode, block_t bidx,
-=======
 static int move_data_block(struct inode *inode, block_t bidx,
->>>>>>> b95a8c04
 				int gc_type, unsigned int segno, int off)
 {
 	struct f2fs_io_info fio = {
@@ -767,15 +700,9 @@
 	struct dnode_of_data dn;
 	struct f2fs_summary sum;
 	struct node_info ni;
-<<<<<<< HEAD
-	struct page *page;
-	block_t newaddr;
-	int err;
-=======
 	struct page *page, *mpage;
 	block_t newaddr;
 	int err = 0;
->>>>>>> b95a8c04
 	bool lfs_mode = test_opt(fio.sbi, LFS);
 
 	/* do not read out */
@@ -801,20 +728,6 @@
 		goto out;
 	}
 
-	if (!check_valid_map(F2FS_I_SB(inode), segno, off))
-		goto out;
-
-	if (f2fs_is_atomic_file(inode)) {
-		F2FS_I(inode)->i_gc_failures[GC_FAILURE_ATOMIC]++;
-		F2FS_I_SB(inode)->skipped_atomic_files[gc_type]++;
-		goto out;
-	}
-
-	if (f2fs_is_pinned_file(inode)) {
-		f2fs_pin_file_control(inode, true);
-		goto out;
-	}
-
 	set_new_dnode(&dn, inode, NULL, NULL, 0);
 	err = f2fs_get_dnode_of_data(&dn, bidx, LOOKUP_NODE);
 	if (err)
@@ -831,16 +744,11 @@
 	 * data were writebacked to avoid racing between GC and flush.
 	 */
 	f2fs_wait_on_page_writeback(page, DATA, true);
-<<<<<<< HEAD
-
-	f2fs_get_node_info(fio.sbi, dn.nid, &ni);
-=======
 
 	err = f2fs_get_node_info(fio.sbi, dn.nid, &ni);
 	if (err)
 		goto put_out;
 
->>>>>>> b95a8c04
 	set_summary(&sum, dn.nid, dn.ofs_in_node, ni.version);
 
 	/* read page */
@@ -859,8 +767,6 @@
 		err = -ENOMEM;
 		goto recover_block;
 	}
-<<<<<<< HEAD
-=======
 
 	mpage = f2fs_pagecache_get_page(META_MAPPING(fio.sbi),
 					fio.old_blkaddr, FGP_LOCK, GFP_NOFS);
@@ -878,7 +784,6 @@
 		if (updated)
 			goto write_page;
 	}
->>>>>>> b95a8c04
 
 	err = f2fs_submit_page_bio(&fio);
 	if (err)
@@ -913,10 +818,7 @@
 	fio.new_blkaddr = newaddr;
 	f2fs_submit_page_write(&fio);
 	if (fio.retry) {
-<<<<<<< HEAD
-=======
 		err = -EAGAIN;
->>>>>>> b95a8c04
 		if (PageWriteback(fio.encrypted_page))
 			end_page_writeback(fio.encrypted_page);
 		goto put_page_out;
@@ -943,11 +845,7 @@
 	return err;
 }
 
-<<<<<<< HEAD
-static void move_data_page(struct inode *inode, block_t bidx, int gc_type,
-=======
 static int move_data_page(struct inode *inode, block_t bidx, int gc_type,
->>>>>>> b95a8c04
 							unsigned int segno, int off)
 {
 	struct page *page;
@@ -972,20 +870,6 @@
 		if (gc_type == FG_GC)
 			f2fs_pin_file_control(inode, true);
 		err = -EAGAIN;
-		goto out;
-	}
-
-	if (!check_valid_map(F2FS_I_SB(inode), segno, off))
-		goto out;
-
-	if (f2fs_is_atomic_file(inode)) {
-		F2FS_I(inode)->i_gc_failures[GC_FAILURE_ATOMIC]++;
-		F2FS_I_SB(inode)->skipped_atomic_files[gc_type]++;
-		goto out;
-	}
-	if (f2fs_is_pinned_file(inode)) {
-		if (gc_type == FG_GC)
-			f2fs_pin_file_control(inode, true);
 		goto out;
 	}
 
@@ -1011,10 +895,6 @@
 			.io_type = FS_GC_DATA_IO,
 		};
 		bool is_dirty = PageDirty(page);
-<<<<<<< HEAD
-		int err;
-=======
->>>>>>> b95a8c04
 
 retry:
 		set_page_dirty(page);
@@ -1049,7 +929,7 @@
  * If the parent node is not valid or the data block address is different,
  * the victim data block is ignored.
  */
-static void gc_data_segment(struct f2fs_sb_info *sbi, struct f2fs_summary *sum,
+static int gc_data_segment(struct f2fs_sb_info *sbi, struct f2fs_summary *sum,
 		struct gc_inode_list *gc_list, unsigned int segno, int gc_type)
 {
 	struct super_block *sb = sbi->sb;
@@ -1074,11 +954,7 @@
 
 		/* stop BG_GC if there is not enough free sections. */
 		if (gc_type == BG_GC && has_not_enough_free_secs(sbi, 0, 0))
-<<<<<<< HEAD
-			return;
-=======
 			return submitted;
->>>>>>> b95a8c04
 
 		if (check_valid_map(sbi, segno, off) == 0)
 			continue;
@@ -1110,10 +986,6 @@
 			if (IS_ERR(inode) || is_bad_inode(inode))
 				continue;
 
-<<<<<<< HEAD
-			/* if inode uses special I/O path, let's go phase 3 */
-			if (f2fs_post_read_required(inode)) {
-=======
 			if (!down_write_trylock(
 				&F2FS_I(inode)->i_gc_rwsem[WRITE])) {
 				iput(inode);
@@ -1132,26 +1004,12 @@
 					iput(inode);
 					continue;
 				}
->>>>>>> b95a8c04
 				add_gc_inode(gc_list, inode);
 				continue;
 			}
 
-<<<<<<< HEAD
-			if (!down_write_trylock(
-				&F2FS_I(inode)->i_gc_rwsem[WRITE])) {
-				iput(inode);
-				continue;
-			}
-
-			start_bidx = f2fs_start_bidx_of_node(nofs, inode);
-			data_page = f2fs_get_read_data_page(inode,
-					start_bidx + ofs_in_node, REQ_RAHEAD,
-					true);
-=======
 			data_page = f2fs_get_read_data_page(inode,
 						start_bidx, REQ_RAHEAD, true);
->>>>>>> b95a8c04
 			up_write(&F2FS_I(inode)->i_gc_rwsem[WRITE]);
 			if (IS_ERR(data_page)) {
 				iput(inode);
@@ -1168,20 +1026,14 @@
 		if (inode) {
 			struct f2fs_inode_info *fi = F2FS_I(inode);
 			bool locked = false;
-<<<<<<< HEAD
-=======
 			int err;
->>>>>>> b95a8c04
 
 			if (S_ISREG(inode->i_mode)) {
 				if (!down_write_trylock(&fi->i_gc_rwsem[READ]))
 					continue;
 				if (!down_write_trylock(
 						&fi->i_gc_rwsem[WRITE])) {
-<<<<<<< HEAD
-=======
 					sbi->skipped_gc_rwsem++;
->>>>>>> b95a8c04
 					up_write(&fi->i_gc_rwsem[READ]);
 					continue;
 				}
@@ -1194,14 +1046,6 @@
 			start_bidx = f2fs_start_bidx_of_node(nofs, inode)
 								+ ofs_in_node;
 			if (f2fs_post_read_required(inode))
-<<<<<<< HEAD
-				move_data_block(inode, start_bidx, gc_type,
-								segno, off);
-			else
-				move_data_page(inode, start_bidx, gc_type,
-								segno, off);
-
-=======
 				err = move_data_block(inode, start_bidx,
 							gc_type, segno, off);
 			else
@@ -1212,7 +1056,6 @@
 					f2fs_post_read_required(inode)))
 				submitted++;
 
->>>>>>> b95a8c04
 			if (locked) {
 				up_write(&fi->i_gc_rwsem[WRITE]);
 				up_write(&fi->i_gc_rwsem[READ]);
@@ -1224,11 +1067,8 @@
 
 	if (++phase < 5)
 		goto next_step;
-<<<<<<< HEAD
-=======
 
 	return submitted;
->>>>>>> b95a8c04
 }
 
 static int __get_victim(struct f2fs_sb_info *sbi, unsigned int *victim,
@@ -1256,10 +1096,7 @@
 	int seg_freed = 0;
 	unsigned char type = IS_DATASEG(get_seg_entry(sbi, segno)->type) ?
 						SUM_TYPE_DATA : SUM_TYPE_NODE;
-<<<<<<< HEAD
-=======
 	int submitted = 0;
->>>>>>> b95a8c04
 
 	/* readahead multi ssa blocks those have contiguous address */
 	if (sbi->segs_per_sec > 1)
@@ -1269,8 +1106,6 @@
 	/* reference all summary page */
 	while (segno < end_segno) {
 		sum_page = f2fs_get_sum_page(sbi, segno++);
-<<<<<<< HEAD
-=======
 		if (IS_ERR(sum_page)) {
 			int err = PTR_ERR(sum_page);
 
@@ -1283,7 +1118,6 @@
 			}
 			return err;
 		}
->>>>>>> b95a8c04
 		unlock_page(sum_page);
 	}
 
@@ -1295,17 +1129,6 @@
 		sum_page = find_get_page(META_MAPPING(sbi),
 					GET_SUM_BLOCK(sbi, segno));
 		f2fs_put_page(sum_page, 0);
-<<<<<<< HEAD
-
-		if (get_valid_blocks(sbi, segno, false) == 0 ||
-				!PageUptodate(sum_page) ||
-				unlikely(f2fs_cp_error(sbi)))
-			goto next;
-
-		sum = page_address(sum_page);
-		f2fs_bug_on(sbi, type != GET_SUM_TYPE((&sum->footer)));
-
-=======
 
 		if (get_valid_blocks(sbi, segno, false) == 0 ||
 				!PageUptodate(sum_page) ||
@@ -1321,7 +1144,6 @@
 			goto next;
 		}
 
->>>>>>> b95a8c04
 		/*
 		 * this is to avoid deadlock:
 		 * - lock_page(sum_page)         - f2fs_replace_block
@@ -1330,18 +1152,11 @@
 		 *                                  - lock_page(sum_page)
 		 */
 		if (type == SUM_TYPE_NODE)
-<<<<<<< HEAD
-			gc_node_segment(sbi, sum->entries, segno, gc_type);
-		else
-			gc_data_segment(sbi, sum->entries, gc_list, segno,
-								gc_type);
-=======
 			submitted += gc_node_segment(sbi, sum->entries, segno,
 								gc_type);
 		else
 			submitted += gc_data_segment(sbi, sum->entries, gc_list,
 							segno, gc_type);
->>>>>>> b95a8c04
 
 		stat_inc_seg_count(sbi, type, gc_type);
 
@@ -1352,11 +1167,7 @@
 		f2fs_put_page(sum_page, 0);
 	}
 
-<<<<<<< HEAD
-	if (gc_type == FG_GC)
-=======
 	if (submitted)
->>>>>>> b95a8c04
 		f2fs_submit_merged_write(sbi,
 				(type == SUM_TYPE_NODE) ? NODE : DATA);
 
@@ -1380,10 +1191,7 @@
 		.iroot = RADIX_TREE_INIT(GFP_NOFS),
 	};
 	unsigned long long last_skipped = sbi->skipped_atomic_files[FG_GC];
-<<<<<<< HEAD
-=======
 	unsigned long long first_skipped;
->>>>>>> b95a8c04
 	unsigned int skipped_round = 0, round = 0;
 
 	trace_f2fs_gc_begin(sbi->sb, sync, background,
@@ -1414,19 +1222,14 @@
 		 * threshold, we can make them free by checkpoint. Then, we
 		 * secure free segments which doesn't need fggc any more.
 		 */
-<<<<<<< HEAD
-		if (prefree_segments(sbi)) {
-=======
 		if (prefree_segments(sbi) &&
 				!is_sbi_flag_set(sbi, SBI_CP_DISABLED)) {
->>>>>>> b95a8c04
 			ret = f2fs_write_checkpoint(sbi, &cpc);
 			if (ret)
 				goto stop;
 		}
 		if (has_not_enough_free_secs(sbi, 0, 0))
 			gc_type = FG_GC;
-<<<<<<< HEAD
 	}
 
 	/* f2fs_balance_fs doesn't need to do BG_GC in critical path. */
@@ -1439,32 +1242,14 @@
 		goto stop;
 	}
 
-=======
-	}
-
-	/* f2fs_balance_fs doesn't need to do BG_GC in critical path. */
-	if (gc_type == BG_GC && !background) {
-		ret = -EINVAL;
-		goto stop;
-	}
-	if (!__get_victim(sbi, &segno, gc_type)) {
-		ret = -ENODATA;
-		goto stop;
-	}
-
->>>>>>> b95a8c04
 	seg_freed = do_garbage_collect(sbi, segno, &gc_list, gc_type);
 	if (gc_type == FG_GC && seg_freed == sbi->segs_per_sec)
 		sec_freed++;
 	total_freed += seg_freed;
 
 	if (gc_type == FG_GC) {
-<<<<<<< HEAD
-		if (sbi->skipped_atomic_files[FG_GC] > last_skipped)
-=======
 		if (sbi->skipped_atomic_files[FG_GC] > last_skipped ||
 						sbi->skipped_gc_rwsem)
->>>>>>> b95a8c04
 			skipped_round++;
 		last_skipped = sbi->skipped_atomic_files[FG_GC];
 		round++;
@@ -1473,27 +1258,16 @@
 	if (gc_type == FG_GC)
 		sbi->cur_victim_sec = NULL_SEGNO;
 
-<<<<<<< HEAD
-	if (!sync) {
-		if (has_not_enough_free_secs(sbi, sec_freed, 0)) {
-			if (skipped_round > MAX_SKIP_ATOMIC_COUNT &&
-				skipped_round * 2 >= round)
-				f2fs_drop_inmem_pages_all(sbi, true);
-=======
 	if (sync)
 		goto stop;
 
 	if (has_not_enough_free_secs(sbi, sec_freed, 0)) {
 		if (skipped_round <= MAX_SKIP_GC_COUNT ||
 					skipped_round * 2 < round) {
->>>>>>> b95a8c04
 			segno = NULL_SEGNO;
 			goto gc_more;
 		}
 
-<<<<<<< HEAD
-		if (gc_type == FG_GC)
-=======
 		if (first_skipped < last_skipped &&
 				(last_skipped - first_skipped) >
 						sbi->skipped_gc_rwsem) {
@@ -1502,7 +1276,6 @@
 			goto gc_more;
 		}
 		if (gc_type == FG_GC && !is_sbi_flag_set(sbi, SBI_CP_DISABLED))
->>>>>>> b95a8c04
 			ret = f2fs_write_checkpoint(sbi, &cpc);
 	}
 stop:
