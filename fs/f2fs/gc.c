// SPDX-License-Identifier: GPL-2.0
/*
 * fs/f2fs/gc.c
 *
 * Copyright (c) 2012 Samsung Electronics Co., Ltd.
 *             http://www.samsung.com/
 */
#include <linux/fs.h>
#include <linux/module.h>
#include <linux/backing-dev.h>
#include <linux/init.h>
#include <linux/f2fs_fs.h>
#include <linux/kthread.h>
#include <linux/delay.h>
#include <linux/freezer.h>
#include <linux/fb.h>
#include <linux/power_supply.h>
#include <linux/wakelock.h>

#include "f2fs.h"
#include "node.h"
#include "segment.h"
#include "gc.h"
#include <trace/events/f2fs.h>

#define TRIGGER_SOFF (!screen_on && power_supply_is_system_supplied())
static bool screen_on = true;
// Use 1 instead of 0 to allow thread interrupts
#define SOFF_WAIT_MS 1

static inline void gc_set_wakelock(struct f2fs_sb_info *sbi,
		struct f2fs_gc_kthread *gc_th, bool val)
{
	if (val) {
		if (!wake_lock_active(&gc_th->gc_wakelock)) {
<<<<<<< HEAD
			f2fs_warn(sbi, "Catching wakelock for GC");
=======
			f2fs_info(sbi, "Catching wakelock for GC");
>>>>>>> fbbff572
			wake_lock(&gc_th->gc_wakelock);
		}
	} else {
		if (wake_lock_active(&gc_th->gc_wakelock)) {
<<<<<<< HEAD
			f2fs_warn(sbi, "Unlocking wakelock for GC");
=======
			f2fs_info(sbi, "Unlocking wakelock for GC");
>>>>>>> fbbff572
			wake_unlock(&gc_th->gc_wakelock);
		}
	}
}

static int gc_thread_func(void *data)
{
	struct f2fs_sb_info *sbi = data;
	struct f2fs_gc_kthread *gc_th = sbi->gc_thread;
	wait_queue_head_t *wq = &sbi->gc_thread->gc_wait_queue_head;
	unsigned int wait_ms = gc_th->min_sleep_time;
	bool force_gc;

	set_freezable();
	do {
		wait_event_interruptible_timeout(*wq,
				kthread_should_stop() || freezing(current) ||
				gc_th->gc_wake,
				msecs_to_jiffies(wait_ms));

		force_gc = TRIGGER_SOFF;
		if (force_gc) {
			gc_set_wakelock(sbi, gc_th, true);
			wait_ms = SOFF_WAIT_MS;
			sbi->gc_mode = GC_URGENT;
		} else {
			gc_set_wakelock(sbi, gc_th, false);
			wait_ms = gc_th->min_sleep_time;
			sbi->gc_mode = GC_NORMAL;
		}

		/* give it a try one time */
		if (gc_th->gc_wake)
			gc_th->gc_wake = 0;

		if (try_to_freeze()) {
			stat_other_skip_bggc_count(sbi);
			continue;
		}
		if (kthread_should_stop())
			break;

		if (sbi->sb->s_writers.frozen >= SB_FREEZE_WRITE) {
			if (!force_gc) {
				increase_sleep_time(gc_th, &wait_ms);
				stat_other_skip_bggc_count(sbi);
			}
			continue;
		}

		if (time_to_inject(sbi, FAULT_CHECKPOINT)) {
			f2fs_show_injection_info(FAULT_CHECKPOINT);
			f2fs_stop_checkpoint(sbi, false);
		}

		if (!sb_start_write_trylock(sbi->sb)) {
			stat_other_skip_bggc_count(sbi);
			continue;
		}

		/*
		 * [GC triggering condition]
		 * 0. GC is not conducted currently.
		 * 1. There are enough dirty segments.
		 * 2. IO subsystem is idle by checking the # of writeback pages.
		 * 3. IO subsystem is idle by checking the # of requests in
		 *    bdev's request list.
		 *
		 * Note) We have to avoid triggering GCs frequently.
		 * Because it is possible that some segments can be
		 * invalidated soon after by user update or deletion.
		 * So, I'd like to wait some time to collect dirty segments.
		 */
		if (sbi->gc_mode == GC_URGENT || force_gc) {
			if (!force_gc)
				wait_ms = gc_th->urgent_sleep_time;
			mutex_lock(&sbi->gc_mutex);
			goto do_gc;
		}

		if (!mutex_trylock(&sbi->gc_mutex)) {
			stat_other_skip_bggc_count(sbi);
			goto next;
		}

		if (!is_idle(sbi, GC_TIME)) {
			increase_sleep_time(gc_th, &wait_ms);
			mutex_unlock(&sbi->gc_mutex);
			stat_io_skip_bggc_count(sbi);
			goto next;
		}

		if (has_enough_invalid_blocks(sbi))
			decrease_sleep_time(gc_th, &wait_ms);
		else
			increase_sleep_time(gc_th, &wait_ms);
do_gc:
		stat_inc_bggc_count(sbi);

		/* if return value is not zero, no victim was selected */
		if (f2fs_gc(sbi, force_gc || test_opt(sbi, FORCE_FG_GC), true, NULL_SEGNO)) {
			wait_ms = gc_th->no_gc_sleep_time;
			gc_set_wakelock(sbi, gc_th, false);
			sbi->gc_mode = GC_NORMAL;
<<<<<<< HEAD
			f2fs_warn(sbi, "No more GC victim found, "
=======
			f2fs_info(sbi, "No more GC victim found, "
>>>>>>> fbbff572
				"sleeping for %u ms", wait_ms);

			/*
			 * Rapid GC would have cleaned hundreds of segments
			 * that would not be read again anytime soon.
			 */
			mm_drop_caches(3);
<<<<<<< HEAD
			f2fs_warn(sbi, "dropped caches");
=======
			f2fs_info(sbi, "dropped caches");
>>>>>>> fbbff572
		}

		trace_f2fs_background_gc(sbi->sb, wait_ms,
				prefree_segments(sbi), free_segments(sbi));

		/* balancing f2fs's metadata periodically */
		f2fs_balance_fs_bg(sbi);
next:
		sb_end_write(sbi->sb);

	} while (!kthread_should_stop());
	return 0;
}

int f2fs_start_gc_thread(struct f2fs_sb_info *sbi)
{
	struct f2fs_gc_kthread *gc_th;
	dev_t dev = sbi->sb->s_bdev->bd_dev;
	int err = 0;
	char buf[25];

	if (sbi->gc_thread != NULL)
		goto out;

	gc_th = f2fs_kmalloc(sbi, sizeof(struct f2fs_gc_kthread), GFP_KERNEL);
	if (!gc_th) {
		err = -ENOMEM;
		goto out;
	}

	gc_th->urgent_sleep_time = DEF_GC_THREAD_URGENT_SLEEP_TIME;
	gc_th->min_sleep_time = DEF_GC_THREAD_MIN_SLEEP_TIME;
	gc_th->max_sleep_time = DEF_GC_THREAD_MAX_SLEEP_TIME;
	gc_th->no_gc_sleep_time = DEF_GC_THREAD_NOGC_SLEEP_TIME;

	sbi->gc_mode = GC_NORMAL;
	gc_th->gc_wake= 0;

	snprintf(buf, sizeof(buf), "f2fs_gc-%u:%u", MAJOR(dev), MINOR(dev));

	wake_lock_init(&gc_th->gc_wakelock, WAKE_LOCK_SUSPEND, buf);

	sbi->gc_thread = gc_th;
	init_waitqueue_head(&sbi->gc_thread->gc_wait_queue_head);
	sbi->gc_thread->f2fs_gc_task = kthread_run(gc_thread_func, sbi, buf);
	if (IS_ERR(gc_th->f2fs_gc_task)) {
		err = PTR_ERR(gc_th->f2fs_gc_task);
		kvfree(gc_th);
		sbi->gc_thread = NULL;
	}
	set_task_ioprio(sbi->gc_thread->f2fs_gc_task,
			IOPRIO_PRIO_VALUE(IOPRIO_CLASS_IDLE, 0));
out:
	return err;
}

void f2fs_stop_gc_thread(struct f2fs_sb_info *sbi)
{
	struct f2fs_gc_kthread *gc_th = sbi->gc_thread;
	if (!gc_th)
		return;
	kthread_stop(gc_th->f2fs_gc_task);
	wake_lock_destroy(&gc_th->gc_wakelock);
	kvfree(gc_th);
	sbi->gc_mode = GC_NORMAL;
	sbi->gc_thread = NULL;
}

static LIST_HEAD(f2fs_sbi_list);
static DEFINE_MUTEX(f2fs_sbi_mutex);
/* Trigger rapid GC when invalid block is higher than 3% */
#define RAPID_GC_LIMIT_INVALID_BLOCK 3

void f2fs_start_all_gc_threads(void)
{
	struct f2fs_sb_info *sbi;
	block_t invalid_blocks;

	mutex_lock(&f2fs_sbi_mutex);
	list_for_each_entry(sbi, &f2fs_sbi_list, list) {
		invalid_blocks = sbi->user_block_count -
					written_block_count(sbi) -
					free_user_blocks(sbi);
		if (invalid_blocks >
		    ((long)((sbi->user_block_count - written_block_count(sbi)) *
			RAPID_GC_LIMIT_INVALID_BLOCK) / 100)) {
			f2fs_start_gc_thread(sbi);
			sbi->gc_thread->gc_wake = 1;
			wake_up_interruptible_all(&sbi->gc_thread->gc_wait_queue_head);
			wake_up_discard_thread(sbi, true);
		} else {
<<<<<<< HEAD
			f2fs_warn(sbi, "Invalid blocks lower than %d%%,"
=======
			f2fs_info(sbi, "Invalid blocks lower than %d%%,"
>>>>>>> fbbff572
					"skipping rapid GC (%u / (%u - %u))",
					RAPID_GC_LIMIT_INVALID_BLOCK,
					invalid_blocks,
					sbi->user_block_count,
					written_block_count(sbi));
		}
	}
	mutex_unlock(&f2fs_sbi_mutex);
}

void f2fs_stop_all_gc_threads(void)
{
	struct f2fs_sb_info *sbi;

	mutex_lock(&f2fs_sbi_mutex);
	list_for_each_entry(sbi, &f2fs_sbi_list, list) {
		f2fs_stop_gc_thread(sbi);
	}
	mutex_unlock(&f2fs_sbi_mutex);
}

void f2fs_sbi_list_add(struct f2fs_sb_info *sbi)
{
	mutex_lock(&f2fs_sbi_mutex);
	list_add_tail(&sbi->list, &f2fs_sbi_list);
	mutex_unlock(&f2fs_sbi_mutex);
}

void f2fs_sbi_list_del(struct f2fs_sb_info *sbi)
{
	mutex_lock(&f2fs_sbi_mutex);
	list_del(&sbi->list);
	mutex_unlock(&f2fs_sbi_mutex);
}

static struct work_struct f2fs_gc_fb_worker;
static void f2fs_gc_fb_work(struct work_struct *work)
{
	if (screen_on) {
		f2fs_stop_all_gc_threads();
	} else {
		/*
		 * Start all GC threads exclusively from here
		 * since the phone screen would turn on when
		 * a charger is connected
		 */
		if (TRIGGER_SOFF)
			f2fs_start_all_gc_threads();
	}
}

static int fb_notifier_callback(struct notifier_block *self,
				unsigned long event, void *data)
{
	struct fb_event *evdata = data;
	int *blank;

	if ((event == FB_EVENT_BLANK) && evdata && evdata->data) {
		blank = evdata->data;

		switch (*blank) {
		case FB_BLANK_POWERDOWN:
			screen_on = false;
			queue_work(system_power_efficient_wq, &f2fs_gc_fb_worker);
			break;
		case FB_BLANK_UNBLANK:
			screen_on = true;
			queue_work(system_power_efficient_wq, &f2fs_gc_fb_worker);
			break;
		}
	}

	return 0;
}

static struct notifier_block fb_notifier_block = {
	.notifier_call = fb_notifier_callback,
};

static int __init f2fs_gc_register_fb(void)
{
	INIT_WORK(&f2fs_gc_fb_worker, f2fs_gc_fb_work);
	fb_register_client(&fb_notifier_block);

	return 0;
}
late_initcall(f2fs_gc_register_fb);

static int select_gc_type(struct f2fs_sb_info *sbi, int gc_type)
{
	int gc_mode = (gc_type == BG_GC) ? GC_CB : GC_GREEDY;

	switch (sbi->gc_mode) {
	case GC_IDLE_CB:
		gc_mode = GC_CB;
		break;
	case GC_IDLE_GREEDY:
	case GC_URGENT:
		gc_mode = GC_GREEDY;
		break;
	}
	return gc_mode;
}

static void select_policy(struct f2fs_sb_info *sbi, int gc_type,
			int type, struct victim_sel_policy *p)
{
	struct dirty_seglist_info *dirty_i = DIRTY_I(sbi);

	if (p->alloc_mode == SSR) {
		p->gc_mode = GC_GREEDY;
		p->dirty_segmap = dirty_i->dirty_segmap[type];
		p->max_search = dirty_i->nr_dirty[type];
		p->ofs_unit = 1;
	} else {
		p->gc_mode = select_gc_type(sbi, gc_type);
		p->dirty_segmap = dirty_i->dirty_segmap[DIRTY];
		p->max_search = dirty_i->nr_dirty[DIRTY];
		p->ofs_unit = sbi->segs_per_sec;
	}

	/* we need to check every dirty segments in the FG_GC case */
	if (gc_type != FG_GC &&
			(sbi->gc_mode != GC_URGENT) &&
			p->max_search > sbi->max_victim_search)
		p->max_search = sbi->max_victim_search;

	/* let's select beginning hot/small space first in no_heap mode*/
	if (test_opt(sbi, NOHEAP) &&
		(type == CURSEG_HOT_DATA || IS_NODESEG(type)))
		p->offset = 0;
	else
		p->offset = SIT_I(sbi)->last_victim[p->gc_mode];
}

static unsigned int get_max_cost(struct f2fs_sb_info *sbi,
				struct victim_sel_policy *p)
{
	/* SSR allocates in a segment unit */
	if (p->alloc_mode == SSR)
		return sbi->blocks_per_seg;
	if (p->gc_mode == GC_GREEDY)
		return 2 * sbi->blocks_per_seg * p->ofs_unit;
	else if (p->gc_mode == GC_CB)
		return UINT_MAX;
	else /* No other gc_mode */
		return 0;
}

static unsigned int check_bg_victims(struct f2fs_sb_info *sbi)
{
	struct dirty_seglist_info *dirty_i = DIRTY_I(sbi);
	unsigned int secno;

	/*
	 * If the gc_type is FG_GC, we can select victim segments
	 * selected by background GC before.
	 * Those segments guarantee they have small valid blocks.
	 */
	for_each_set_bit(secno, dirty_i->victim_secmap, MAIN_SECS(sbi)) {
		if (sec_usage_check(sbi, secno))
			continue;
		clear_bit(secno, dirty_i->victim_secmap);
		return GET_SEG_FROM_SEC(sbi, secno);
	}
	return NULL_SEGNO;
}

static unsigned int get_cb_cost(struct f2fs_sb_info *sbi, unsigned int segno)
{
	struct sit_info *sit_i = SIT_I(sbi);
	unsigned int secno = GET_SEC_FROM_SEG(sbi, segno);
	unsigned int start = GET_SEG_FROM_SEC(sbi, secno);
	unsigned long long mtime = 0;
	unsigned int vblocks;
	unsigned char age = 0;
	unsigned char u;
	unsigned int i;

	for (i = 0; i < sbi->segs_per_sec; i++)
		mtime += get_seg_entry(sbi, start + i)->mtime;
	vblocks = get_valid_blocks(sbi, segno, true);

	mtime = div_u64(mtime, sbi->segs_per_sec);
	vblocks = div_u64(vblocks, sbi->segs_per_sec);

	u = (vblocks * 100) >> sbi->log_blocks_per_seg;

	/* Handle if the system time has changed by the user */
	if (mtime < sit_i->min_mtime)
		sit_i->min_mtime = mtime;
	if (mtime > sit_i->max_mtime)
		sit_i->max_mtime = mtime;
	if (sit_i->max_mtime != sit_i->min_mtime)
		age = 100 - div64_u64(100 * (mtime - sit_i->min_mtime),
				sit_i->max_mtime - sit_i->min_mtime);

	return UINT_MAX - ((100 * (100 - u) * age) / (100 + u));
}

static inline unsigned int get_gc_cost(struct f2fs_sb_info *sbi,
			unsigned int segno, struct victim_sel_policy *p)
{
	if (p->alloc_mode == SSR)
		return get_seg_entry(sbi, segno)->ckpt_valid_blocks;

	/* alloc_mode == LFS */
	if (p->gc_mode == GC_GREEDY)
		return get_valid_blocks(sbi, segno, true);
	else
		return get_cb_cost(sbi, segno);
}

static unsigned int count_bits(const unsigned long *addr,
				unsigned int offset, unsigned int len)
{
	unsigned int end = offset + len, sum = 0;

	while (offset < end) {
		if (test_bit(offset++, addr))
			++sum;
	}
	return sum;
}

/*
 * This function is called from two paths.
 * One is garbage collection and the other is SSR segment selection.
 * When it is called during GC, it just gets a victim segment
 * and it does not remove it from dirty seglist.
 * When it is called from SSR segment selection, it finds a segment
 * which has minimum valid blocks and removes it from dirty seglist.
 */
static int get_victim_by_default(struct f2fs_sb_info *sbi,
		unsigned int *result, int gc_type, int type, char alloc_mode)
{
	struct dirty_seglist_info *dirty_i = DIRTY_I(sbi);
	struct sit_info *sm = SIT_I(sbi);
	struct victim_sel_policy p;
	unsigned int secno, last_victim;
	unsigned int last_segment;
	unsigned int nsearched = 0;

	mutex_lock(&dirty_i->seglist_lock);
	last_segment = MAIN_SECS(sbi) * sbi->segs_per_sec;

	p.alloc_mode = alloc_mode;
	select_policy(sbi, gc_type, type, &p);

	p.min_segno = NULL_SEGNO;
	p.min_cost = get_max_cost(sbi, &p);

	if (*result != NULL_SEGNO) {
		if (get_valid_blocks(sbi, *result, false) &&
			!sec_usage_check(sbi, GET_SEC_FROM_SEG(sbi, *result)))
			p.min_segno = *result;
		goto out;
	}

	if (p.max_search == 0)
		goto out;

	if (__is_large_section(sbi) && p.alloc_mode == LFS) {
		if (sbi->next_victim_seg[BG_GC] != NULL_SEGNO) {
			p.min_segno = sbi->next_victim_seg[BG_GC];
			*result = p.min_segno;
			sbi->next_victim_seg[BG_GC] = NULL_SEGNO;
			goto got_result;
		}
		if (gc_type == FG_GC &&
				sbi->next_victim_seg[FG_GC] != NULL_SEGNO) {
			p.min_segno = sbi->next_victim_seg[FG_GC];
			*result = p.min_segno;
			sbi->next_victim_seg[FG_GC] = NULL_SEGNO;
			goto got_result;
		}
	}

	last_victim = sm->last_victim[p.gc_mode];
	if (p.alloc_mode == LFS && gc_type == FG_GC) {
		p.min_segno = check_bg_victims(sbi);
		if (p.min_segno != NULL_SEGNO)
			goto got_it;
	}

	while (1) {
		unsigned long cost;
		unsigned int segno;

		segno = find_next_bit(p.dirty_segmap, last_segment, p.offset);
		if (segno >= last_segment) {
			if (sm->last_victim[p.gc_mode]) {
				last_segment =
					sm->last_victim[p.gc_mode];
				sm->last_victim[p.gc_mode] = 0;
				p.offset = 0;
				continue;
			}
			break;
		}

		p.offset = segno + p.ofs_unit;
		if (p.ofs_unit > 1) {
			p.offset -= segno % p.ofs_unit;
			nsearched += count_bits(p.dirty_segmap,
						p.offset - p.ofs_unit,
						p.ofs_unit);
		} else {
			nsearched++;
		}

		secno = GET_SEC_FROM_SEG(sbi, segno);

		if (sec_usage_check(sbi, secno))
			goto next;
		/* Don't touch checkpointed data */
		if (unlikely(is_sbi_flag_set(sbi, SBI_CP_DISABLED) &&
					get_ckpt_valid_blocks(sbi, segno) &&
					p.alloc_mode != SSR))
			goto next;
		if (gc_type == BG_GC && test_bit(secno, dirty_i->victim_secmap))
			goto next;

		cost = get_gc_cost(sbi, segno, &p);

		if (p.min_cost > cost) {
			p.min_segno = segno;
			p.min_cost = cost;
		}
next:
		if (nsearched >= p.max_search) {
			if (!sm->last_victim[p.gc_mode] && segno <= last_victim)
				sm->last_victim[p.gc_mode] = last_victim + 1;
			else
				sm->last_victim[p.gc_mode] = segno + 1;
			sm->last_victim[p.gc_mode] %=
				(MAIN_SECS(sbi) * sbi->segs_per_sec);
			break;
		}
	}
	if (p.min_segno != NULL_SEGNO) {
got_it:
		*result = (p.min_segno / p.ofs_unit) * p.ofs_unit;
got_result:
		if (p.alloc_mode == LFS) {
			secno = GET_SEC_FROM_SEG(sbi, p.min_segno);
			if (gc_type == FG_GC)
				sbi->cur_victim_sec = secno;
			else
				set_bit(secno, dirty_i->victim_secmap);
		}

	}
out:
	if (p.min_segno != NULL_SEGNO)
		trace_f2fs_get_victim(sbi->sb, type, gc_type, &p,
				sbi->cur_victim_sec,
				prefree_segments(sbi), free_segments(sbi));
	mutex_unlock(&dirty_i->seglist_lock);

	return (p.min_segno == NULL_SEGNO) ? 0 : 1;
}

static const struct victim_selection default_v_ops = {
	.get_victim = get_victim_by_default,
};

static struct inode *find_gc_inode(struct gc_inode_list *gc_list, nid_t ino)
{
	struct inode_entry *ie;

	ie = radix_tree_lookup(&gc_list->iroot, ino);
	if (ie)
		return ie->inode;
	return NULL;
}

static void add_gc_inode(struct gc_inode_list *gc_list, struct inode *inode)
{
	struct inode_entry *new_ie;

	if (inode == find_gc_inode(gc_list, inode->i_ino)) {
		iput(inode);
		return;
	}
	new_ie = f2fs_kmem_cache_alloc(f2fs_inode_entry_slab, GFP_NOFS);
	new_ie->inode = inode;

	f2fs_radix_tree_insert(&gc_list->iroot, inode->i_ino, new_ie);
	list_add_tail(&new_ie->list, &gc_list->ilist);
}

static void put_gc_inode(struct gc_inode_list *gc_list)
{
	struct inode_entry *ie, *next_ie;
	list_for_each_entry_safe(ie, next_ie, &gc_list->ilist, list) {
		radix_tree_delete(&gc_list->iroot, ie->inode->i_ino);
		iput(ie->inode);
		list_del(&ie->list);
		kmem_cache_free(f2fs_inode_entry_slab, ie);
	}
}

static int check_valid_map(struct f2fs_sb_info *sbi,
				unsigned int segno, int offset)
{
	struct sit_info *sit_i = SIT_I(sbi);
	struct seg_entry *sentry;
	int ret;

	down_read(&sit_i->sentry_lock);
	sentry = get_seg_entry(sbi, segno);
	ret = f2fs_test_bit(offset, sentry->cur_valid_map);
	up_read(&sit_i->sentry_lock);
	return ret;
}

/*
 * This function compares node address got in summary with that in NAT.
 * On validity, copy that node with cold status, otherwise (invalid node)
 * ignore that.
 */
static int gc_node_segment(struct f2fs_sb_info *sbi,
		struct f2fs_summary *sum, unsigned int segno, int gc_type)
{
	struct f2fs_summary *entry;
	block_t start_addr;
	int off;
	int phase = 0;
	bool fggc = (gc_type == FG_GC);
	int submitted = 0;

	start_addr = START_BLOCK(sbi, segno);

next_step:
	entry = sum;

	if (fggc && phase == 2)
		atomic_inc(&sbi->wb_sync_req[NODE]);

	for (off = 0; off < sbi->blocks_per_seg; off++, entry++) {
		nid_t nid = le32_to_cpu(entry->nid);
		struct page *node_page;
		struct node_info ni;
		int err;

		/* stop BG_GC if there is not enough free sections. */
		if (gc_type == BG_GC && has_not_enough_free_secs(sbi, 0, 0))
			return submitted;

		if (check_valid_map(sbi, segno, off) == 0)
			continue;

		if (phase == 0) {
			f2fs_ra_meta_pages(sbi, NAT_BLOCK_OFFSET(nid), 1,
							META_NAT, true);
			continue;
		}

		if (phase == 1) {
			f2fs_ra_node_page(sbi, nid);
			continue;
		}

		/* phase == 2 */
		node_page = f2fs_get_node_page(sbi, nid);
		if (IS_ERR(node_page))
			continue;

		/* block may become invalid during f2fs_get_node_page */
		if (check_valid_map(sbi, segno, off) == 0) {
			f2fs_put_page(node_page, 1);
			continue;
		}

		if (f2fs_get_node_info(sbi, nid, &ni)) {
			f2fs_put_page(node_page, 1);
			continue;
		}

		if (ni.blk_addr != start_addr + off) {
			f2fs_put_page(node_page, 1);
			continue;
		}

		err = f2fs_move_node_page(node_page, gc_type);
		if (!err && gc_type == FG_GC)
			submitted++;
		stat_inc_node_blk_count(sbi, 1, gc_type);
	}

	if (++phase < 3)
		goto next_step;

	if (fggc)
		atomic_dec(&sbi->wb_sync_req[NODE]);
	return submitted;
}

/*
 * Calculate start block index indicating the given node offset.
 * Be careful, caller should give this node offset only indicating direct node
 * blocks. If any node offsets, which point the other types of node blocks such
 * as indirect or double indirect node blocks, are given, it must be a caller's
 * bug.
 */
block_t f2fs_start_bidx_of_node(unsigned int node_ofs, struct inode *inode)
{
	unsigned int indirect_blks = 2 * NIDS_PER_BLOCK + 4;
	unsigned int bidx;

	if (node_ofs == 0)
		return 0;

	if (node_ofs <= 2) {
		bidx = node_ofs - 1;
	} else if (node_ofs <= indirect_blks) {
		int dec = (node_ofs - 4) / (NIDS_PER_BLOCK + 1);
		bidx = node_ofs - 2 - dec;
	} else {
		int dec = (node_ofs - indirect_blks - 3) / (NIDS_PER_BLOCK + 1);
		bidx = node_ofs - 5 - dec;
	}
	return bidx * ADDRS_PER_BLOCK(inode) + ADDRS_PER_INODE(inode);
}

static bool is_alive(struct f2fs_sb_info *sbi, struct f2fs_summary *sum,
		struct node_info *dni, block_t blkaddr, unsigned int *nofs)
{
	struct page *node_page;
	nid_t nid;
	unsigned int ofs_in_node;
	block_t source_blkaddr;

	nid = le32_to_cpu(sum->nid);
	ofs_in_node = le16_to_cpu(sum->ofs_in_node);

	node_page = f2fs_get_node_page(sbi, nid);
	if (IS_ERR(node_page))
		return false;

	if (f2fs_get_node_info(sbi, nid, dni)) {
		f2fs_put_page(node_page, 1);
		return false;
	}

	if (sum->version != dni->version) {
		f2fs_warn(sbi, "%s: valid data with mismatched node version.",
			  __func__);
		set_sbi_flag(sbi, SBI_NEED_FSCK);
	}

	*nofs = ofs_of_node(node_page);
	source_blkaddr = datablock_addr(NULL, node_page, ofs_in_node);
	f2fs_put_page(node_page, 1);

	if (source_blkaddr != blkaddr)
		return false;
	return true;
}

static int ra_data_block(struct inode *inode, pgoff_t index)
{
	struct f2fs_sb_info *sbi = F2FS_I_SB(inode);
	struct address_space *mapping = inode->i_mapping;
	struct dnode_of_data dn;
	struct page *page;
	struct extent_info ei = {0, 0, 0};
	struct f2fs_io_info fio = {
		.sbi = sbi,
		.ino = inode->i_ino,
		.type = DATA,
		.temp = COLD,
		.op = REQ_OP_READ,
		.op_flags = 0,
		.encrypted_page = NULL,
		.in_list = false,
		.retry = false,
	};
	int err;

	page = f2fs_grab_cache_page(mapping, index, true);
	if (!page)
		return -ENOMEM;

	if (f2fs_lookup_extent_cache(inode, index, &ei)) {
		dn.data_blkaddr = ei.blk + index - ei.fofs;
		if (unlikely(!f2fs_is_valid_blkaddr(sbi, dn.data_blkaddr,
						DATA_GENERIC_ENHANCE_READ))) {
			err = -EFSCORRUPTED;
			goto put_page;
		}
		goto got_it;
	}

	set_new_dnode(&dn, inode, NULL, NULL, 0);
	err = f2fs_get_dnode_of_data(&dn, index, LOOKUP_NODE);
	if (err)
		goto put_page;
	f2fs_put_dnode(&dn);

	if (!__is_valid_data_blkaddr(dn.data_blkaddr)) {
		err = -ENOENT;
		goto put_page;
	}
	if (unlikely(!f2fs_is_valid_blkaddr(sbi, dn.data_blkaddr,
						DATA_GENERIC_ENHANCE))) {
		err = -EFSCORRUPTED;
		goto put_page;
	}
got_it:
	/* read page */
	fio.page = page;
	fio.new_blkaddr = fio.old_blkaddr = dn.data_blkaddr;

	/*
	 * don't cache encrypted data into meta inode until previous dirty
	 * data were writebacked to avoid racing between GC and flush.
	 */
	f2fs_wait_on_page_writeback(page, DATA, true, true);

	f2fs_wait_on_block_writeback(inode, dn.data_blkaddr);

	fio.encrypted_page = f2fs_pagecache_get_page(META_MAPPING(sbi),
					dn.data_blkaddr,
					FGP_LOCK | FGP_CREAT, GFP_NOFS);
	if (!fio.encrypted_page) {
		err = -ENOMEM;
		goto put_page;
	}

	err = f2fs_submit_page_bio(&fio);
	if (err)
		goto put_encrypted_page;
	f2fs_put_page(fio.encrypted_page, 0);
	f2fs_put_page(page, 1);
	return 0;
put_encrypted_page:
	f2fs_put_page(fio.encrypted_page, 1);
put_page:
	f2fs_put_page(page, 1);
	return err;
}

/*
 * Move data block via META_MAPPING while keeping locked data page.
 * This can be used to move blocks, aka LBAs, directly on disk.
 */
static int move_data_block(struct inode *inode, block_t bidx,
				int gc_type, unsigned int segno, int off)
{
	struct f2fs_io_info fio = {
		.sbi = F2FS_I_SB(inode),
		.ino = inode->i_ino,
		.type = DATA,
		.temp = COLD,
		.op = REQ_OP_READ,
		.op_flags = REQ_SYNC,
		.encrypted_page = NULL,
		.in_list = false,
		.retry = false,
	};
	struct dnode_of_data dn;
	struct f2fs_summary sum;
	struct node_info ni;
	struct page *page, *mpage;
	block_t newaddr;
	int err = 0;
	bool lfs_mode = test_opt(fio.sbi, LFS);

	/* do not read out */
	page = f2fs_grab_cache_page(inode->i_mapping, bidx, false);
	if (!page)
		return -ENOMEM;

	if (!check_valid_map(F2FS_I_SB(inode), segno, off)) {
		err = -ENOENT;
		goto out;
	}

	if (f2fs_is_atomic_file(inode)) {
		F2FS_I(inode)->i_gc_failures[GC_FAILURE_ATOMIC]++;
		F2FS_I_SB(inode)->skipped_atomic_files[gc_type]++;
		err = -EAGAIN;
		goto out;
	}

	if (f2fs_is_pinned_file(inode)) {
		f2fs_pin_file_control(inode, true);
		err = -EAGAIN;
		goto out;
	}

	set_new_dnode(&dn, inode, NULL, NULL, 0);
	err = f2fs_get_dnode_of_data(&dn, bidx, LOOKUP_NODE);
	if (err)
		goto out;

	if (unlikely(dn.data_blkaddr == NULL_ADDR)) {
		ClearPageUptodate(page);
		err = -ENOENT;
		goto put_out;
	}

	/*
	 * don't cache encrypted data into meta inode until previous dirty
	 * data were writebacked to avoid racing between GC and flush.
	 */
	f2fs_wait_on_page_writeback(page, DATA, true, true);

	f2fs_wait_on_block_writeback(inode, dn.data_blkaddr);

	err = f2fs_get_node_info(fio.sbi, dn.nid, &ni);
	if (err)
		goto put_out;

	set_summary(&sum, dn.nid, dn.ofs_in_node, ni.version);

	/* read page */
	fio.page = page;
	fio.new_blkaddr = fio.old_blkaddr = dn.data_blkaddr;

	if (lfs_mode)
		down_write(&fio.sbi->io_order_lock);

	mpage = f2fs_grab_cache_page(META_MAPPING(fio.sbi),
					fio.old_blkaddr, false);
	if (!mpage)
		goto up_out;

	fio.encrypted_page = mpage;

	/* read source block in mpage */
	if (!PageUptodate(mpage)) {
		err = f2fs_submit_page_bio(&fio);
		if (err) {
			f2fs_put_page(mpage, 1);
			goto up_out;
		}
		lock_page(mpage);
		if (unlikely(mpage->mapping != META_MAPPING(fio.sbi) ||
						!PageUptodate(mpage))) {
			err = -EIO;
			f2fs_put_page(mpage, 1);
			goto up_out;
		}
	}

	f2fs_allocate_data_block(fio.sbi, NULL, fio.old_blkaddr, &newaddr,
					&sum, CURSEG_COLD_DATA, NULL, false);

	fio.encrypted_page = f2fs_pagecache_get_page(META_MAPPING(fio.sbi),
				newaddr, FGP_LOCK | FGP_CREAT, GFP_NOFS);
	if (!fio.encrypted_page) {
		err = -ENOMEM;
		f2fs_put_page(mpage, 1);
		goto recover_block;
	}

	/* write target block */
	f2fs_wait_on_page_writeback(fio.encrypted_page, DATA, true, true);
	memcpy(page_address(fio.encrypted_page),
				page_address(mpage), PAGE_SIZE);
	f2fs_put_page(mpage, 1);
	invalidate_mapping_pages(META_MAPPING(fio.sbi),
				fio.old_blkaddr, fio.old_blkaddr);

	set_page_dirty(fio.encrypted_page);
	if (clear_page_dirty_for_io(fio.encrypted_page))
		dec_page_count(fio.sbi, F2FS_DIRTY_META);

	set_page_writeback(fio.encrypted_page);
	ClearPageError(page);

	/* allocate block address */
	f2fs_wait_on_page_writeback(dn.node_page, NODE, true, true);

	fio.op = REQ_OP_WRITE;
	fio.op_flags = REQ_SYNC | REQ_NOIDLE;
	fio.new_blkaddr = newaddr;
	f2fs_submit_page_write(&fio);
	if (fio.retry) {
		err = -EAGAIN;
		if (PageWriteback(fio.encrypted_page))
			end_page_writeback(fio.encrypted_page);
		goto put_page_out;
	}

	f2fs_update_iostat(fio.sbi, FS_GC_DATA_IO, F2FS_BLKSIZE);

	f2fs_update_data_blkaddr(&dn, newaddr);
	set_inode_flag(inode, FI_APPEND_WRITE);
	if (page->index == 0)
		set_inode_flag(inode, FI_FIRST_BLOCK_WRITTEN);
put_page_out:
	f2fs_put_page(fio.encrypted_page, 1);
recover_block:
	if (err)
		f2fs_do_replace_block(fio.sbi, &sum, newaddr, fio.old_blkaddr,
								true, true);
up_out:
	if (lfs_mode)
		up_write(&fio.sbi->io_order_lock);
put_out:
	f2fs_put_dnode(&dn);
out:
	f2fs_put_page(page, 1);
	return err;
}

static int move_data_page(struct inode *inode, block_t bidx, int gc_type,
							unsigned int segno, int off)
{
	struct page *page;
	int err = 0;

	page = f2fs_get_lock_data_page(inode, bidx, true);
	if (IS_ERR(page))
		return PTR_ERR(page);

	if (!check_valid_map(F2FS_I_SB(inode), segno, off)) {
		err = -ENOENT;
		goto out;
	}

	if (f2fs_is_atomic_file(inode)) {
		F2FS_I(inode)->i_gc_failures[GC_FAILURE_ATOMIC]++;
		F2FS_I_SB(inode)->skipped_atomic_files[gc_type]++;
		err = -EAGAIN;
		goto out;
	}
	if (f2fs_is_pinned_file(inode)) {
		if (gc_type == FG_GC)
			f2fs_pin_file_control(inode, true);
		err = -EAGAIN;
		goto out;
	}

	if (gc_type == BG_GC) {
		if (PageWriteback(page)) {
			err = -EAGAIN;
			goto out;
		}
		set_page_dirty(page);
		set_cold_data(page);
	} else {
		struct f2fs_io_info fio = {
			.sbi = F2FS_I_SB(inode),
			.ino = inode->i_ino,
			.type = DATA,
			.temp = COLD,
			.op = REQ_OP_WRITE,
			.op_flags = REQ_SYNC,
			.old_blkaddr = NULL_ADDR,
			.page = page,
			.encrypted_page = NULL,
			.need_lock = LOCK_REQ,
			.io_type = FS_GC_DATA_IO,
		};
		bool is_dirty = PageDirty(page);

retry:
		f2fs_wait_on_page_writeback(page, DATA, true, true);

		set_page_dirty(page);
		if (clear_page_dirty_for_io(page)) {
			inode_dec_dirty_pages(inode);
			f2fs_remove_dirty_inode(inode);
		}

		set_cold_data(page);

		err = f2fs_do_write_data_page(&fio);
		if (err) {
			clear_cold_data(page);
			if (err == -ENOMEM) {
				congestion_wait(BLK_RW_ASYNC, HZ/50);
				goto retry;
			}
			if (is_dirty)
				set_page_dirty(page);
		}
	}
out:
	f2fs_put_page(page, 1);
	return err;
}

/*
 * This function tries to get parent node of victim data block, and identifies
 * data block validity. If the block is valid, copy that with cold status and
 * modify parent node.
 * If the parent node is not valid or the data block address is different,
 * the victim data block is ignored.
 */
static int gc_data_segment(struct f2fs_sb_info *sbi, struct f2fs_summary *sum,
		struct gc_inode_list *gc_list, unsigned int segno, int gc_type)
{
	struct super_block *sb = sbi->sb;
	struct f2fs_summary *entry;
	block_t start_addr;
	int off;
	int phase = 0;
	int submitted = 0;

	start_addr = START_BLOCK(sbi, segno);

next_step:
	entry = sum;

	for (off = 0; off < sbi->blocks_per_seg; off++, entry++) {
		struct page *data_page;
		struct inode *inode;
		struct node_info dni; /* dnode info for the data */
		unsigned int ofs_in_node, nofs;
		block_t start_bidx;
		nid_t nid = le32_to_cpu(entry->nid);

		/* stop BG_GC if there is not enough free sections. */
		if (gc_type == BG_GC && has_not_enough_free_secs(sbi, 0, 0))
			return submitted;

		if (check_valid_map(sbi, segno, off) == 0)
			continue;

		if (phase == 0) {
			f2fs_ra_meta_pages(sbi, NAT_BLOCK_OFFSET(nid), 1,
							META_NAT, true);
			continue;
		}

		if (phase == 1) {
			f2fs_ra_node_page(sbi, nid);
			continue;
		}

		/* Get an inode by ino with checking validity */
		if (!is_alive(sbi, entry, &dni, start_addr + off, &nofs))
			continue;

		if (phase == 2) {
			f2fs_ra_node_page(sbi, dni.ino);
			continue;
		}

		ofs_in_node = le16_to_cpu(entry->ofs_in_node);

		if (phase == 3) {
			inode = f2fs_iget(sb, dni.ino);
			if (IS_ERR(inode) || is_bad_inode(inode))
				continue;

			if (!down_write_trylock(
				&F2FS_I(inode)->i_gc_rwsem[WRITE])) {
				iput(inode);
				sbi->skipped_gc_rwsem++;
				continue;
			}

			start_bidx = f2fs_start_bidx_of_node(nofs, inode) +
								ofs_in_node;

			if (f2fs_post_read_required(inode)) {
				int err = ra_data_block(inode, start_bidx);

				up_write(&F2FS_I(inode)->i_gc_rwsem[WRITE]);
				if (err) {
					iput(inode);
					continue;
				}
				add_gc_inode(gc_list, inode);
				continue;
			}

			data_page = f2fs_get_read_data_page(inode,
						start_bidx, REQ_RAHEAD, true);
			up_write(&F2FS_I(inode)->i_gc_rwsem[WRITE]);
			if (IS_ERR(data_page)) {
				iput(inode);
				continue;
			}

			f2fs_put_page(data_page, 0);
			add_gc_inode(gc_list, inode);
			continue;
		}

		/* phase 4 */
		inode = find_gc_inode(gc_list, dni.ino);
		if (inode) {
			struct f2fs_inode_info *fi = F2FS_I(inode);
			bool locked = false;
			int err;

			if (S_ISREG(inode->i_mode)) {
				if (!down_write_trylock(&fi->i_gc_rwsem[READ]))
					continue;
				if (!down_write_trylock(
						&fi->i_gc_rwsem[WRITE])) {
					sbi->skipped_gc_rwsem++;
					up_write(&fi->i_gc_rwsem[READ]);
					continue;
				}
				locked = true;

				/* wait for all inflight aio data */
				inode_dio_wait(inode);
			}

			start_bidx = f2fs_start_bidx_of_node(nofs, inode)
								+ ofs_in_node;
			if (f2fs_post_read_required(inode))
				err = move_data_block(inode, start_bidx,
							gc_type, segno, off);
			else
				err = move_data_page(inode, start_bidx, gc_type,
								segno, off);

			if (!err && (gc_type == FG_GC ||
					f2fs_post_read_required(inode)))
				submitted++;

			if (locked) {
				up_write(&fi->i_gc_rwsem[WRITE]);
				up_write(&fi->i_gc_rwsem[READ]);
			}

			stat_inc_data_blk_count(sbi, 1, gc_type);
		}
	}

	if (++phase < 5)
		goto next_step;

	return submitted;
}

static int __get_victim(struct f2fs_sb_info *sbi, unsigned int *victim,
			int gc_type)
{
	struct sit_info *sit_i = SIT_I(sbi);
	int ret;

	down_write(&sit_i->sentry_lock);
	ret = DIRTY_I(sbi)->v_ops->get_victim(sbi, victim, gc_type,
					      NO_CHECK_TYPE, LFS);
	up_write(&sit_i->sentry_lock);
	return ret;
}

static int do_garbage_collect(struct f2fs_sb_info *sbi,
				unsigned int start_segno,
				struct gc_inode_list *gc_list, int gc_type)
{
	struct page *sum_page;
	struct f2fs_summary_block *sum;
	struct blk_plug plug;
	unsigned int segno = start_segno;
	unsigned int end_segno = start_segno + sbi->segs_per_sec;
	int seg_freed = 0, migrated = 0;
	unsigned char type = IS_DATASEG(get_seg_entry(sbi, segno)->type) ?
						SUM_TYPE_DATA : SUM_TYPE_NODE;
	int submitted = 0;

	if (__is_large_section(sbi))
		end_segno = rounddown(end_segno, sbi->segs_per_sec);

	/* readahead multi ssa blocks those have contiguous address */
	if (__is_large_section(sbi))
		f2fs_ra_meta_pages(sbi, GET_SUM_BLOCK(sbi, segno),
					end_segno - segno, META_SSA, true);

	/* reference all summary page */
	while (segno < end_segno) {
		sum_page = f2fs_get_sum_page(sbi, segno++);
		if (IS_ERR(sum_page)) {
			int err = PTR_ERR(sum_page);

			end_segno = segno - 1;
			for (segno = start_segno; segno < end_segno; segno++) {
				sum_page = find_get_page(META_MAPPING(sbi),
						GET_SUM_BLOCK(sbi, segno));
				f2fs_put_page(sum_page, 0);
				f2fs_put_page(sum_page, 0);
			}
			return err;
		}
		unlock_page(sum_page);
	}

	blk_start_plug(&plug);

	for (segno = start_segno; segno < end_segno; segno++) {

		/* find segment summary of victim */
		sum_page = find_get_page(META_MAPPING(sbi),
					GET_SUM_BLOCK(sbi, segno));
		f2fs_put_page(sum_page, 0);

		if (get_valid_blocks(sbi, segno, false) == 0)
			goto freed;
		if (__is_large_section(sbi) &&
				migrated >= sbi->migration_granularity)
			goto skip;
		if (!PageUptodate(sum_page) || unlikely(f2fs_cp_error(sbi)))
			goto skip;

		sum = page_address(sum_page);
		if (type != GET_SUM_TYPE((&sum->footer))) {
			f2fs_err(sbi, "Inconsistent segment (%u) type [%d, %d] in SSA and SIT",
				 segno, type, GET_SUM_TYPE((&sum->footer)));
			set_sbi_flag(sbi, SBI_NEED_FSCK);
			f2fs_stop_checkpoint(sbi, false);
			goto skip;
		}

		/*
		 * this is to avoid deadlock:
		 * - lock_page(sum_page)         - f2fs_replace_block
		 *  - check_valid_map()            - down_write(sentry_lock)
		 *   - down_read(sentry_lock)     - change_curseg()
		 *                                  - lock_page(sum_page)
		 */
		if (type == SUM_TYPE_NODE)
			submitted += gc_node_segment(sbi, sum->entries, segno,
								gc_type);
		else
			submitted += gc_data_segment(sbi, sum->entries, gc_list,
							segno, gc_type);

		stat_inc_seg_count(sbi, type, gc_type);

freed:
		if (gc_type == FG_GC &&
				get_valid_blocks(sbi, segno, false) == 0)
			seg_freed++;
		migrated++;

		if (__is_large_section(sbi) && segno + 1 < end_segno)
			sbi->next_victim_seg[gc_type] = segno + 1;
skip:
		f2fs_put_page(sum_page, 0);
	}

	if (submitted)
		f2fs_submit_merged_write(sbi,
				(type == SUM_TYPE_NODE) ? NODE : DATA);

	blk_finish_plug(&plug);

	stat_inc_call_count(sbi->stat_info);

	return seg_freed;
}

int f2fs_gc(struct f2fs_sb_info *sbi, bool sync,
			bool background, unsigned int segno)
{
	int gc_type = sync ? FG_GC : BG_GC;
	int sec_freed = 0, seg_freed = 0, total_freed = 0;
	int ret = 0;
	struct cp_control cpc;
	unsigned int init_segno = segno;
	struct gc_inode_list gc_list = {
		.ilist = LIST_HEAD_INIT(gc_list.ilist),
		.iroot = RADIX_TREE_INIT(GFP_NOFS),
	};
	struct super_block *sb = sbi->sb;
	unsigned long long last_skipped = sbi->skipped_atomic_files[FG_GC];
	unsigned long long first_skipped;
	unsigned int skipped_round = 0, round = 0;

	trace_f2fs_gc_begin(sb, sync, background,
				get_pages(sbi, F2FS_DIRTY_NODES),
				get_pages(sbi, F2FS_DIRTY_DENTS),
				get_pages(sbi, F2FS_DIRTY_IMETA),
				free_sections(sbi),
				free_segments(sbi),
				reserved_segments(sbi),
				prefree_segments(sbi));

	cpc.reason = __get_cp_reason(sbi);
	sbi->skipped_gc_rwsem = 0;
	first_skipped = last_skipped;
gc_more:
	if (unlikely(!(sb->s_flags & MS_ACTIVE))) {
		ret = -EINVAL;
		goto stop;
	}
	if (unlikely(f2fs_cp_error(sbi))) {
		ret = -EIO;
		goto stop;
	}

	if (gc_type == BG_GC && has_not_enough_free_secs(sbi, 0, 0)) {
		/*
		 * For example, if there are many prefree_segments below given
		 * threshold, we can make them free by checkpoint. Then, we
		 * secure free segments which doesn't need fggc any more.
		 */
		if (prefree_segments(sbi) &&
				!is_sbi_flag_set(sbi, SBI_CP_DISABLED)) {
			ret = f2fs_write_checkpoint(sbi, &cpc);
			if (ret)
				goto stop;
		}
		if (has_not_enough_free_secs(sbi, 0, 0))
			gc_type = FG_GC;
	}

	/* f2fs_balance_fs doesn't need to do BG_GC in critical path. */
	if (gc_type == BG_GC && !background) {
		ret = -EINVAL;
		goto stop;
	}
	if (!__get_victim(sbi, &segno, gc_type)) {
		ret = -ENODATA;
		goto stop;
	}

	seg_freed = do_garbage_collect(sbi, segno, &gc_list, gc_type);
	if (gc_type == FG_GC && seg_freed == sbi->segs_per_sec)
		sec_freed++;
	total_freed += seg_freed;

	if (gc_type == FG_GC) {
		if (sbi->skipped_atomic_files[FG_GC] > last_skipped ||
						sbi->skipped_gc_rwsem)
			skipped_round++;
		last_skipped = sbi->skipped_atomic_files[FG_GC];
		round++;
	}

	if (gc_type == FG_GC)
		sbi->cur_victim_sec = NULL_SEGNO;

	if (sync)
		goto stop;

	if (has_not_enough_free_secs(sbi, sec_freed, 0)) {
		if (skipped_round <= MAX_SKIP_GC_COUNT ||
					skipped_round * 2 < round) {
			segno = NULL_SEGNO;
			goto gc_more;
		}

		if (first_skipped < last_skipped &&
				(last_skipped - first_skipped) >
						sbi->skipped_gc_rwsem) {
			f2fs_drop_inmem_pages_all(sbi, true);
			segno = NULL_SEGNO;
			goto gc_more;
		}
		if (gc_type == FG_GC && !is_sbi_flag_set(sbi, SBI_CP_DISABLED))
			ret = f2fs_write_checkpoint(sbi, &cpc);
	}
stop:
	SIT_I(sbi)->last_victim[ALLOC_NEXT] = 0;
	SIT_I(sbi)->last_victim[FLUSH_DEVICE] = init_segno;

	trace_f2fs_gc_end(sb, ret, total_freed, sec_freed,
				get_pages(sbi, F2FS_DIRTY_NODES),
				get_pages(sbi, F2FS_DIRTY_DENTS),
				get_pages(sbi, F2FS_DIRTY_IMETA),
				free_sections(sbi),
				free_segments(sbi),
				reserved_segments(sbi),
				prefree_segments(sbi));

	mutex_unlock(&sbi->gc_mutex);

	put_gc_inode(&gc_list);

	if (sync && !ret)
		ret = sec_freed ? 0 : -EAGAIN;

	if (gc_type == FG_GC && down_read_trylock(&sb->s_umount)) {
		writeback_inodes_sb(sb, WB_REASON_SYNC);
		sync_inodes_sb(sb);
		up_read(&sb->s_umount);
	}

	return ret;
}

void f2fs_build_gc_manager(struct f2fs_sb_info *sbi)
{
	DIRTY_I(sbi)->v_ops = &default_v_ops;

	sbi->gc_pin_file_threshold = DEF_GC_FAILED_PINNED_FILES;

	/* give warm/cold data area from slower device */
	if (f2fs_is_multi_device(sbi) && !__is_large_section(sbi))
		SIT_I(sbi)->last_victim[ALLOC_NEXT] =
				GET_SEGNO(sbi, FDEV(0).end_blk) + 1;
}

static int free_segment_range(struct f2fs_sb_info *sbi, unsigned int start,
							unsigned int end)
{
	int type;
	unsigned int segno, next_inuse;
	int err = 0;

	/* Move out cursegs from the target range */
	for (type = CURSEG_HOT_DATA; type < NR_CURSEG_TYPE; type++)
		allocate_segment_for_resize(sbi, type, start, end);

	/* do GC to move out valid blocks in the range */
	for (segno = start; segno <= end; segno += sbi->segs_per_sec) {
		struct gc_inode_list gc_list = {
			.ilist = LIST_HEAD_INIT(gc_list.ilist),
			.iroot = RADIX_TREE_INIT(GFP_NOFS),
		};

		mutex_lock(&sbi->gc_mutex);
		do_garbage_collect(sbi, segno, &gc_list, FG_GC);
		mutex_unlock(&sbi->gc_mutex);
		put_gc_inode(&gc_list);

		if (get_valid_blocks(sbi, segno, true))
			return -EAGAIN;
	}

	err = f2fs_sync_fs(sbi->sb, 1);
	if (err)
		return err;

	next_inuse = find_next_inuse(FREE_I(sbi), end + 1, start);
	if (next_inuse <= end) {
		f2fs_err(sbi, "segno %u should be free but still inuse!",
			 next_inuse);
		f2fs_bug_on(sbi, 1);
	}
	return err;
}

static void update_sb_metadata(struct f2fs_sb_info *sbi, int secs)
{
	struct f2fs_super_block *raw_sb = F2FS_RAW_SUPER(sbi);
	int section_count = le32_to_cpu(raw_sb->section_count);
	int segment_count = le32_to_cpu(raw_sb->segment_count);
	int segment_count_main = le32_to_cpu(raw_sb->segment_count_main);
	long long block_count = le64_to_cpu(raw_sb->block_count);
	int segs = secs * sbi->segs_per_sec;

	raw_sb->section_count = cpu_to_le32(section_count + secs);
	raw_sb->segment_count = cpu_to_le32(segment_count + segs);
	raw_sb->segment_count_main = cpu_to_le32(segment_count_main + segs);
	raw_sb->block_count = cpu_to_le64(block_count +
					(long long)segs * sbi->blocks_per_seg);
}

static void update_fs_metadata(struct f2fs_sb_info *sbi, int secs)
{
	int segs = secs * sbi->segs_per_sec;
	long long user_block_count =
				le64_to_cpu(F2FS_CKPT(sbi)->user_block_count);

	SM_I(sbi)->segment_count = (int)SM_I(sbi)->segment_count + segs;
	MAIN_SEGS(sbi) = (int)MAIN_SEGS(sbi) + segs;
	FREE_I(sbi)->free_sections = (int)FREE_I(sbi)->free_sections + secs;
	FREE_I(sbi)->free_segments = (int)FREE_I(sbi)->free_segments + segs;
	F2FS_CKPT(sbi)->user_block_count = cpu_to_le64(user_block_count +
					(long long)segs * sbi->blocks_per_seg);
}

int f2fs_resize_fs(struct f2fs_sb_info *sbi, __u64 block_count)
{
	__u64 old_block_count, shrunk_blocks;
	unsigned int secs;
	int gc_mode, gc_type;
	int err = 0;
	__u32 rem;

	old_block_count = le64_to_cpu(F2FS_RAW_SUPER(sbi)->block_count);
	if (block_count > old_block_count)
		return -EINVAL;

	/* new fs size should align to section size */
	div_u64_rem(block_count, BLKS_PER_SEC(sbi), &rem);
	if (rem)
		return -EINVAL;

	if (block_count == old_block_count)
		return 0;

	if (is_sbi_flag_set(sbi, SBI_NEED_FSCK)) {
		f2fs_err(sbi, "Should run fsck to repair first.");
		return -EFSCORRUPTED;
	}

	if (test_opt(sbi, DISABLE_CHECKPOINT)) {
		f2fs_err(sbi, "Checkpoint should be enabled.");
		return -EINVAL;
	}

	freeze_bdev(sbi->sb->s_bdev);

	shrunk_blocks = old_block_count - block_count;
	secs = div_u64(shrunk_blocks, BLKS_PER_SEC(sbi));
	spin_lock(&sbi->stat_lock);
	if (shrunk_blocks + valid_user_blocks(sbi) +
		sbi->current_reserved_blocks + sbi->unusable_block_count +
		F2FS_OPTION(sbi).root_reserved_blocks > sbi->user_block_count)
		err = -ENOSPC;
	else
		sbi->user_block_count -= shrunk_blocks;
	spin_unlock(&sbi->stat_lock);
	if (err) {
		thaw_bdev(sbi->sb->s_bdev, sbi->sb);
		return err;
	}

	mutex_lock(&sbi->resize_mutex);
	set_sbi_flag(sbi, SBI_IS_RESIZEFS);

	mutex_lock(&DIRTY_I(sbi)->seglist_lock);

	MAIN_SECS(sbi) -= secs;

	for (gc_mode = 0; gc_mode < MAX_GC_POLICY; gc_mode++)
		if (SIT_I(sbi)->last_victim[gc_mode] >=
					MAIN_SECS(sbi) * sbi->segs_per_sec)
			SIT_I(sbi)->last_victim[gc_mode] = 0;

	for (gc_type = BG_GC; gc_type <= FG_GC; gc_type++)
		if (sbi->next_victim_seg[gc_type] >=
					MAIN_SECS(sbi) * sbi->segs_per_sec)
			sbi->next_victim_seg[gc_type] = NULL_SEGNO;

	mutex_unlock(&DIRTY_I(sbi)->seglist_lock);

	err = free_segment_range(sbi, MAIN_SECS(sbi) * sbi->segs_per_sec,
			MAIN_SEGS(sbi) - 1);
	if (err)
		goto out;

	update_sb_metadata(sbi, -secs);

	err = f2fs_commit_super(sbi, false);
	if (err) {
		update_sb_metadata(sbi, secs);
		goto out;
	}

	update_fs_metadata(sbi, -secs);
	clear_sbi_flag(sbi, SBI_IS_RESIZEFS);
	err = f2fs_sync_fs(sbi->sb, 1);
	if (err) {
		update_fs_metadata(sbi, secs);
		update_sb_metadata(sbi, secs);
		f2fs_commit_super(sbi, false);
	}
out:
	if (err) {
		set_sbi_flag(sbi, SBI_NEED_FSCK);
		f2fs_err(sbi, "resize_fs failed, should run fsck to repair!");

		MAIN_SECS(sbi) += secs;
		spin_lock(&sbi->stat_lock);
		sbi->user_block_count += shrunk_blocks;
		spin_unlock(&sbi->stat_lock);
	}
	clear_sbi_flag(sbi, SBI_IS_RESIZEFS);
	mutex_unlock(&sbi->resize_mutex);
	thaw_bdev(sbi->sb->s_bdev, sbi->sb);
	return err;
}<|MERGE_RESOLUTION|>--- conflicted
+++ resolved
@@ -33,20 +33,12 @@
 {
 	if (val) {
 		if (!wake_lock_active(&gc_th->gc_wakelock)) {
-<<<<<<< HEAD
 			f2fs_warn(sbi, "Catching wakelock for GC");
-=======
-			f2fs_info(sbi, "Catching wakelock for GC");
->>>>>>> fbbff572
 			wake_lock(&gc_th->gc_wakelock);
 		}
 	} else {
 		if (wake_lock_active(&gc_th->gc_wakelock)) {
-<<<<<<< HEAD
 			f2fs_warn(sbi, "Unlocking wakelock for GC");
-=======
-			f2fs_info(sbi, "Unlocking wakelock for GC");
->>>>>>> fbbff572
 			wake_unlock(&gc_th->gc_wakelock);
 		}
 	}
@@ -151,23 +143,15 @@
 			wait_ms = gc_th->no_gc_sleep_time;
 			gc_set_wakelock(sbi, gc_th, false);
 			sbi->gc_mode = GC_NORMAL;
-<<<<<<< HEAD
 			f2fs_warn(sbi, "No more GC victim found, "
-=======
-			f2fs_info(sbi, "No more GC victim found, "
->>>>>>> fbbff572
-				"sleeping for %u ms", wait_ms);
+			 "sleeping for %u ms", wait_ms);
 
 			/*
 			 * Rapid GC would have cleaned hundreds of segments
 			 * that would not be read again anytime soon.
 			 */
 			mm_drop_caches(3);
-<<<<<<< HEAD
 			f2fs_warn(sbi, "dropped caches");
-=======
-			f2fs_info(sbi, "dropped caches");
->>>>>>> fbbff572
 		}
 
 		trace_f2fs_background_gc(sbi->sb, wait_ms,
@@ -259,11 +243,7 @@
 			wake_up_interruptible_all(&sbi->gc_thread->gc_wait_queue_head);
 			wake_up_discard_thread(sbi, true);
 		} else {
-<<<<<<< HEAD
 			f2fs_warn(sbi, "Invalid blocks lower than %d%%,"
-=======
-			f2fs_info(sbi, "Invalid blocks lower than %d%%,"
->>>>>>> fbbff572
 					"skipping rapid GC (%u / (%u - %u))",
 					RAPID_GC_LIMIT_INVALID_BLOCK,
 					invalid_blocks,
