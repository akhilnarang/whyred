--- conflicted
+++ resolved
@@ -501,17 +501,10 @@
 
 	bio_set_op_attrs(bio, fio->op, fio->op_flags);
 
-<<<<<<< HEAD
-	if (!is_read_io(fio->op))
-		inc_page_count(fio->sbi, WB_DATA_TYPE(fio->page));
-
-	__submit_bio(fio->sbi, bio, fio->type);
-=======
 	inc_page_count(fio->sbi, is_read_io(fio->op) ?
 			__read_io_type(page): WB_DATA_TYPE(fio->page));
 
 	__f2fs_submit_read_bio(fio->sbi, bio, fio->type);
->>>>>>> 152bacdd
 	return 0;
 }
 
