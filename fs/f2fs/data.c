--- conflicted
+++ resolved
@@ -341,7 +341,6 @@
 
 static bool __has_merged_page(struct f2fs_bio_info *io, struct inode *inode,
 						struct page *page, nid_t ino)
-<<<<<<< HEAD
 {
 	struct bio_vec *bvec;
 	struct page *target;
@@ -369,58 +368,6 @@
 	}
 
 	return false;
-}
-
-static bool has_merged_page(struct f2fs_sb_info *sbi, struct inode *inode,
-						struct page *page, nid_t ino,
-						enum page_type type)
-{
-	enum page_type btype = PAGE_TYPE_OF_BIO(type);
-	enum temp_type temp;
-	struct f2fs_bio_info *io;
-	bool ret = false;
-
-	for (temp = HOT; temp < NR_TEMP_TYPE; temp++) {
-		io = sbi->write_io[btype] + temp;
-
-		down_read(&io->io_rwsem);
-		ret = __has_merged_page(io, inode, page, ino);
-		up_read(&io->io_rwsem);
-
-		/* TODO: use HOT temp only for meta pages now. */
-		if (ret || btype == META)
-			break;
-	}
-	return ret;
-=======
-{
-	struct bio_vec *bvec;
-	struct page *target;
-	int i;
-
-	if (!io->bio)
-		return false;
-
-	if (!inode && !page && !ino)
-		return true;
-
-	bio_for_each_segment_all(bvec, io->bio, i) {
-
-		if (bvec->bv_page->mapping)
-			target = bvec->bv_page;
-		else
-			target = fscrypt_control_page(bvec->bv_page);
-
-		if (inode && inode == target->mapping->host)
-			return true;
-		if (page && page == target)
-			return true;
-		if (ino && ino == ino_of_node(target))
-			return true;
-	}
-
-	return false;
->>>>>>> 241f76b1
 }
 
 static void __f2fs_submit_merged_write(struct f2fs_sb_info *sbi,
@@ -448,15 +395,6 @@
 				nid_t ino, enum page_type type, bool force)
 {
 	enum temp_type temp;
-<<<<<<< HEAD
-
-	if (!force && !has_merged_page(sbi, inode, page, ino, type))
-		return;
-
-	for (temp = HOT; temp < NR_TEMP_TYPE; temp++) {
-
-		__f2fs_submit_merged_write(sbi, type, temp);
-=======
 	bool ret = true;
 
 	for (temp = HOT; temp < NR_TEMP_TYPE; temp++) {
@@ -470,7 +408,6 @@
 		}
 		if (ret)
 			__f2fs_submit_merged_write(sbi, type, temp);
->>>>>>> 241f76b1
 
 		/* TODO: use HOT temp only for meta pages now. */
 		if (type >= META)
@@ -687,11 +624,7 @@
  */
 void f2fs_set_data_blkaddr(struct dnode_of_data *dn)
 {
-<<<<<<< HEAD
-	f2fs_wait_on_page_writeback(dn->node_page, NODE, true);
-=======
 	f2fs_wait_on_page_writeback(dn->node_page, NODE, true, true);
->>>>>>> 241f76b1
 	__set_data_blkaddr(dn);
 	if (set_page_dirty(dn->node_page))
 		dn->node_changed = true;
@@ -709,17 +642,10 @@
 {
 	struct f2fs_sb_info *sbi = F2FS_I_SB(dn->inode);
 	int err;
-<<<<<<< HEAD
 
 	if (!count)
 		return 0;
 
-=======
-
-	if (!count)
-		return 0;
-
->>>>>>> 241f76b1
 	if (unlikely(is_inode_flag_set(dn->inode, FI_NO_ALLOC)))
 		return -EPERM;
 	if (unlikely((err = inc_valid_block_count(sbi, dn->inode, &count))))
@@ -728,11 +654,7 @@
 	trace_f2fs_reserve_new_blocks(dn->inode, dn->nid,
 						dn->ofs_in_node, count);
 
-<<<<<<< HEAD
-	f2fs_wait_on_page_writeback(dn->node_page, NODE, true);
-=======
 	f2fs_wait_on_page_writeback(dn->node_page, NODE, true, true);
->>>>>>> 241f76b1
 
 	for (; count > 0; dn->ofs_in_node++) {
 		block_t blkaddr = datablock_addr(dn->inode,
@@ -1008,7 +930,6 @@
 	int flag;
 	int err = 0;
 	bool direct_io = iocb->ki_flags & IOCB_DIRECT;
-<<<<<<< HEAD
 
 	/* convert inline data for Direct I/O*/
 	if (direct_io) {
@@ -1016,18 +937,9 @@
 		if (err)
 			return err;
 	}
-=======
-
-	/* convert inline data for Direct I/O*/
-	if (direct_io) {
-		err = f2fs_convert_inline_inode(inode);
-		if (err)
-			return err;
-	}
 
 	if (direct_io && allow_outplace_dio(inode, iocb, from))
 		return 0;
->>>>>>> 241f76b1
 
 	if (is_inode_flag_set(inode, FI_NO_PREALLOC))
 		return 0;
@@ -1042,10 +954,7 @@
 	map.m_next_pgofs = NULL;
 	map.m_next_extent = NULL;
 	map.m_seg_type = NO_CHECK_TYPE;
-<<<<<<< HEAD
-=======
 	map.m_may_create = true;
->>>>>>> 241f76b1
 
 	if (direct_io) {
 		map.m_seg_type = f2fs_rw_hint_to_seg_type(iocb->ki_hint);
@@ -1104,11 +1013,7 @@
 	unsigned int maxblocks = map->m_len;
 	struct dnode_of_data dn;
 	struct f2fs_sb_info *sbi = F2FS_I_SB(inode);
-<<<<<<< HEAD
-	int mode = create ? ALLOC_NODE : LOOKUP_NODE;
-=======
 	int mode = map->m_may_create ? ALLOC_NODE : LOOKUP_NODE;
->>>>>>> 241f76b1
 	pgoff_t pgofs, end_offset, end;
 	int err = 0, ofs = 1;
 	unsigned int ofs_in_node, last_ofs_in_node;
@@ -1126,17 +1031,12 @@
 	/* it only supports block size == page size */
 	pgofs =	(pgoff_t)map->m_lblk;
 	end = pgofs + maxblocks;
-<<<<<<< HEAD
-
-	if (!create && f2fs_lookup_extent_cache(inode, pgofs, &ei)) {
-=======
 
 	if (!create && f2fs_lookup_extent_cache(inode, pgofs, &ei)) {
 		if (test_opt(sbi, LFS) && flag == F2FS_GET_BLOCK_DIO &&
 							map->m_may_create)
 			goto next_dnode;
 
->>>>>>> 241f76b1
 		map->m_pblk = ei.blk + pgofs - ei.fofs;
 		map->m_len = min((pgoff_t)maxblocks, ei.fofs + ei.len - pgofs);
 		map->m_flags = F2FS_MAP_MAPPED;
@@ -1151,11 +1051,7 @@
 	}
 
 next_dnode:
-<<<<<<< HEAD
-	if (create)
-=======
 	if (map->m_may_create)
->>>>>>> 241f76b1
 		__do_map_lock(sbi, flag, true);
 
 	/* When reading holes, we need its node page */
@@ -1192,13 +1088,6 @@
 
 	if (is_valid_data_blkaddr(sbi, blkaddr)) {
 		/* use out-place-update for driect IO under LFS mode */
-<<<<<<< HEAD
-		if (test_opt(sbi, LFS) && create &&
-				flag == F2FS_GET_BLOCK_DIO) {
-			err = __allocate_data_block(&dn, map->m_seg_type);
-			if (!err)
-				set_inode_flag(inode, FI_APPEND_WRITE);
-=======
 		if (test_opt(sbi, LFS) && flag == F2FS_GET_BLOCK_DIO &&
 							map->m_may_create) {
 			err = __allocate_data_block(&dn, map->m_seg_type);
@@ -1206,7 +1095,6 @@
 				blkaddr = dn.data_blkaddr;
 				set_inode_flag(inode, FI_APPEND_WRITE);
 			}
->>>>>>> 241f76b1
 		}
 	} else {
 		if (create) {
@@ -1312,11 +1200,7 @@
 
 	f2fs_put_dnode(&dn);
 
-<<<<<<< HEAD
-	if (create) {
-=======
 	if (map->m_may_create) {
->>>>>>> 241f76b1
 		__do_map_lock(sbi, flag, false);
 		f2fs_balance_fs(sbi, dn.node_changed);
 	}
@@ -1342,11 +1226,7 @@
 	}
 	f2fs_put_dnode(&dn);
 unlock_out:
-<<<<<<< HEAD
-	if (create) {
-=======
 	if (map->m_may_create) {
->>>>>>> 241f76b1
 		__do_map_lock(sbi, flag, false);
 		f2fs_balance_fs(sbi, dn.node_changed);
 	}
@@ -1368,10 +1248,7 @@
 	map.m_next_pgofs = NULL;
 	map.m_next_extent = NULL;
 	map.m_seg_type = NO_CHECK_TYPE;
-<<<<<<< HEAD
-=======
 	map.m_may_create = false;
->>>>>>> 241f76b1
 	last_lblk = F2FS_BLK_ALIGN(pos + len);
 
 	while (map.m_lblk < last_lblk) {
@@ -1386,11 +1263,7 @@
 
 static int __get_data_block(struct inode *inode, sector_t iblock,
 			struct buffer_head *bh, int create, int flag,
-<<<<<<< HEAD
-			pgoff_t *next_pgofs, int seg_type)
-=======
 			pgoff_t *next_pgofs, int seg_type, bool may_write)
->>>>>>> 241f76b1
 {
 	struct f2fs_map_blocks map;
 	int err;
@@ -1400,10 +1273,7 @@
 	map.m_next_pgofs = next_pgofs;
 	map.m_next_extent = NULL;
 	map.m_seg_type = seg_type;
-<<<<<<< HEAD
-=======
 	map.m_may_create = may_write;
->>>>>>> 241f76b1
 
 	err = f2fs_map_blocks(inode, &map, create, flag);
 	if (!err) {
@@ -1417,12 +1287,6 @@
 static int get_data_block(struct inode *inode, sector_t iblock,
 			struct buffer_head *bh_result, int create, int flag,
 			pgoff_t *next_pgofs)
-<<<<<<< HEAD
-{
-	return __get_data_block(inode, iblock, bh_result, create,
-							flag, next_pgofs,
-							NO_CHECK_TYPE);
-=======
 {
 	return __get_data_block(inode, iblock, bh_result, create,
 							flag, next_pgofs,
@@ -1436,22 +1300,15 @@
 				F2FS_GET_BLOCK_DIO, NULL,
 				f2fs_rw_hint_to_seg_type(inode->i_write_hint),
 				true);
->>>>>>> 241f76b1
 }
 
 static int get_data_block_dio(struct inode *inode, sector_t iblock,
 			struct buffer_head *bh_result, int create)
 {
 	return __get_data_block(inode, iblock, bh_result, create,
-<<<<<<< HEAD
-						F2FS_GET_BLOCK_DIO, NULL,
-						f2fs_rw_hint_to_seg_type(
-							inode->i_write_hint));
-=======
 				F2FS_GET_BLOCK_DIO, NULL,
 				f2fs_rw_hint_to_seg_type(inode->i_write_hint),
 				false);
->>>>>>> 241f76b1
 }
 
 static int get_data_block_bmap(struct inode *inode, sector_t iblock,
@@ -1463,11 +1320,7 @@
 
 	return __get_data_block(inode, iblock, bh_result, create,
 						F2FS_GET_BLOCK_BMAP, NULL,
-<<<<<<< HEAD
-						NO_CHECK_TYPE);
-=======
 						NO_CHECK_TYPE, create);
->>>>>>> 241f76b1
 }
 
 static inline sector_t logical_to_blk(struct inode *inode, loff_t offset)
@@ -1674,10 +1527,7 @@
 	map.m_next_pgofs = NULL;
 	map.m_next_extent = NULL;
 	map.m_seg_type = NO_CHECK_TYPE;
-<<<<<<< HEAD
-=======
 	map.m_may_create = false;
->>>>>>> 241f76b1
 
 	for (; nr_pages; nr_pages--) {
 		if (pages) {
@@ -2007,11 +1857,8 @@
 		if (fio->need_lock == LOCK_REQ)
 			f2fs_unlock_op(fio->sbi);
 		err = f2fs_inplace_write_data(fio);
-<<<<<<< HEAD
-=======
 		if (err && PageWriteback(page))
 			end_page_writeback(page);
->>>>>>> 241f76b1
 		trace_f2fs_do_write_data_page(fio->page, IPU);
 		set_inode_flag(inode, FI_UPDATE_WRITE);
 		return err;
@@ -2097,21 +1944,6 @@
 	if (unlikely(is_sbi_flag_set(sbi, SBI_POR_DOING)))
 		goto redirty_out;
 
-	/* we should bypass data pages to proceed the kworkder jobs */
-	if (unlikely(f2fs_cp_error(sbi))) {
-		mapping_set_error(page->mapping, -EIO);
-		/*
-		 * don't drop any dirty dentry pages for keeping lastest
-		 * directory structure.
-		 */
-		if (S_ISDIR(inode->i_mode))
-			goto redirty_out;
-		goto out;
-	}
-
-	if (unlikely(is_sbi_flag_set(sbi, SBI_POR_DOING)))
-		goto redirty_out;
-
 	if (page->index < end_index)
 		goto write;
 
@@ -2146,7 +1978,6 @@
 		goto redirty_out;
 	else
 		set_inode_flag(inode, FI_HOT_DATA);
-<<<<<<< HEAD
 
 	err = -EAGAIN;
 	if (f2fs_has_inline_data(inode)) {
@@ -2172,33 +2003,6 @@
 		up_write(&F2FS_I(inode)->i_sem);
 	}
 
-=======
-
-	err = -EAGAIN;
-	if (f2fs_has_inline_data(inode)) {
-		err = f2fs_write_inline_data(inode, page);
-		if (!err)
-			goto out;
-	}
-
-	if (err == -EAGAIN) {
-		err = f2fs_do_write_data_page(&fio);
-		if (err == -EAGAIN) {
-			fio.need_lock = LOCK_REQ;
-			err = f2fs_do_write_data_page(&fio);
-		}
-	}
-
-	if (err) {
-		file_set_keep_isize(inode);
-	} else {
-		down_write(&F2FS_I(inode)->i_sem);
-		if (F2FS_I(inode)->last_disk_size < psize)
-			F2FS_I(inode)->last_disk_size = psize;
-		up_write(&F2FS_I(inode)->i_sem);
-	}
-
->>>>>>> 241f76b1
 done:
 	if (err && err != -ENOENT)
 		goto redirty_out;
@@ -2342,11 +2146,7 @@
 			if (PageWriteback(page)) {
 				if (wbc->sync_mode != WB_SYNC_NONE)
 					f2fs_wait_on_page_writeback(page,
-<<<<<<< HEAD
-								DATA, true);
-=======
 							DATA, true, true);
->>>>>>> 241f76b1
 				else
 					goto continue_unlock;
 			}
@@ -2527,10 +2327,7 @@
 	bool locked = false;
 	struct extent_info ei = {0,0,0};
 	int err = 0;
-<<<<<<< HEAD
-=======
 	int flag;
->>>>>>> 241f76b1
 
 	/*
 	 * we already allocated all the blocks, so we don't need to get
@@ -2540,11 +2337,6 @@
 			!is_inode_flag_set(inode, FI_NO_PREALLOC))
 		return 0;
 
-<<<<<<< HEAD
-	if (f2fs_has_inline_data(inode) ||
-			(pos & PAGE_MASK) >= i_size_read(inode)) {
-		__do_map_lock(sbi, F2FS_GET_BLOCK_PRE_AIO, true);
-=======
 	/* f2fs_lock_op avoids race between write CP and convert_inline_page */
 	if (f2fs_has_inline_data(inode) && pos + len > MAX_INLINE_DATA(inode))
 		flag = F2FS_GET_BLOCK_DEFAULT;
@@ -2554,7 +2346,6 @@
 	if (f2fs_has_inline_data(inode) ||
 			(pos & PAGE_MASK) >= i_size_read(inode)) {
 		__do_map_lock(sbi, flag, true);
->>>>>>> 241f76b1
 		locked = true;
 	}
 restart:
@@ -2592,10 +2383,7 @@
 				f2fs_put_dnode(&dn);
 				__do_map_lock(sbi, F2FS_GET_BLOCK_PRE_AIO,
 								true);
-<<<<<<< HEAD
-=======
 				WARN_ON(flag != F2FS_GET_BLOCK_PRE_AIO);
->>>>>>> 241f76b1
 				locked = true;
 				goto restart;
 			}
@@ -2609,11 +2397,7 @@
 	f2fs_put_dnode(&dn);
 unlock_out:
 	if (locked)
-<<<<<<< HEAD
-		__do_map_lock(sbi, F2FS_GET_BLOCK_PRE_AIO, false);
-=======
 		__do_map_lock(sbi, flag, false);
->>>>>>> 241f76b1
 	return err;
 }
 
@@ -2694,11 +2478,7 @@
 		}
 	}
 
-<<<<<<< HEAD
-	f2fs_wait_on_page_writeback(page, DATA, false);
-=======
 	f2fs_wait_on_page_writeback(page, DATA, false, true);
->>>>>>> 241f76b1
 
 	if (len == PAGE_SIZE || PageUptodate(page))
 		return 0;
@@ -2778,7 +2558,6 @@
 	unsigned blocksize_mask = (1 << blkbits) - 1;
 	unsigned long align = offset | iov_iter_alignment(iter);
 	struct block_device *bdev = inode->i_sb->s_bdev;
-<<<<<<< HEAD
 
 	if (align & blocksize_mask) {
 		if (bdev)
@@ -2789,17 +2568,6 @@
 		return 1;
 	}
 	return 0;
-=======
-
-	if (align & blocksize_mask) {
-		if (bdev)
-			blkbits = blksize_bits(bdev_logical_block_size(bdev));
-		blocksize_mask = (1 << blkbits) - 1;
-		if (align & blocksize_mask)
-			return -EINVAL;
-		return 1;
-	}
-	return 0;
 }
 
 static void f2fs_dio_end_io(struct bio *bio)
@@ -2847,7 +2615,6 @@
 out:
 	bio->bi_error = -EIO;
 	bio_endio(bio);
->>>>>>> 241f76b1
 }
 
 static ssize_t f2fs_direct_IO(struct kiocb *iocb, struct iov_iter *iter,
@@ -2905,7 +2672,6 @@
 		if (!down_read_trylock(&fi->i_gc_rwsem[rw])) {
 			iocb->ki_hint = hint;
 			err = -EAGAIN;
-<<<<<<< HEAD
 			goto out;
 		}
 		if (do_opu && !down_read_trylock(&fi->i_gc_rwsem[READ])) {
@@ -2914,31 +2680,17 @@
 			err = -EAGAIN;
 			goto out;
 		}
-=======
-			goto out;
-		}
-		if (do_opu && !down_read_trylock(&fi->i_gc_rwsem[READ])) {
-			up_read(&fi->i_gc_rwsem[rw]);
-			iocb->ki_hint = hint;
-			err = -EAGAIN;
-			goto out;
-		}
->>>>>>> 241f76b1
 	} else {
 		down_read(&fi->i_gc_rwsem[rw]);
 		if (do_opu)
 			down_read(&fi->i_gc_rwsem[READ]);
 	}
 
-<<<<<<< HEAD
-	err = blockdev_direct_IO(iocb, inode, iter, offset, get_data_block_dio);
-=======
 	err = __blockdev_direct_IO(iocb, inode, inode->i_sb->s_bdev,
 			iter, offset,
 			rw == WRITE ? get_data_block_dio_write :
 			get_data_block_dio, NULL, f2fs_dio_submit_bio,
 			DIO_LOCKING | DIO_SKIP_HOLES);
->>>>>>> 241f76b1
 
 	if (do_opu)
 		up_read(&fi->i_gc_rwsem[READ]);
