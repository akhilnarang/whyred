// SPDX-License-Identifier: GPL-2.0
/*
 * fs/f2fs/file.c
 *
 * Copyright (c) 2012 Samsung Electronics Co., Ltd.
 *             http://www.samsung.com/
 */
#include <linux/fs.h>
#include <linux/f2fs_fs.h>
#include <linux/stat.h>
#include <linux/buffer_head.h>
#include <linux/writeback.h>
#include <linux/blkdev.h>
#include <linux/falloc.h>
#include <linux/types.h>
#include <linux/compat.h>
#include <linux/uaccess.h>
#include <linux/mount.h>
#include <linux/pagevec.h>
#include <linux/random.h>
#include <linux/uio.h>
#include <linux/uuid.h>
#include <linux/file.h>

#include "f2fs.h"
#include "node.h"
#include "segment.h"
#include "xattr.h"
#include "acl.h"
#include "gc.h"
#include "trace.h"
#include <trace/events/f2fs.h>

static int f2fs_filemap_fault(struct vm_area_struct *vma,
					struct vm_fault *vmf)
{
	struct inode *inode = file_inode(vma->vm_file);
	int err;

	down_read(&F2FS_I(inode)->i_mmap_sem);
	err = filemap_fault(vma, vmf);
	up_read(&F2FS_I(inode)->i_mmap_sem);

	return err;
}

static int f2fs_vm_page_mkwrite(struct vm_area_struct *vma,
						struct vm_fault *vmf)
{
	struct page *page = vmf->page;
	struct inode *inode = file_inode(vma->vm_file);
	struct f2fs_sb_info *sbi = F2FS_I_SB(inode);
	struct dnode_of_data dn = { .node_changed = false };
	int err;

	if (unlikely(f2fs_cp_error(sbi))) {
		err = -EIO;
		goto err;
	}

	sb_start_pagefault(inode->i_sb);

	f2fs_bug_on(sbi, f2fs_has_inline_data(inode));

	file_update_time(vma->vm_file);
	down_read(&F2FS_I(inode)->i_mmap_sem);
	lock_page(page);
	if (unlikely(page->mapping != inode->i_mapping ||
			page_offset(page) > i_size_read(inode) ||
			!PageUptodate(page))) {
		unlock_page(page);
		err = -EFAULT;
		goto out_sem;
	}

	/* block allocation */
	__do_map_lock(sbi, F2FS_GET_BLOCK_PRE_AIO, true);
	set_new_dnode(&dn, inode, NULL, NULL, 0);
	err = f2fs_get_block(&dn, page->index);
	f2fs_put_dnode(&dn);
	__do_map_lock(sbi, F2FS_GET_BLOCK_PRE_AIO, false);
	if (err) {
		unlock_page(page);
		goto out_sem;
	}

	/* fill the page */
<<<<<<< HEAD
	f2fs_wait_on_page_writeback(page, DATA, false);
=======
	f2fs_wait_on_page_writeback(page, DATA, false, true);
>>>>>>> 241f76b1

	/* wait for GCed page writeback via META_MAPPING */
	f2fs_wait_on_block_writeback(inode, dn.data_blkaddr);

	/*
	 * check to see if the page is mapped already (no holes)
	 */
	if (PageMappedToDisk(page))
		goto out_sem;

	/* page is wholly or partially inside EOF */
	if (((loff_t)(page->index + 1) << PAGE_SHIFT) >
						i_size_read(inode)) {
		loff_t offset;

		offset = i_size_read(inode) & ~PAGE_MASK;
		zero_user_segment(page, offset, PAGE_SIZE);
	}
	set_page_dirty(page);
	if (!PageUptodate(page))
		SetPageUptodate(page);

	f2fs_update_iostat(sbi, APP_MAPPED_IO, F2FS_BLKSIZE);
	f2fs_update_time(sbi, REQ_TIME);

	trace_f2fs_vm_page_mkwrite(page, DATA);
out_sem:
	up_read(&F2FS_I(inode)->i_mmap_sem);

	f2fs_balance_fs(sbi, dn.node_changed);

	sb_end_pagefault(inode->i_sb);
err:
	return block_page_mkwrite_return(err);
}

static const struct vm_operations_struct f2fs_file_vm_ops = {
	.fault		= f2fs_filemap_fault,
	.map_pages	= filemap_map_pages,
	.page_mkwrite	= f2fs_vm_page_mkwrite,
};

static int get_parent_ino(struct inode *inode, nid_t *pino)
{
	struct dentry *dentry;

	inode = igrab(inode);
	dentry = d_find_any_alias(inode);
	iput(inode);
	if (!dentry)
		return 0;

	*pino = parent_ino(dentry);
	dput(dentry);
	return 1;
}

static inline enum cp_reason_type need_do_checkpoint(struct inode *inode)
{
	struct f2fs_sb_info *sbi = F2FS_I_SB(inode);
	enum cp_reason_type cp_reason = CP_NO_NEEDED;

	if (!S_ISREG(inode->i_mode))
		cp_reason = CP_NON_REGULAR;
	else if (inode->i_nlink != 1)
		cp_reason = CP_HARDLINK;
	else if (is_sbi_flag_set(sbi, SBI_NEED_CP))
		cp_reason = CP_SB_NEED_CP;
	else if (file_wrong_pino(inode))
		cp_reason = CP_WRONG_PINO;
	else if (!f2fs_space_for_roll_forward(sbi))
		cp_reason = CP_NO_SPC_ROLL;
	else if (!f2fs_is_checkpointed_node(sbi, F2FS_I(inode)->i_pino))
		cp_reason = CP_NODE_NEED_CP;
	else if (test_opt(sbi, FASTBOOT))
		cp_reason = CP_FASTBOOT_MODE;
	else if (F2FS_OPTION(sbi).active_logs == 2)
		cp_reason = CP_SPEC_LOG_NUM;
	else if (F2FS_OPTION(sbi).fsync_mode == FSYNC_MODE_STRICT &&
		f2fs_need_dentry_mark(sbi, inode->i_ino) &&
		f2fs_exist_written_data(sbi, F2FS_I(inode)->i_pino,
							TRANS_DIR_INO))
		cp_reason = CP_RECOVER_DIR;

	return cp_reason;
}

static bool need_inode_page_update(struct f2fs_sb_info *sbi, nid_t ino)
{
	struct page *i = find_get_page(NODE_MAPPING(sbi), ino);
	bool ret = false;
	/* But we need to avoid that there are some inode updates */
	if ((i && PageDirty(i)) || f2fs_need_inode_block_update(sbi, ino))
		ret = true;
	f2fs_put_page(i, 0);
	return ret;
}

static void try_to_fix_pino(struct inode *inode)
{
	struct f2fs_inode_info *fi = F2FS_I(inode);
	nid_t pino;

	down_write(&fi->i_sem);
	if (file_wrong_pino(inode) && inode->i_nlink == 1 &&
			get_parent_ino(inode, &pino)) {
		f2fs_i_pino_write(inode, pino);
		file_got_pino(inode);
	}
	up_write(&fi->i_sem);
}

static int f2fs_do_sync_file(struct file *file, loff_t start, loff_t end,
						int datasync, bool atomic)
{
	struct inode *inode = file->f_mapping->host;
	struct f2fs_sb_info *sbi = F2FS_I_SB(inode);
	nid_t ino = inode->i_ino;
	int ret = 0;
	enum cp_reason_type cp_reason = 0;
	struct writeback_control wbc = {
		.sync_mode = WB_SYNC_ALL,
		.nr_to_write = LONG_MAX,
		.for_reclaim = 0,
	};
	unsigned int seq_id = 0;

	if (unlikely(f2fs_readonly(inode->i_sb) ||
				is_sbi_flag_set(sbi, SBI_CP_DISABLED)))
		return 0;

	trace_f2fs_sync_file_enter(inode);

	if (S_ISDIR(inode->i_mode))
		goto go_write;

	/* if fdatasync is triggered, let's do in-place-update */
	if (datasync || get_dirty_pages(inode) <= SM_I(sbi)->min_fsync_blocks)
		set_inode_flag(inode, FI_NEED_IPU);
	ret = filemap_write_and_wait_range(inode->i_mapping, start, end);
	clear_inode_flag(inode, FI_NEED_IPU);

	if (ret) {
		trace_f2fs_sync_file_exit(inode, cp_reason, datasync, ret);
		return ret;
	}

	/* if the inode is dirty, let's recover all the time */
	if (!f2fs_skip_inode_update(inode, datasync)) {
		f2fs_write_inode(inode, NULL);
		goto go_write;
	}

	/*
	 * if there is no written data, don't waste time to write recovery info.
	 */
	if (!is_inode_flag_set(inode, FI_APPEND_WRITE) &&
			!f2fs_exist_written_data(sbi, ino, APPEND_INO)) {

		/* it may call write_inode just prior to fsync */
		if (need_inode_page_update(sbi, ino))
			goto go_write;

		if (is_inode_flag_set(inode, FI_UPDATE_WRITE) ||
				f2fs_exist_written_data(sbi, ino, UPDATE_INO))
			goto flush_out;
		goto out;
	}
go_write:
	/*
	 * Both of fdatasync() and fsync() are able to be recovered from
	 * sudden-power-off.
	 */
	down_read(&F2FS_I(inode)->i_sem);
	cp_reason = need_do_checkpoint(inode);
	up_read(&F2FS_I(inode)->i_sem);

	if (cp_reason) {
		/* all the dirty node pages should be flushed for POR */
		ret = f2fs_sync_fs(inode->i_sb, 1);

		/*
		 * We've secured consistency through sync_fs. Following pino
		 * will be used only for fsynced inodes after checkpoint.
		 */
		try_to_fix_pino(inode);
		clear_inode_flag(inode, FI_APPEND_WRITE);
		clear_inode_flag(inode, FI_UPDATE_WRITE);
		goto out;
	}
sync_nodes:
	atomic_inc(&sbi->wb_sync_req[NODE]);
	ret = f2fs_fsync_node_pages(sbi, inode, &wbc, atomic, &seq_id);
	atomic_dec(&sbi->wb_sync_req[NODE]);
	if (ret)
		goto out;

	/* if cp_error was enabled, we should avoid infinite loop */
	if (unlikely(f2fs_cp_error(sbi))) {
		ret = -EIO;
		goto out;
	}

	if (f2fs_need_inode_block_update(sbi, ino)) {
		f2fs_mark_inode_dirty_sync(inode, true);
		f2fs_write_inode(inode, NULL);
		goto sync_nodes;
	}

	/*
	 * If it's atomic_write, it's just fine to keep write ordering. So
	 * here we don't need to wait for node write completion, since we use
	 * node chain which serializes node blocks. If one of node writes are
	 * reordered, we can see simply broken chain, resulting in stopping
	 * roll-forward recovery. It means we'll recover all or none node blocks
	 * given fsync mark.
	 */
	if (!atomic) {
		ret = f2fs_wait_on_node_pages_writeback(sbi, seq_id);
		if (ret)
			goto out;
	}

	/* once recovery info is written, don't need to tack this */
	f2fs_remove_ino_entry(sbi, ino, APPEND_INO);
	clear_inode_flag(inode, FI_APPEND_WRITE);
flush_out:
	if (!atomic && F2FS_OPTION(sbi).fsync_mode != FSYNC_MODE_NOBARRIER)
		ret = f2fs_issue_flush(sbi, inode->i_ino);
	if (!ret) {
		f2fs_remove_ino_entry(sbi, ino, UPDATE_INO);
		clear_inode_flag(inode, FI_UPDATE_WRITE);
		f2fs_remove_ino_entry(sbi, ino, FLUSH_INO);
	}
	f2fs_update_time(sbi, REQ_TIME);
out:
	trace_f2fs_sync_file_exit(inode, cp_reason, datasync, ret);
	f2fs_trace_ios(NULL, 1);
	return ret;
}

int f2fs_sync_file(struct file *file, loff_t start, loff_t end, int datasync)
{
	if (unlikely(f2fs_cp_error(F2FS_I_SB(file_inode(file)))))
		return -EIO;
	return f2fs_do_sync_file(file, start, end, datasync, false);
}

static pgoff_t __get_first_dirty_index(struct address_space *mapping,
						pgoff_t pgofs, int whence)
{
	struct page *page;
	int nr_pages;

	if (whence != SEEK_DATA)
		return 0;

	/* find first dirty page index */
	nr_pages = find_get_pages_tag(mapping, &pgofs, PAGECACHE_TAG_DIRTY,
				      1, &page);
	if (!nr_pages)
		return ULONG_MAX;
	pgofs = page->index;
	put_page(page);
	return pgofs;
}

static bool __found_offset(struct f2fs_sb_info *sbi, block_t blkaddr,
				pgoff_t dirty, pgoff_t pgofs, int whence)
{
	switch (whence) {
	case SEEK_DATA:
		if ((blkaddr == NEW_ADDR && dirty == pgofs) ||
			is_valid_data_blkaddr(sbi, blkaddr))
			return true;
		break;
	case SEEK_HOLE:
		if (blkaddr == NULL_ADDR)
			return true;
		break;
	}
	return false;
}

static loff_t f2fs_seek_block(struct file *file, loff_t offset, int whence)
{
	struct inode *inode = file->f_mapping->host;
	loff_t maxbytes = inode->i_sb->s_maxbytes;
	struct dnode_of_data dn;
	pgoff_t pgofs, end_offset, dirty;
	loff_t data_ofs = offset;
	loff_t isize;
	int err = 0;

	inode_lock(inode);

	isize = i_size_read(inode);
	if (offset >= isize)
		goto fail;

	/* handle inline data case */
	if (f2fs_has_inline_data(inode) || f2fs_has_inline_dentry(inode)) {
		if (whence == SEEK_HOLE)
			data_ofs = isize;
		goto found;
	}

	pgofs = (pgoff_t)(offset >> PAGE_SHIFT);

	dirty = __get_first_dirty_index(inode->i_mapping, pgofs, whence);

	for (; data_ofs < isize; data_ofs = (loff_t)pgofs << PAGE_SHIFT) {
		set_new_dnode(&dn, inode, NULL, NULL, 0);
		err = f2fs_get_dnode_of_data(&dn, pgofs, LOOKUP_NODE);
		if (err && err != -ENOENT) {
			goto fail;
		} else if (err == -ENOENT) {
			/* direct node does not exists */
			if (whence == SEEK_DATA) {
				pgofs = f2fs_get_next_page_offset(&dn, pgofs);
				continue;
			} else {
				goto found;
			}
		}

		end_offset = ADDRS_PER_PAGE(dn.node_page, inode);

		/* find data/hole in dnode block */
		for (; dn.ofs_in_node < end_offset;
				dn.ofs_in_node++, pgofs++,
				data_ofs = (loff_t)pgofs << PAGE_SHIFT) {
			block_t blkaddr;

			blkaddr = datablock_addr(dn.inode,
					dn.node_page, dn.ofs_in_node);

			if (__is_valid_data_blkaddr(blkaddr) &&
				!f2fs_is_valid_blkaddr(F2FS_I_SB(inode),
						blkaddr, DATA_GENERIC)) {
				f2fs_put_dnode(&dn);
				goto fail;
			}

			if (__found_offset(F2FS_I_SB(inode), blkaddr, dirty,
							pgofs, whence)) {
				f2fs_put_dnode(&dn);
				goto found;
			}
		}
		f2fs_put_dnode(&dn);
	}

	if (whence == SEEK_DATA)
		goto fail;
found:
	if (whence == SEEK_HOLE && data_ofs > isize)
		data_ofs = isize;
	inode_unlock(inode);
	return vfs_setpos(file, data_ofs, maxbytes);
fail:
	inode_unlock(inode);
	return -ENXIO;
}

static loff_t f2fs_llseek(struct file *file, loff_t offset, int whence)
{
	struct inode *inode = file->f_mapping->host;
	loff_t maxbytes = inode->i_sb->s_maxbytes;

	switch (whence) {
	case SEEK_SET:
	case SEEK_CUR:
	case SEEK_END:
		return generic_file_llseek_size(file, offset, whence,
						maxbytes, i_size_read(inode));
	case SEEK_DATA:
	case SEEK_HOLE:
		if (offset < 0)
			return -ENXIO;
		return f2fs_seek_block(file, offset, whence);
	}

	return -EINVAL;
}

static int f2fs_file_mmap(struct file *file, struct vm_area_struct *vma)
{
	struct inode *inode = file_inode(file);
	int err;

	if (unlikely(f2fs_cp_error(F2FS_I_SB(inode))))
		return -EIO;

	/* we don't need to use inline_data strictly */
	err = f2fs_convert_inline_inode(inode);
	if (err)
		return err;

	file_accessed(file);
	vma->vm_ops = &f2fs_file_vm_ops;
	return 0;
}

static int f2fs_file_open(struct inode *inode, struct file *filp)
{
	int err = fscrypt_file_open(inode, filp);

	if (err)
		return err;

	filp->f_mode |= FMODE_NOWAIT;

	return dquot_file_open(inode, filp);
}

void f2fs_truncate_data_blocks_range(struct dnode_of_data *dn, int count)
{
	struct f2fs_sb_info *sbi = F2FS_I_SB(dn->inode);
	struct f2fs_node *raw_node;
	int nr_free = 0, ofs = dn->ofs_in_node, len = count;
	__le32 *addr;
	int base = 0;

	if (IS_INODE(dn->node_page) && f2fs_has_extra_attr(dn->inode))
		base = get_extra_isize(dn->inode);

	raw_node = F2FS_NODE(dn->node_page);
	addr = blkaddr_in_node(raw_node) + base + ofs;

	for (; count > 0; count--, addr++, dn->ofs_in_node++) {
		block_t blkaddr = le32_to_cpu(*addr);

		if (blkaddr == NULL_ADDR)
			continue;

		dn->data_blkaddr = NULL_ADDR;
		f2fs_set_data_blkaddr(dn);

		if (__is_valid_data_blkaddr(blkaddr) &&
			!f2fs_is_valid_blkaddr(sbi, blkaddr, DATA_GENERIC))
			continue;

		f2fs_invalidate_blocks(sbi, blkaddr);
		if (dn->ofs_in_node == 0 && IS_INODE(dn->node_page))
			clear_inode_flag(dn->inode, FI_FIRST_BLOCK_WRITTEN);
		nr_free++;
	}

	if (nr_free) {
		pgoff_t fofs;
		/*
		 * once we invalidate valid blkaddr in range [ofs, ofs + count],
		 * we will invalidate all blkaddr in the whole range.
		 */
		fofs = f2fs_start_bidx_of_node(ofs_of_node(dn->node_page),
							dn->inode) + ofs;
		f2fs_update_extent_cache_range(dn, fofs, 0, len);
		dec_valid_block_count(sbi, dn->inode, nr_free);
	}
	dn->ofs_in_node = ofs;

	f2fs_update_time(sbi, REQ_TIME);
	trace_f2fs_truncate_data_blocks_range(dn->inode, dn->nid,
					 dn->ofs_in_node, nr_free);
}

void f2fs_truncate_data_blocks(struct dnode_of_data *dn)
{
	f2fs_truncate_data_blocks_range(dn, ADDRS_PER_BLOCK);
}

static int truncate_partial_data_page(struct inode *inode, u64 from,
								bool cache_only)
{
	loff_t offset = from & (PAGE_SIZE - 1);
	pgoff_t index = from >> PAGE_SHIFT;
	struct address_space *mapping = inode->i_mapping;
	struct page *page;

	if (!offset && !cache_only)
		return 0;

	if (cache_only) {
		page = find_lock_page(mapping, index);
		if (page && PageUptodate(page))
			goto truncate_out;
		f2fs_put_page(page, 1);
		return 0;
	}

	page = f2fs_get_lock_data_page(inode, index, true);
	if (IS_ERR(page))
		return PTR_ERR(page) == -ENOENT ? 0 : PTR_ERR(page);
truncate_out:
<<<<<<< HEAD
	f2fs_wait_on_page_writeback(page, DATA, true);
=======
	f2fs_wait_on_page_writeback(page, DATA, true, true);
>>>>>>> 241f76b1
	zero_user(page, offset, PAGE_SIZE - offset);

	/* An encrypted inode should have a key and truncate the last page. */
	f2fs_bug_on(F2FS_I_SB(inode), cache_only && f2fs_encrypted_inode(inode));
	if (!cache_only)
		set_page_dirty(page);
	f2fs_put_page(page, 1);
	return 0;
}

int f2fs_truncate_blocks(struct inode *inode, u64 from, bool lock,
							bool buf_write)
{
	struct f2fs_sb_info *sbi = F2FS_I_SB(inode);
	struct dnode_of_data dn;
	pgoff_t free_from;
	int count = 0, err = 0;
	struct page *ipage;
	bool truncate_page = false;
	int flag = buf_write ? F2FS_GET_BLOCK_PRE_AIO : F2FS_GET_BLOCK_PRE_DIO;

	trace_f2fs_truncate_blocks_enter(inode, from);

	free_from = (pgoff_t)F2FS_BLK_ALIGN(from);

	if (free_from >= sbi->max_file_blocks)
		goto free_partial;

	if (lock)
		__do_map_lock(sbi, flag, true);

	ipage = f2fs_get_node_page(sbi, inode->i_ino);
	if (IS_ERR(ipage)) {
		err = PTR_ERR(ipage);
		goto out;
	}

	if (f2fs_has_inline_data(inode)) {
		f2fs_truncate_inline_inode(inode, ipage, from);
		f2fs_put_page(ipage, 1);
		truncate_page = true;
		goto out;
	}

	set_new_dnode(&dn, inode, ipage, NULL, 0);
	err = f2fs_get_dnode_of_data(&dn, free_from, LOOKUP_NODE_RA);
	if (err) {
		if (err == -ENOENT)
			goto free_next;
		goto out;
	}

	count = ADDRS_PER_PAGE(dn.node_page, inode);

	count -= dn.ofs_in_node;
	f2fs_bug_on(sbi, count < 0);

	if (dn.ofs_in_node || IS_INODE(dn.node_page)) {
		f2fs_truncate_data_blocks_range(&dn, count);
		free_from += count;
	}

	f2fs_put_dnode(&dn);
free_next:
	err = f2fs_truncate_inode_blocks(inode, free_from);
out:
	if (lock)
		__do_map_lock(sbi, flag, false);
free_partial:
	/* lastly zero out the first data page */
	if (!err)
		err = truncate_partial_data_page(inode, from, truncate_page);

	trace_f2fs_truncate_blocks_exit(inode, err);
	return err;
}

int f2fs_truncate(struct inode *inode)
{
	int err;

	if (unlikely(f2fs_cp_error(F2FS_I_SB(inode))))
		return -EIO;

	if (!(S_ISREG(inode->i_mode) || S_ISDIR(inode->i_mode) ||
				S_ISLNK(inode->i_mode)))
		return 0;

	trace_f2fs_truncate(inode);

	if (time_to_inject(F2FS_I_SB(inode), FAULT_TRUNCATE)) {
		f2fs_show_injection_info(FAULT_TRUNCATE);
		return -EIO;
	}

	/* we should check inline_data size */
	if (!f2fs_may_inline_data(inode)) {
		err = f2fs_convert_inline_inode(inode);
		if (err)
			return err;
	}

	err = f2fs_truncate_blocks(inode, i_size_read(inode), true, false);
	if (err)
		return err;

	inode->i_mtime = inode->i_ctime = current_time(inode);
	f2fs_mark_inode_dirty_sync(inode, false);
	return 0;
}

int f2fs_getattr(struct vfsmount *mnt,
			 struct dentry *dentry, struct kstat *stat)
{
	struct inode *inode = d_inode(dentry);
#if 0
	struct f2fs_inode_info *fi = F2FS_I(inode);
	struct f2fs_inode *ri;
	unsigned int flags;

	if (f2fs_has_extra_attr(inode) &&
<<<<<<< HEAD
			f2fs_sb_has_inode_crtime(inode->i_sb) &&
=======
			f2fs_sb_has_inode_crtime(F2FS_I_SB(inode)) &&
>>>>>>> 241f76b1
			F2FS_FITS_IN_INODE(ri, fi->i_extra_isize, i_crtime)) {
		stat->result_mask |= STATX_BTIME;
		stat->btime.tv_sec = fi->i_crtime.tv_sec;
		stat->btime.tv_nsec = fi->i_crtime.tv_nsec;
	}

	flags = fi->i_flags & F2FS_FL_USER_VISIBLE;
	if (flags & F2FS_APPEND_FL)
		stat->attributes |= STATX_ATTR_APPEND;
	if (flags & F2FS_COMPR_FL)
		stat->attributes |= STATX_ATTR_COMPRESSED;
	if (f2fs_encrypted_inode(inode))
		stat->attributes |= STATX_ATTR_ENCRYPTED;
	if (flags & F2FS_IMMUTABLE_FL)
		stat->attributes |= STATX_ATTR_IMMUTABLE;
	if (flags & F2FS_NODUMP_FL)
		stat->attributes |= STATX_ATTR_NODUMP;

	stat->attributes_mask |= (STATX_ATTR_APPEND |
				  STATX_ATTR_COMPRESSED |
				  STATX_ATTR_ENCRYPTED |
				  STATX_ATTR_IMMUTABLE |
				  STATX_ATTR_NODUMP);
#endif
	generic_fillattr(inode, stat);

	/* we need to show initial sectors used for inline_data/dentries */
	if ((S_ISREG(inode->i_mode) && f2fs_has_inline_data(inode)) ||
					f2fs_has_inline_dentry(inode))
		stat->blocks += (stat->size + 511) >> 9;

	return 0;
}

#ifdef CONFIG_F2FS_FS_POSIX_ACL
static void __setattr_copy(struct inode *inode, const struct iattr *attr)
{
	unsigned int ia_valid = attr->ia_valid;

	if (ia_valid & ATTR_UID)
		inode->i_uid = attr->ia_uid;
	if (ia_valid & ATTR_GID)
		inode->i_gid = attr->ia_gid;
	if (ia_valid & ATTR_ATIME)
		inode->i_atime = timespec_trunc(attr->ia_atime,
						inode->i_sb->s_time_gran);
	if (ia_valid & ATTR_MTIME)
		inode->i_mtime = timespec_trunc(attr->ia_mtime,
						inode->i_sb->s_time_gran);
	if (ia_valid & ATTR_CTIME)
		inode->i_ctime = timespec_trunc(attr->ia_ctime,
						inode->i_sb->s_time_gran);
	if (ia_valid & ATTR_MODE) {
		umode_t mode = attr->ia_mode;

		if (!in_group_p(inode->i_gid) && !capable(CAP_FSETID))
			mode &= ~S_ISGID;
		set_acl_inode(inode, mode);
	}
}
#else
#define __setattr_copy setattr_copy
#endif

int f2fs_setattr(struct dentry *dentry, struct iattr *attr)
{
	struct inode *inode = d_inode(dentry);
	int err;
	bool size_changed = false;

	if (unlikely(f2fs_cp_error(F2FS_I_SB(inode))))
		return -EIO;

	err = inode_change_ok(inode, attr);
	if (err)
		return err;

	err = fscrypt_prepare_setattr(dentry, attr);
	if (err)
		return err;

	if (is_quota_modification(inode, attr)) {
		err = dquot_initialize(inode);
		if (err)
			return err;
	}
	if ((attr->ia_valid & ATTR_UID &&
		!uid_eq(attr->ia_uid, inode->i_uid)) ||
		(attr->ia_valid & ATTR_GID &&
		!gid_eq(attr->ia_gid, inode->i_gid))) {
		f2fs_lock_op(F2FS_I_SB(inode));
		err = dquot_transfer(inode, attr);
		if (err) {
			set_sbi_flag(F2FS_I_SB(inode),
					SBI_QUOTA_NEED_REPAIR);
			f2fs_unlock_op(F2FS_I_SB(inode));
			return err;
		}
		/*
		 * update uid/gid under lock_op(), so that dquot and inode can
		 * be updated atomically.
		 */
		if (attr->ia_valid & ATTR_UID)
			inode->i_uid = attr->ia_uid;
		if (attr->ia_valid & ATTR_GID)
			inode->i_gid = attr->ia_gid;
		f2fs_mark_inode_dirty_sync(inode, true);
		f2fs_unlock_op(F2FS_I_SB(inode));
	}

	if (attr->ia_valid & ATTR_SIZE) {
		bool to_smaller = (attr->ia_size <= i_size_read(inode));

		down_write(&F2FS_I(inode)->i_gc_rwsem[WRITE]);
		down_write(&F2FS_I(inode)->i_mmap_sem);

		truncate_setsize(inode, attr->ia_size);

		if (to_smaller)
			err = f2fs_truncate(inode);
		/*
		 * do not trim all blocks after i_size if target size is
		 * larger than i_size.
		 */
		up_write(&F2FS_I(inode)->i_mmap_sem);
		up_write(&F2FS_I(inode)->i_gc_rwsem[WRITE]);

		if (err)
			return err;

		if (!to_smaller) {
			/* should convert inline inode here */
			if (!f2fs_may_inline_data(inode)) {
				err = f2fs_convert_inline_inode(inode);
				if (err)
					return err;
			}
			inode->i_mtime = inode->i_ctime = current_time(inode);
		}

		down_write(&F2FS_I(inode)->i_sem);
		F2FS_I(inode)->last_disk_size = i_size_read(inode);
		up_write(&F2FS_I(inode)->i_sem);

		size_changed = true;
	}

	__setattr_copy(inode, attr);

	if (attr->ia_valid & ATTR_MODE) {
		err = posix_acl_chmod(inode, f2fs_get_inode_mode(inode));
		if (err || is_inode_flag_set(inode, FI_ACL_MODE)) {
			inode->i_mode = F2FS_I(inode)->i_acl_mode;
			clear_inode_flag(inode, FI_ACL_MODE);
		}
	}

	/* file size may changed here */
	f2fs_mark_inode_dirty_sync(inode, size_changed);

	/* inode change will produce dirty node pages flushed by checkpoint */
	f2fs_balance_fs(F2FS_I_SB(inode), true);

	return err;
}

const struct inode_operations f2fs_file_inode_operations = {
	.getattr	= f2fs_getattr,
	.setattr	= f2fs_setattr,
	.get_acl	= f2fs_get_acl,
	.set_acl	= f2fs_set_acl,
#ifdef CONFIG_F2FS_FS_XATTR
	.setxattr	= generic_setxattr,
	.getxattr	= generic_getxattr,
	.listxattr	= f2fs_listxattr,
	.removexattr	= generic_removexattr,
#endif
	.fiemap		= f2fs_fiemap,
};

static int fill_zero(struct inode *inode, pgoff_t index,
					loff_t start, loff_t len)
{
	struct f2fs_sb_info *sbi = F2FS_I_SB(inode);
	struct page *page;

	if (!len)
		return 0;

	f2fs_balance_fs(sbi, true);

	f2fs_lock_op(sbi);
	page = f2fs_get_new_data_page(inode, NULL, index, false);
	f2fs_unlock_op(sbi);

	if (IS_ERR(page))
		return PTR_ERR(page);

<<<<<<< HEAD
	f2fs_wait_on_page_writeback(page, DATA, true);
=======
	f2fs_wait_on_page_writeback(page, DATA, true, true);
>>>>>>> 241f76b1
	zero_user(page, start, len);
	set_page_dirty(page);
	f2fs_put_page(page, 1);
	return 0;
}

int f2fs_truncate_hole(struct inode *inode, pgoff_t pg_start, pgoff_t pg_end)
{
	int err;

	while (pg_start < pg_end) {
		struct dnode_of_data dn;
		pgoff_t end_offset, count;

		set_new_dnode(&dn, inode, NULL, NULL, 0);
		err = f2fs_get_dnode_of_data(&dn, pg_start, LOOKUP_NODE);
		if (err) {
			if (err == -ENOENT) {
				pg_start = f2fs_get_next_page_offset(&dn,
								pg_start);
				continue;
			}
			return err;
		}

		end_offset = ADDRS_PER_PAGE(dn.node_page, inode);
		count = min(end_offset - dn.ofs_in_node, pg_end - pg_start);

		f2fs_bug_on(F2FS_I_SB(inode), count == 0 || count > end_offset);

		f2fs_truncate_data_blocks_range(&dn, count);
		f2fs_put_dnode(&dn);

		pg_start += count;
	}
	return 0;
}

static int punch_hole(struct inode *inode, loff_t offset, loff_t len)
{
	pgoff_t pg_start, pg_end;
	loff_t off_start, off_end;
	int ret;

	ret = f2fs_convert_inline_inode(inode);
	if (ret)
		return ret;

	pg_start = ((unsigned long long) offset) >> PAGE_SHIFT;
	pg_end = ((unsigned long long) offset + len) >> PAGE_SHIFT;

	off_start = offset & (PAGE_SIZE - 1);
	off_end = (offset + len) & (PAGE_SIZE - 1);

	if (pg_start == pg_end) {
		ret = fill_zero(inode, pg_start, off_start,
						off_end - off_start);
		if (ret)
			return ret;
	} else {
		if (off_start) {
			ret = fill_zero(inode, pg_start++, off_start,
						PAGE_SIZE - off_start);
			if (ret)
				return ret;
		}
		if (off_end) {
			ret = fill_zero(inode, pg_end, 0, off_end);
			if (ret)
				return ret;
		}

		if (pg_start < pg_end) {
			struct address_space *mapping = inode->i_mapping;
			loff_t blk_start, blk_end;
			struct f2fs_sb_info *sbi = F2FS_I_SB(inode);

			f2fs_balance_fs(sbi, true);

			blk_start = (loff_t)pg_start << PAGE_SHIFT;
			blk_end = (loff_t)pg_end << PAGE_SHIFT;

			down_write(&F2FS_I(inode)->i_gc_rwsem[WRITE]);
			down_write(&F2FS_I(inode)->i_mmap_sem);

			truncate_inode_pages_range(mapping, blk_start,
					blk_end - 1);

			f2fs_lock_op(sbi);
			ret = f2fs_truncate_hole(inode, pg_start, pg_end);
			f2fs_unlock_op(sbi);

			up_write(&F2FS_I(inode)->i_mmap_sem);
			up_write(&F2FS_I(inode)->i_gc_rwsem[WRITE]);
		}
	}

	return ret;
}

static int __read_out_blkaddrs(struct inode *inode, block_t *blkaddr,
				int *do_replace, pgoff_t off, pgoff_t len)
{
	struct f2fs_sb_info *sbi = F2FS_I_SB(inode);
	struct dnode_of_data dn;
	int ret, done, i;

next_dnode:
	set_new_dnode(&dn, inode, NULL, NULL, 0);
	ret = f2fs_get_dnode_of_data(&dn, off, LOOKUP_NODE_RA);
	if (ret && ret != -ENOENT) {
		return ret;
	} else if (ret == -ENOENT) {
		if (dn.max_level == 0)
			return -ENOENT;
		done = min((pgoff_t)ADDRS_PER_BLOCK - dn.ofs_in_node, len);
		blkaddr += done;
		do_replace += done;
		goto next;
	}

	done = min((pgoff_t)ADDRS_PER_PAGE(dn.node_page, inode) -
							dn.ofs_in_node, len);
	for (i = 0; i < done; i++, blkaddr++, do_replace++, dn.ofs_in_node++) {
		*blkaddr = datablock_addr(dn.inode,
					dn.node_page, dn.ofs_in_node);
		if (!f2fs_is_checkpointed_data(sbi, *blkaddr)) {

			if (test_opt(sbi, LFS)) {
				f2fs_put_dnode(&dn);
				return -ENOTSUPP;
			}

			/* do not invalidate this block address */
			f2fs_update_data_blkaddr(&dn, NULL_ADDR);
			*do_replace = 1;
		}
	}
	f2fs_put_dnode(&dn);
next:
	len -= done;
	off += done;
	if (len)
		goto next_dnode;
	return 0;
}

static int __roll_back_blkaddrs(struct inode *inode, block_t *blkaddr,
				int *do_replace, pgoff_t off, int len)
{
	struct f2fs_sb_info *sbi = F2FS_I_SB(inode);
	struct dnode_of_data dn;
	int ret, i;

	for (i = 0; i < len; i++, do_replace++, blkaddr++) {
		if (*do_replace == 0)
			continue;

		set_new_dnode(&dn, inode, NULL, NULL, 0);
		ret = f2fs_get_dnode_of_data(&dn, off + i, LOOKUP_NODE_RA);
		if (ret) {
			dec_valid_block_count(sbi, inode, 1);
			f2fs_invalidate_blocks(sbi, *blkaddr);
		} else {
			f2fs_update_data_blkaddr(&dn, *blkaddr);
		}
		f2fs_put_dnode(&dn);
	}
	return 0;
}

static int __clone_blkaddrs(struct inode *src_inode, struct inode *dst_inode,
			block_t *blkaddr, int *do_replace,
			pgoff_t src, pgoff_t dst, pgoff_t len, bool full)
{
	struct f2fs_sb_info *sbi = F2FS_I_SB(src_inode);
	pgoff_t i = 0;
	int ret;
<<<<<<< HEAD

	while (i < len) {
		if (blkaddr[i] == NULL_ADDR && !full) {
			i++;
			continue;
		}

		if (do_replace[i] || blkaddr[i] == NULL_ADDR) {
			struct dnode_of_data dn;
			struct node_info ni;
			size_t new_size;
			pgoff_t ilen;

=======

	while (i < len) {
		if (blkaddr[i] == NULL_ADDR && !full) {
			i++;
			continue;
		}

		if (do_replace[i] || blkaddr[i] == NULL_ADDR) {
			struct dnode_of_data dn;
			struct node_info ni;
			size_t new_size;
			pgoff_t ilen;

>>>>>>> 241f76b1
			set_new_dnode(&dn, dst_inode, NULL, NULL, 0);
			ret = f2fs_get_dnode_of_data(&dn, dst + i, ALLOC_NODE);
			if (ret)
				return ret;
<<<<<<< HEAD

			ret = f2fs_get_node_info(sbi, dn.nid, &ni);
			if (ret) {
				f2fs_put_dnode(&dn);
				return ret;
			}

			ilen = min((pgoff_t)
				ADDRS_PER_PAGE(dn.node_page, dst_inode) -
						dn.ofs_in_node, len - i);
			do {
				dn.data_blkaddr = datablock_addr(dn.inode,
						dn.node_page, dn.ofs_in_node);
				f2fs_truncate_data_blocks_range(&dn, 1);

				if (do_replace[i]) {
					f2fs_i_blocks_write(src_inode,
							1, false, false);
					f2fs_i_blocks_write(dst_inode,
							1, true, false);
					f2fs_replace_block(sbi, &dn, dn.data_blkaddr,
					blkaddr[i], ni.version, true, false);

					do_replace[i] = 0;
				}
				dn.ofs_in_node++;
				i++;
				new_size = (dst + i) << PAGE_SHIFT;
				if (dst_inode->i_size < new_size)
					f2fs_i_size_write(dst_inode, new_size);
			} while (--ilen && (do_replace[i] || blkaddr[i] == NULL_ADDR));

=======

			ret = f2fs_get_node_info(sbi, dn.nid, &ni);
			if (ret) {
				f2fs_put_dnode(&dn);
				return ret;
			}

			ilen = min((pgoff_t)
				ADDRS_PER_PAGE(dn.node_page, dst_inode) -
						dn.ofs_in_node, len - i);
			do {
				dn.data_blkaddr = datablock_addr(dn.inode,
						dn.node_page, dn.ofs_in_node);
				f2fs_truncate_data_blocks_range(&dn, 1);

				if (do_replace[i]) {
					f2fs_i_blocks_write(src_inode,
							1, false, false);
					f2fs_i_blocks_write(dst_inode,
							1, true, false);
					f2fs_replace_block(sbi, &dn, dn.data_blkaddr,
					blkaddr[i], ni.version, true, false);

					do_replace[i] = 0;
				}
				dn.ofs_in_node++;
				i++;
				new_size = (dst + i) << PAGE_SHIFT;
				if (dst_inode->i_size < new_size)
					f2fs_i_size_write(dst_inode, new_size);
			} while (--ilen && (do_replace[i] || blkaddr[i] == NULL_ADDR));

>>>>>>> 241f76b1
			f2fs_put_dnode(&dn);
		} else {
			struct page *psrc, *pdst;

			psrc = f2fs_get_lock_data_page(src_inode,
							src + i, true);
			if (IS_ERR(psrc))
				return PTR_ERR(psrc);
			pdst = f2fs_get_new_data_page(dst_inode, NULL, dst + i,
								true);
			if (IS_ERR(pdst)) {
				f2fs_put_page(psrc, 1);
				return PTR_ERR(pdst);
			}
			f2fs_copy_page(psrc, pdst);
			set_page_dirty(pdst);
			f2fs_put_page(pdst, 1);
			f2fs_put_page(psrc, 1);

			ret = f2fs_truncate_hole(src_inode,
						src + i, src + i + 1);
			if (ret)
				return ret;
			i++;
		}
	}
	return 0;
}

static int __exchange_data_block(struct inode *src_inode,
			struct inode *dst_inode, pgoff_t src, pgoff_t dst,
			pgoff_t len, bool full)
{
	block_t *src_blkaddr;
	int *do_replace;
	pgoff_t olen;
	int ret;

	while (len) {
		olen = min((pgoff_t)4 * ADDRS_PER_BLOCK, len);

		src_blkaddr = f2fs_kvzalloc(F2FS_I_SB(src_inode),
					array_size(olen, sizeof(block_t)),
					GFP_KERNEL);
		if (!src_blkaddr)
			return -ENOMEM;

		do_replace = f2fs_kvzalloc(F2FS_I_SB(src_inode),
					array_size(olen, sizeof(int)),
					GFP_KERNEL);
		if (!do_replace) {
			kvfree(src_blkaddr);
			return -ENOMEM;
		}

		ret = __read_out_blkaddrs(src_inode, src_blkaddr,
					do_replace, src, olen);
		if (ret)
			goto roll_back;

		ret = __clone_blkaddrs(src_inode, dst_inode, src_blkaddr,
					do_replace, src, dst, olen, full);
		if (ret)
			goto roll_back;

		src += olen;
		dst += olen;
		len -= olen;

		kvfree(src_blkaddr);
		kvfree(do_replace);
	}
	return 0;

roll_back:
	__roll_back_blkaddrs(src_inode, src_blkaddr, do_replace, src, olen);
	kvfree(src_blkaddr);
	kvfree(do_replace);
	return ret;
}

static int f2fs_do_collapse(struct inode *inode, loff_t offset, loff_t len)
{
	struct f2fs_sb_info *sbi = F2FS_I_SB(inode);
	pgoff_t nrpages = (i_size_read(inode) + PAGE_SIZE - 1) / PAGE_SIZE;
	pgoff_t start = offset >> PAGE_SHIFT;
	pgoff_t end = (offset + len) >> PAGE_SHIFT;
	int ret;

	f2fs_balance_fs(sbi, true);

	/* avoid gc operation during block exchange */
	down_write(&F2FS_I(inode)->i_gc_rwsem[WRITE]);
	down_write(&F2FS_I(inode)->i_mmap_sem);

	f2fs_lock_op(sbi);
	f2fs_drop_extent_tree(inode);
	truncate_pagecache(inode, offset);
	ret = __exchange_data_block(inode, inode, end, start, nrpages - end, true);
	f2fs_unlock_op(sbi);

	up_write(&F2FS_I(inode)->i_mmap_sem);
	up_write(&F2FS_I(inode)->i_gc_rwsem[WRITE]);
	return ret;
}

static int f2fs_collapse_range(struct inode *inode, loff_t offset, loff_t len)
{
	loff_t new_size;
	int ret;

	if (offset + len >= i_size_read(inode))
		return -EINVAL;

	/* collapse range should be aligned to block size of f2fs. */
	if (offset & (F2FS_BLKSIZE - 1) || len & (F2FS_BLKSIZE - 1))
		return -EINVAL;

	ret = f2fs_convert_inline_inode(inode);
	if (ret)
		return ret;

	/* write out all dirty pages from offset */
	ret = filemap_write_and_wait_range(inode->i_mapping, offset, LLONG_MAX);
	if (ret)
		return ret;

	ret = f2fs_do_collapse(inode, offset, len);
	if (ret)
		return ret;

	/* write out all moved pages, if possible */
	down_write(&F2FS_I(inode)->i_mmap_sem);
	filemap_write_and_wait_range(inode->i_mapping, offset, LLONG_MAX);
	truncate_pagecache(inode, offset);

	new_size = i_size_read(inode) - len;
	truncate_pagecache(inode, new_size);

	ret = f2fs_truncate_blocks(inode, new_size, true, false);
	up_write(&F2FS_I(inode)->i_mmap_sem);
	if (!ret)
		f2fs_i_size_write(inode, new_size);
<<<<<<< HEAD
	return ret;
}

static int f2fs_do_zero_range(struct dnode_of_data *dn, pgoff_t start,
								pgoff_t end)
{
	struct f2fs_sb_info *sbi = F2FS_I_SB(dn->inode);
	pgoff_t index = start;
	unsigned int ofs_in_node = dn->ofs_in_node;
	blkcnt_t count = 0;
	int ret;

	for (; index < end; index++, dn->ofs_in_node++) {
		if (datablock_addr(dn->inode, dn->node_page,
					dn->ofs_in_node) == NULL_ADDR)
			count++;
	}

	dn->ofs_in_node = ofs_in_node;
	ret = f2fs_reserve_new_blocks(dn, count);
	if (ret)
		return ret;

	dn->ofs_in_node = ofs_in_node;
	for (index = start; index < end; index++, dn->ofs_in_node++) {
		dn->data_blkaddr = datablock_addr(dn->inode,
					dn->node_page, dn->ofs_in_node);
		/*
		 * f2fs_reserve_new_blocks will not guarantee entire block
		 * allocation.
		 */
		if (dn->data_blkaddr == NULL_ADDR) {
			ret = -ENOSPC;
			break;
		}
		if (dn->data_blkaddr != NEW_ADDR) {
			f2fs_invalidate_blocks(sbi, dn->data_blkaddr);
			dn->data_blkaddr = NEW_ADDR;
			f2fs_set_data_blkaddr(dn);
		}
	}

	f2fs_update_extent_cache_range(dn, start, 0, index - start);

=======
>>>>>>> 241f76b1
	return ret;
}

static int f2fs_do_zero_range(struct dnode_of_data *dn, pgoff_t start,
								pgoff_t end)
{
	struct f2fs_sb_info *sbi = F2FS_I_SB(dn->inode);
	pgoff_t index = start;
	unsigned int ofs_in_node = dn->ofs_in_node;
	blkcnt_t count = 0;
	int ret;

	for (; index < end; index++, dn->ofs_in_node++) {
		if (datablock_addr(dn->inode, dn->node_page,
					dn->ofs_in_node) == NULL_ADDR)
			count++;
	}

	dn->ofs_in_node = ofs_in_node;
	ret = f2fs_reserve_new_blocks(dn, count);
	if (ret)
		return ret;

<<<<<<< HEAD
	ret = f2fs_convert_inline_inode(inode);
	if (ret)
		return ret;
=======
	dn->ofs_in_node = ofs_in_node;
	for (index = start; index < end; index++, dn->ofs_in_node++) {
		dn->data_blkaddr = datablock_addr(dn->inode,
					dn->node_page, dn->ofs_in_node);
		/*
		 * f2fs_reserve_new_blocks will not guarantee entire block
		 * allocation.
		 */
		if (dn->data_blkaddr == NULL_ADDR) {
			ret = -ENOSPC;
			break;
		}
		if (dn->data_blkaddr != NEW_ADDR) {
			f2fs_invalidate_blocks(sbi, dn->data_blkaddr);
			dn->data_blkaddr = NEW_ADDR;
			f2fs_set_data_blkaddr(dn);
		}
	}
>>>>>>> 241f76b1

	f2fs_update_extent_cache_range(dn, start, 0, index - start);

	return ret;
}

static int f2fs_zero_range(struct inode *inode, loff_t offset, loff_t len,
								int mode)
{
	struct f2fs_sb_info *sbi = F2FS_I_SB(inode);
	struct address_space *mapping = inode->i_mapping;
	pgoff_t index, pg_start, pg_end;
	loff_t new_size = i_size_read(inode);
	loff_t off_start, off_end;
	int ret = 0;

	ret = inode_newsize_ok(inode, (len + offset));
	if (ret)
		return ret;

	ret = f2fs_convert_inline_inode(inode);
	if (ret)
		return ret;

<<<<<<< HEAD
	pg_start = ((unsigned long long) offset) >> PAGE_SHIFT;
	pg_end = ((unsigned long long) offset + len) >> PAGE_SHIFT;

=======
	ret = filemap_write_and_wait_range(mapping, offset, offset + len - 1);
	if (ret)
		return ret;

	pg_start = ((unsigned long long) offset) >> PAGE_SHIFT;
	pg_end = ((unsigned long long) offset + len) >> PAGE_SHIFT;

>>>>>>> 241f76b1
	off_start = offset & (PAGE_SIZE - 1);
	off_end = (offset + len) & (PAGE_SIZE - 1);

	if (pg_start == pg_end) {
		ret = fill_zero(inode, pg_start, off_start,
						off_end - off_start);
		if (ret)
			return ret;

		new_size = max_t(loff_t, new_size, offset + len);
	} else {
		if (off_start) {
			ret = fill_zero(inode, pg_start++, off_start,
						PAGE_SIZE - off_start);
			if (ret)
				return ret;

			new_size = max_t(loff_t, new_size,
					(loff_t)pg_start << PAGE_SHIFT);
		}

		for (index = pg_start; index < pg_end;) {
			struct dnode_of_data dn;
			unsigned int end_offset;
			pgoff_t end;

			down_write(&F2FS_I(inode)->i_gc_rwsem[WRITE]);
			down_write(&F2FS_I(inode)->i_mmap_sem);

			truncate_pagecache_range(inode,
				(loff_t)index << PAGE_SHIFT,
				((loff_t)pg_end << PAGE_SHIFT) - 1);

			f2fs_lock_op(sbi);

			set_new_dnode(&dn, inode, NULL, NULL, 0);
			ret = f2fs_get_dnode_of_data(&dn, index, ALLOC_NODE);
			if (ret) {
				f2fs_unlock_op(sbi);
				up_write(&F2FS_I(inode)->i_mmap_sem);
				up_write(&F2FS_I(inode)->i_gc_rwsem[WRITE]);
				goto out;
			}

			end_offset = ADDRS_PER_PAGE(dn.node_page, inode);
			end = min(pg_end, end_offset - dn.ofs_in_node + index);

			ret = f2fs_do_zero_range(&dn, index, end);
			f2fs_put_dnode(&dn);

			f2fs_unlock_op(sbi);
			up_write(&F2FS_I(inode)->i_mmap_sem);
			up_write(&F2FS_I(inode)->i_gc_rwsem[WRITE]);

			f2fs_balance_fs(sbi, dn.node_changed);

			if (ret)
				goto out;

			index = end;
			new_size = max_t(loff_t, new_size,
					(loff_t)index << PAGE_SHIFT);
		}

		if (off_end) {
			ret = fill_zero(inode, pg_end, 0, off_end);
			if (ret)
				goto out;

			new_size = max_t(loff_t, new_size, offset + len);
		}
	}

out:
	if (new_size > i_size_read(inode)) {
		if (mode & FALLOC_FL_KEEP_SIZE)
			file_set_keep_isize(inode);
		else
			f2fs_i_size_write(inode, new_size);
	}
	return ret;
}

static int f2fs_insert_range(struct inode *inode, loff_t offset, loff_t len)
{
	struct f2fs_sb_info *sbi = F2FS_I_SB(inode);
	pgoff_t nr, pg_start, pg_end, delta, idx;
	loff_t new_size;
	int ret = 0;

	new_size = i_size_read(inode) + len;
	ret = inode_newsize_ok(inode, new_size);
	if (ret)
		return ret;

	if (offset >= i_size_read(inode))
		return -EINVAL;

	/* insert range should be aligned to block size of f2fs. */
	if (offset & (F2FS_BLKSIZE - 1) || len & (F2FS_BLKSIZE - 1))
		return -EINVAL;

	ret = f2fs_convert_inline_inode(inode);
	if (ret)
		return ret;

	f2fs_balance_fs(sbi, true);

	down_write(&F2FS_I(inode)->i_mmap_sem);
	ret = f2fs_truncate_blocks(inode, i_size_read(inode), true, false);
	up_write(&F2FS_I(inode)->i_mmap_sem);
	if (ret)
		return ret;

	/* write out all dirty pages from offset */
	ret = filemap_write_and_wait_range(inode->i_mapping, offset, LLONG_MAX);
	if (ret)
		return ret;

	pg_start = offset >> PAGE_SHIFT;
	pg_end = (offset + len) >> PAGE_SHIFT;
	delta = pg_end - pg_start;
	idx = (i_size_read(inode) + PAGE_SIZE - 1) / PAGE_SIZE;

	/* avoid gc operation during block exchange */
	down_write(&F2FS_I(inode)->i_gc_rwsem[WRITE]);
	down_write(&F2FS_I(inode)->i_mmap_sem);
	truncate_pagecache(inode, offset);

	while (!ret && idx > pg_start) {
		nr = idx - pg_start;
		if (nr > delta)
			nr = delta;
		idx -= nr;

		f2fs_lock_op(sbi);
		f2fs_drop_extent_tree(inode);

		ret = __exchange_data_block(inode, inode, idx,
					idx + delta, nr, false);
		f2fs_unlock_op(sbi);
	}
	up_write(&F2FS_I(inode)->i_mmap_sem);
	up_write(&F2FS_I(inode)->i_gc_rwsem[WRITE]);

	/* write out all moved pages, if possible */
	down_write(&F2FS_I(inode)->i_mmap_sem);
	filemap_write_and_wait_range(inode->i_mapping, offset, LLONG_MAX);
	truncate_pagecache(inode, offset);
	up_write(&F2FS_I(inode)->i_mmap_sem);

	if (!ret)
		f2fs_i_size_write(inode, new_size);
	return ret;
}

static int expand_inode_data(struct inode *inode, loff_t offset,
					loff_t len, int mode)
{
	struct f2fs_sb_info *sbi = F2FS_I_SB(inode);
	struct f2fs_map_blocks map = { .m_next_pgofs = NULL,
<<<<<<< HEAD
			.m_next_extent = NULL, .m_seg_type = NO_CHECK_TYPE };
=======
			.m_next_extent = NULL, .m_seg_type = NO_CHECK_TYPE,
			.m_may_create = true };
>>>>>>> 241f76b1
	pgoff_t pg_end;
	loff_t new_size = i_size_read(inode);
	loff_t off_end;
	int err;

	err = inode_newsize_ok(inode, (len + offset));
	if (err)
		return err;

	err = f2fs_convert_inline_inode(inode);
	if (err)
		return err;

	f2fs_balance_fs(sbi, true);

	pg_end = ((unsigned long long)offset + len) >> PAGE_SHIFT;
	off_end = (offset + len) & (PAGE_SIZE - 1);

	map.m_lblk = ((unsigned long long)offset) >> PAGE_SHIFT;
	map.m_len = pg_end - map.m_lblk;
	if (off_end)
		map.m_len++;

	err = f2fs_map_blocks(inode, &map, 1, F2FS_GET_BLOCK_PRE_AIO);
	if (err) {
		pgoff_t last_off;

		if (!map.m_len)
			return err;

		last_off = map.m_lblk + map.m_len - 1;

		/* update new size to the failed position */
		new_size = (last_off == pg_end) ? offset + len :
					(loff_t)(last_off + 1) << PAGE_SHIFT;
	} else {
		new_size = ((loff_t)pg_end << PAGE_SHIFT) + off_end;
	}

	if (new_size > i_size_read(inode)) {
		if (mode & FALLOC_FL_KEEP_SIZE)
			file_set_keep_isize(inode);
		else
			f2fs_i_size_write(inode, new_size);
	}

	return err;
}

static long f2fs_fallocate(struct file *file, int mode,
				loff_t offset, loff_t len)
{
	struct inode *inode = file_inode(file);
	long ret = 0;

	if (unlikely(f2fs_cp_error(F2FS_I_SB(inode))))
		return -EIO;

	/* f2fs only support ->fallocate for regular file */
	if (!S_ISREG(inode->i_mode))
		return -EINVAL;

	if (f2fs_encrypted_inode(inode) &&
		(mode & (FALLOC_FL_COLLAPSE_RANGE | FALLOC_FL_INSERT_RANGE)))
		return -EOPNOTSUPP;

	if (mode & ~(FALLOC_FL_KEEP_SIZE | FALLOC_FL_PUNCH_HOLE |
			FALLOC_FL_COLLAPSE_RANGE | FALLOC_FL_ZERO_RANGE |
			FALLOC_FL_INSERT_RANGE))
		return -EOPNOTSUPP;

	inode_lock(inode);

	if (mode & FALLOC_FL_PUNCH_HOLE) {
		if (offset >= inode->i_size)
			goto out;

		ret = punch_hole(inode, offset, len);
	} else if (mode & FALLOC_FL_COLLAPSE_RANGE) {
		ret = f2fs_collapse_range(inode, offset, len);
	} else if (mode & FALLOC_FL_ZERO_RANGE) {
		ret = f2fs_zero_range(inode, offset, len, mode);
	} else if (mode & FALLOC_FL_INSERT_RANGE) {
		ret = f2fs_insert_range(inode, offset, len);
	} else {
		ret = expand_inode_data(inode, offset, len, mode);
	}

	if (!ret) {
		inode->i_mtime = inode->i_ctime = current_time(inode);
		f2fs_mark_inode_dirty_sync(inode, false);
		f2fs_update_time(F2FS_I_SB(inode), REQ_TIME);
	}

out:
	inode_unlock(inode);

	trace_f2fs_fallocate(inode, mode, offset, len, ret);
	return ret;
}

static int f2fs_release_file(struct inode *inode, struct file *filp)
{
	/*
	 * f2fs_relase_file is called at every close calls. So we should
	 * not drop any inmemory pages by close called by other process.
	 */
	if (!(filp->f_mode & FMODE_WRITE) ||
			atomic_read(&inode->i_writecount) != 1)
		return 0;

	/* some remained atomic pages should discarded */
	if (f2fs_is_atomic_file(inode))
		f2fs_drop_inmem_pages(inode);
	if (f2fs_is_volatile_file(inode)) {
		set_inode_flag(inode, FI_DROP_CACHE);
		filemap_fdatawrite(inode->i_mapping);
		clear_inode_flag(inode, FI_DROP_CACHE);
		clear_inode_flag(inode, FI_VOLATILE_FILE);
		stat_dec_volatile_write(inode);
	}
	return 0;
}

static int f2fs_file_flush(struct file *file, fl_owner_t id)
{
	struct inode *inode = file_inode(file);

	/*
	 * If the process doing a transaction is crashed, we should do
	 * roll-back. Otherwise, other reader/write can see corrupted database
	 * until all the writers close its file. Since this should be done
	 * before dropping file lock, it needs to do in ->flush.
	 */
	if (f2fs_is_atomic_file(inode) &&
			F2FS_I(inode)->inmem_task == current)
		f2fs_drop_inmem_pages(inode);
	return 0;
}

static int f2fs_ioc_getflags(struct file *filp, unsigned long arg)
{
	struct inode *inode = file_inode(filp);
	struct f2fs_inode_info *fi = F2FS_I(inode);
	unsigned int flags = fi->i_flags;

	if (f2fs_encrypted_inode(inode))
		flags |= F2FS_ENCRYPT_FL;
	if (f2fs_has_inline_data(inode) || f2fs_has_inline_dentry(inode))
		flags |= F2FS_INLINE_DATA_FL;

	flags &= F2FS_FL_USER_VISIBLE;

	return put_user(flags, (int __user *)arg);
}

static int f2fs_ioc_setflags(struct file *filp, unsigned long arg)
{
	struct inode *inode = file_inode(filp);
	struct f2fs_inode_info *fi = F2FS_I(inode);
	unsigned int flags;
	unsigned int oldflags;
	int ret;

	if (!inode_owner_or_capable(inode))
		return -EACCES;

	if (get_user(flags, (int __user *)arg))
		return -EFAULT;

	ret = mnt_want_write_file(filp);
	if (ret)
		return ret;

	inode_lock(inode);

	/* Is it quota file? Do not allow user to mess with it */
	if (IS_NOQUOTA(inode)) {
		ret = -EPERM;
		goto unlock_out;
	}

	flags = f2fs_mask_flags(inode->i_mode, flags);

	oldflags = fi->i_flags;

	if ((flags ^ oldflags) & (F2FS_APPEND_FL | F2FS_IMMUTABLE_FL)) {
		if (!capable(CAP_LINUX_IMMUTABLE)) {
			ret = -EPERM;
			goto unlock_out;
		}
	}

	flags = flags & (F2FS_FL_USER_MODIFIABLE);
	flags |= oldflags & ~(F2FS_FL_USER_MODIFIABLE);
	fi->i_flags = flags;

	inode->i_ctime = current_time(inode);
	f2fs_set_inode_flags(inode);
	f2fs_mark_inode_dirty_sync(inode, false);
unlock_out:
	inode_unlock(inode);
	mnt_drop_write_file(filp);
	return ret;
}

static int f2fs_ioc_getversion(struct file *filp, unsigned long arg)
{
	struct inode *inode = file_inode(filp);

	return put_user(inode->i_generation, (int __user *)arg);
}

static int f2fs_ioc_start_atomic_write(struct file *filp)
{
	struct inode *inode = file_inode(filp);
	int ret;

	if (!inode_owner_or_capable(inode))
		return -EACCES;

	if (!S_ISREG(inode->i_mode))
		return -EINVAL;

	ret = mnt_want_write_file(filp);
	if (ret)
		return ret;

	inode_lock(inode);

	if (f2fs_is_atomic_file(inode)) {
		if (is_inode_flag_set(inode, FI_ATOMIC_REVOKE_REQUEST))
			ret = -EINVAL;
		goto out;
	}

	ret = f2fs_convert_inline_inode(inode);
	if (ret)
		goto out;

	down_write(&F2FS_I(inode)->i_gc_rwsem[WRITE]);

<<<<<<< HEAD
	if (!get_dirty_pages(inode))
		goto skip_flush;

	f2fs_msg(F2FS_I_SB(inode)->sb, KERN_WARNING,
=======
	/*
	 * Should wait end_io to count F2FS_WB_CP_DATA correctly by
	 * f2fs_is_atomic_file.
	 */
	if (get_dirty_pages(inode))
		f2fs_msg(F2FS_I_SB(inode)->sb, KERN_WARNING,
>>>>>>> 241f76b1
		"Unexpected flush for atomic writes: ino=%lu, npages=%u",
					inode->i_ino, get_dirty_pages(inode));
	ret = filemap_write_and_wait_range(inode->i_mapping, 0, LLONG_MAX);
	if (ret) {
		up_write(&F2FS_I(inode)->i_gc_rwsem[WRITE]);
		goto out;
	}
<<<<<<< HEAD
skip_flush:
=======

>>>>>>> 241f76b1
	set_inode_flag(inode, FI_ATOMIC_FILE);
	clear_inode_flag(inode, FI_ATOMIC_REVOKE_REQUEST);
	up_write(&F2FS_I(inode)->i_gc_rwsem[WRITE]);

	f2fs_update_time(F2FS_I_SB(inode), REQ_TIME);
	F2FS_I(inode)->inmem_task = current;
	stat_inc_atomic_write(inode);
	stat_update_max_atomic_write(inode);
out:
	inode_unlock(inode);
	mnt_drop_write_file(filp);
	return ret;
}

static int f2fs_ioc_commit_atomic_write(struct file *filp)
{
	struct inode *inode = file_inode(filp);
	int ret;

	if (!inode_owner_or_capable(inode))
		return -EACCES;

	ret = mnt_want_write_file(filp);
	if (ret)
		return ret;

	f2fs_balance_fs(F2FS_I_SB(inode), true);

	inode_lock(inode);

	if (f2fs_is_volatile_file(inode)) {
		ret = -EINVAL;
		goto err_out;
	}

	if (f2fs_is_atomic_file(inode)) {
		ret = f2fs_commit_inmem_pages(inode);
		if (ret)
			goto err_out;

		ret = f2fs_do_sync_file(filp, 0, LLONG_MAX, 0, true);
		if (!ret) {
			clear_inode_flag(inode, FI_ATOMIC_FILE);
			F2FS_I(inode)->i_gc_failures[GC_FAILURE_ATOMIC] = 0;
			stat_dec_atomic_write(inode);
		}
	} else {
		ret = f2fs_do_sync_file(filp, 0, LLONG_MAX, 1, false);
	}
err_out:
	if (is_inode_flag_set(inode, FI_ATOMIC_REVOKE_REQUEST)) {
		clear_inode_flag(inode, FI_ATOMIC_REVOKE_REQUEST);
		ret = -EINVAL;
	}
	inode_unlock(inode);
	mnt_drop_write_file(filp);
	return ret;
}

static int f2fs_ioc_start_volatile_write(struct file *filp)
{
	struct inode *inode = file_inode(filp);
	int ret;

	if (!inode_owner_or_capable(inode))
		return -EACCES;

	if (!S_ISREG(inode->i_mode))
		return -EINVAL;

	ret = mnt_want_write_file(filp);
	if (ret)
		return ret;

	inode_lock(inode);

	if (f2fs_is_volatile_file(inode))
		goto out;

	ret = f2fs_convert_inline_inode(inode);
	if (ret)
		goto out;

	stat_inc_volatile_write(inode);
	stat_update_max_volatile_write(inode);

	set_inode_flag(inode, FI_VOLATILE_FILE);
	f2fs_update_time(F2FS_I_SB(inode), REQ_TIME);
out:
	inode_unlock(inode);
	mnt_drop_write_file(filp);
	return ret;
}

static int f2fs_ioc_release_volatile_write(struct file *filp)
{
	struct inode *inode = file_inode(filp);
	int ret;

	if (!inode_owner_or_capable(inode))
		return -EACCES;

	ret = mnt_want_write_file(filp);
	if (ret)
		return ret;

	inode_lock(inode);

	if (!f2fs_is_volatile_file(inode))
		goto out;

	if (!f2fs_is_first_block_written(inode)) {
		ret = truncate_partial_data_page(inode, 0, true);
		goto out;
	}

	ret = punch_hole(inode, 0, F2FS_BLKSIZE);
out:
	inode_unlock(inode);
	mnt_drop_write_file(filp);
	return ret;
}

static int f2fs_ioc_abort_volatile_write(struct file *filp)
{
	struct inode *inode = file_inode(filp);
	int ret;

	if (!inode_owner_or_capable(inode))
		return -EACCES;

	ret = mnt_want_write_file(filp);
	if (ret)
		return ret;

	inode_lock(inode);

	if (f2fs_is_atomic_file(inode))
		f2fs_drop_inmem_pages(inode);
	if (f2fs_is_volatile_file(inode)) {
		clear_inode_flag(inode, FI_VOLATILE_FILE);
		stat_dec_volatile_write(inode);
		ret = f2fs_do_sync_file(filp, 0, LLONG_MAX, 0, true);
	}

	clear_inode_flag(inode, FI_ATOMIC_REVOKE_REQUEST);

	inode_unlock(inode);

	mnt_drop_write_file(filp);
	f2fs_update_time(F2FS_I_SB(inode), REQ_TIME);
	return ret;
}

static int f2fs_ioc_shutdown(struct file *filp, unsigned long arg)
{
	struct inode *inode = file_inode(filp);
	struct f2fs_sb_info *sbi = F2FS_I_SB(inode);
	struct super_block *sb = sbi->sb;
	__u32 in;
	int ret = 0;

	if (!capable(CAP_SYS_ADMIN))
		return -EPERM;

	if (get_user(in, (__u32 __user *)arg))
		return -EFAULT;

	if (in != F2FS_GOING_DOWN_FULLSYNC) {
		ret = mnt_want_write_file(filp);
		if (ret)
			return ret;
	}

	switch (in) {
	case F2FS_GOING_DOWN_FULLSYNC:
		sb = freeze_bdev(sb->s_bdev);
		if (IS_ERR(sb)) {
			ret = PTR_ERR(sb);
			goto out;
		}
		if (sb) {
			f2fs_stop_checkpoint(sbi, false);
			set_sbi_flag(sbi, SBI_IS_SHUTDOWN);
			thaw_bdev(sb->s_bdev, sb);
		}
		break;
	case F2FS_GOING_DOWN_METASYNC:
		/* do checkpoint only */
		ret = f2fs_sync_fs(sb, 1);
		if (ret)
			goto out;
		f2fs_stop_checkpoint(sbi, false);
		set_sbi_flag(sbi, SBI_IS_SHUTDOWN);
		break;
	case F2FS_GOING_DOWN_NOSYNC:
		f2fs_stop_checkpoint(sbi, false);
		set_sbi_flag(sbi, SBI_IS_SHUTDOWN);
		break;
	case F2FS_GOING_DOWN_METAFLUSH:
		f2fs_sync_meta_pages(sbi, META, LONG_MAX, FS_META_IO);
		f2fs_stop_checkpoint(sbi, false);
		set_sbi_flag(sbi, SBI_IS_SHUTDOWN);
<<<<<<< HEAD
=======
		break;
	case F2FS_GOING_DOWN_NEED_FSCK:
		set_sbi_flag(sbi, SBI_NEED_FSCK);
		/* do checkpoint only */
		ret = f2fs_sync_fs(sb, 1);
		if (ret)
			goto out;
>>>>>>> 241f76b1
		break;
	default:
		ret = -EINVAL;
		goto out;
	}

	f2fs_stop_gc_thread(sbi);
	f2fs_stop_discard_thread(sbi);

	f2fs_drop_discard_cmd(sbi);
	clear_opt(sbi, DISCARD);

	f2fs_update_time(sbi, REQ_TIME);
out:
	if (in != F2FS_GOING_DOWN_FULLSYNC)
		mnt_drop_write_file(filp);
	return ret;
}

static int f2fs_ioc_fitrim(struct file *filp, unsigned long arg)
{
	struct inode *inode = file_inode(filp);
	struct super_block *sb = inode->i_sb;
	struct request_queue *q = bdev_get_queue(sb->s_bdev);
	struct fstrim_range range;
	int ret;

	if (!capable(CAP_SYS_ADMIN))
		return -EPERM;

	if (!f2fs_hw_support_discard(F2FS_SB(sb)))
		return -EOPNOTSUPP;

	if (copy_from_user(&range, (struct fstrim_range __user *)arg,
				sizeof(range)))
		return -EFAULT;

	ret = mnt_want_write_file(filp);
	if (ret)
		return ret;

	range.minlen = max((unsigned int)range.minlen,
				q->limits.discard_granularity);
	ret = f2fs_trim_fs(F2FS_SB(sb), &range);
	mnt_drop_write_file(filp);
	if (ret < 0)
		return ret;

	if (copy_to_user((struct fstrim_range __user *)arg, &range,
				sizeof(range)))
		return -EFAULT;
	f2fs_update_time(F2FS_I_SB(inode), REQ_TIME);
	return 0;
}

static bool uuid_is_nonzero(__u8 u[16])
{
	int i;

	for (i = 0; i < 16; i++)
		if (u[i])
			return true;
	return false;
}

static int f2fs_ioc_set_encryption_policy(struct file *filp, unsigned long arg)
{
	struct inode *inode = file_inode(filp);

<<<<<<< HEAD
	if (!f2fs_sb_has_encrypt(inode->i_sb))
=======
	if (!f2fs_sb_has_encrypt(F2FS_I_SB(inode)))
>>>>>>> 241f76b1
		return -EOPNOTSUPP;

	f2fs_update_time(F2FS_I_SB(inode), REQ_TIME);

	return fscrypt_ioctl_set_policy(filp, (const void __user *)arg);
}

static int f2fs_ioc_get_encryption_policy(struct file *filp, unsigned long arg)
{
<<<<<<< HEAD
	if (!f2fs_sb_has_encrypt(file_inode(filp)->i_sb))
=======
	if (!f2fs_sb_has_encrypt(F2FS_I_SB(file_inode(filp))))
>>>>>>> 241f76b1
		return -EOPNOTSUPP;
	return fscrypt_ioctl_get_policy(filp, (void __user *)arg);
}

static int f2fs_ioc_get_encryption_pwsalt(struct file *filp, unsigned long arg)
{
	struct inode *inode = file_inode(filp);
	struct f2fs_sb_info *sbi = F2FS_I_SB(inode);
	int err;

<<<<<<< HEAD
	if (!f2fs_sb_has_encrypt(inode->i_sb))
=======
	if (!f2fs_sb_has_encrypt(sbi))
>>>>>>> 241f76b1
		return -EOPNOTSUPP;

	err = mnt_want_write_file(filp);
	if (err)
		return err;

	down_write(&sbi->sb_lock);

	if (uuid_is_nonzero(sbi->raw_super->encrypt_pw_salt))
		goto got_it;

	/* update superblock with uuid */
	generate_random_uuid(sbi->raw_super->encrypt_pw_salt);

	err = f2fs_commit_super(sbi, false);
	if (err) {
		/* undo new data */
		memset(sbi->raw_super->encrypt_pw_salt, 0, 16);
		goto out_err;
	}
got_it:
	if (copy_to_user((__u8 __user *)arg, sbi->raw_super->encrypt_pw_salt,
									16))
		err = -EFAULT;
out_err:
	up_write(&sbi->sb_lock);
	mnt_drop_write_file(filp);
	return err;
}

static int f2fs_ioc_gc(struct file *filp, unsigned long arg)
{
	struct inode *inode = file_inode(filp);
	struct f2fs_sb_info *sbi = F2FS_I_SB(inode);
	__u32 sync;
	int ret;

	if (!capable(CAP_SYS_ADMIN))
		return -EPERM;

	if (get_user(sync, (__u32 __user *)arg))
		return -EFAULT;

	if (f2fs_readonly(sbi->sb))
		return -EROFS;

	ret = mnt_want_write_file(filp);
	if (ret)
		return ret;

	if (!sync) {
		if (!mutex_trylock(&sbi->gc_mutex)) {
			ret = -EBUSY;
			goto out;
		}
	} else {
		mutex_lock(&sbi->gc_mutex);
<<<<<<< HEAD
	}

	ret = f2fs_gc(sbi, sync, true, NULL_SEGNO);
=======
	}

	ret = f2fs_gc(sbi, sync, true, NULL_SEGNO);
out:
	mnt_drop_write_file(filp);
	return ret;
}

static int f2fs_ioc_gc_range(struct file *filp, unsigned long arg)
{
	struct inode *inode = file_inode(filp);
	struct f2fs_sb_info *sbi = F2FS_I_SB(inode);
	struct f2fs_gc_range range;
	u64 end;
	int ret;

	if (!capable(CAP_SYS_ADMIN))
		return -EPERM;

	if (copy_from_user(&range, (struct f2fs_gc_range __user *)arg,
							sizeof(range)))
		return -EFAULT;

	if (f2fs_readonly(sbi->sb))
		return -EROFS;

	end = range.start + range.len;
	if (range.start < MAIN_BLKADDR(sbi) || end >= MAX_BLKADDR(sbi)) {
		return -EINVAL;
	}

	ret = mnt_want_write_file(filp);
	if (ret)
		return ret;

do_more:
	if (!range.sync) {
		if (!mutex_trylock(&sbi->gc_mutex)) {
			ret = -EBUSY;
			goto out;
		}
	} else {
		mutex_lock(&sbi->gc_mutex);
	}

	ret = f2fs_gc(sbi, range.sync, true, GET_SEGNO(sbi, range.start));
	range.start += BLKS_PER_SEC(sbi);
	if (range.start <= end)
		goto do_more;
>>>>>>> 241f76b1
out:
	mnt_drop_write_file(filp);
	return ret;
}

static int f2fs_ioc_gc_range(struct file *filp, unsigned long arg)
{
	struct inode *inode = file_inode(filp);
	struct f2fs_sb_info *sbi = F2FS_I_SB(inode);
<<<<<<< HEAD
	struct f2fs_gc_range range;
	u64 end;
=======
	int ret;

	if (!capable(CAP_SYS_ADMIN))
		return -EPERM;

	if (f2fs_readonly(sbi->sb))
		return -EROFS;

	if (unlikely(is_sbi_flag_set(sbi, SBI_CP_DISABLED))) {
		f2fs_msg(sbi->sb, KERN_INFO,
			"Skipping Checkpoint. Checkpoints currently disabled.");
		return -EINVAL;
	}

	ret = mnt_want_write_file(filp);
	if (ret)
		return ret;

	ret = f2fs_sync_fs(sbi->sb, 1);

	mnt_drop_write_file(filp);
	return ret;
}

static int f2fs_defragment_range(struct f2fs_sb_info *sbi,
					struct file *filp,
					struct f2fs_defragment *range)
{
	struct inode *inode = file_inode(filp);
	struct f2fs_map_blocks map = { .m_next_extent = NULL,
					.m_seg_type = NO_CHECK_TYPE ,
					.m_may_create = false };
	struct extent_info ei = {0, 0, 0};
	pgoff_t pg_start, pg_end, next_pgofs;
	unsigned int blk_per_seg = sbi->blocks_per_seg;
	unsigned int total = 0, sec_num;
	block_t blk_end = 0;
	bool fragmented = false;
	int err;

	/* if in-place-update policy is enabled, don't waste time here */
	if (f2fs_should_update_inplace(inode, NULL))
		return -EINVAL;

	pg_start = range->start >> PAGE_SHIFT;
	pg_end = (range->start + range->len) >> PAGE_SHIFT;

	f2fs_balance_fs(sbi, true);

	inode_lock(inode);

	/* writeback all dirty pages in the range */
	err = filemap_write_and_wait_range(inode->i_mapping, range->start,
						range->start + range->len - 1);
	if (err)
		goto out;

	/*
	 * lookup mapping info in extent cache, skip defragmenting if physical
	 * block addresses are continuous.
	 */
	if (f2fs_lookup_extent_cache(inode, pg_start, &ei)) {
		if (ei.fofs + ei.len >= pg_end)
			goto out;
	}

	map.m_lblk = pg_start;
	map.m_next_pgofs = &next_pgofs;

	/*
	 * lookup mapping info in dnode page cache, skip defragmenting if all
	 * physical block addresses are continuous even if there are hole(s)
	 * in logical blocks.
	 */
	while (map.m_lblk < pg_end) {
		map.m_len = pg_end - map.m_lblk;
		err = f2fs_map_blocks(inode, &map, 0, F2FS_GET_BLOCK_DEFAULT);
		if (err)
			goto out;

		if (!(map.m_flags & F2FS_MAP_FLAGS)) {
			map.m_lblk = next_pgofs;
			continue;
		}

		if (blk_end && blk_end != map.m_pblk)
			fragmented = true;

		/* record total count of block that we're going to move */
		total += map.m_len;

		blk_end = map.m_pblk + map.m_len;

		map.m_lblk += map.m_len;
	}

	if (!fragmented)
		goto out;

	sec_num = (total + BLKS_PER_SEC(sbi) - 1) / BLKS_PER_SEC(sbi);

	/*
	 * make sure there are enough free section for LFS allocation, this can
	 * avoid defragment running in SSR mode when free section are allocated
	 * intensively
	 */
	if (has_not_enough_free_secs(sbi, 0, sec_num)) {
		err = -EAGAIN;
		goto out;
	}

	map.m_lblk = pg_start;
	map.m_len = pg_end - pg_start;
	total = 0;

	while (map.m_lblk < pg_end) {
		pgoff_t idx;
		int cnt = 0;

do_map:
		map.m_len = pg_end - map.m_lblk;
		err = f2fs_map_blocks(inode, &map, 0, F2FS_GET_BLOCK_DEFAULT);
		if (err)
			goto clear_out;

		if (!(map.m_flags & F2FS_MAP_FLAGS)) {
			map.m_lblk = next_pgofs;
			continue;
		}

		set_inode_flag(inode, FI_DO_DEFRAG);

		idx = map.m_lblk;
		while (idx < map.m_lblk + map.m_len && cnt < blk_per_seg) {
			struct page *page;

			page = f2fs_get_lock_data_page(inode, idx, true);
			if (IS_ERR(page)) {
				err = PTR_ERR(page);
				goto clear_out;
			}

			set_page_dirty(page);
			f2fs_put_page(page, 1);

			idx++;
			cnt++;
			total++;
		}

		map.m_lblk = idx;

		if (idx < pg_end && cnt < blk_per_seg)
			goto do_map;

		clear_inode_flag(inode, FI_DO_DEFRAG);

		err = filemap_fdatawrite(inode->i_mapping);
		if (err)
			goto out;
	}
clear_out:
	clear_inode_flag(inode, FI_DO_DEFRAG);
out:
	inode_unlock(inode);
	if (!err)
		range->len = (u64)total << PAGE_SHIFT;
	return err;
}

static int f2fs_ioc_defragment(struct file *filp, unsigned long arg)
{
	struct inode *inode = file_inode(filp);
	struct f2fs_sb_info *sbi = F2FS_I_SB(inode);
	struct f2fs_defragment range;
	int err;

	if (!capable(CAP_SYS_ADMIN))
		return -EPERM;

	if (!S_ISREG(inode->i_mode) || f2fs_is_atomic_file(inode))
		return -EINVAL;

	if (f2fs_readonly(sbi->sb))
		return -EROFS;

	if (copy_from_user(&range, (struct f2fs_defragment __user *)arg,
							sizeof(range)))
		return -EFAULT;

	/* verify alignment of offset & size */
	if (range.start & (F2FS_BLKSIZE - 1) || range.len & (F2FS_BLKSIZE - 1))
		return -EINVAL;

	if (unlikely((range.start + range.len) >> PAGE_SHIFT >
					sbi->max_file_blocks))
		return -EINVAL;

	err = mnt_want_write_file(filp);
	if (err)
		return err;

	err = f2fs_defragment_range(sbi, filp, &range);
	mnt_drop_write_file(filp);

	f2fs_update_time(sbi, REQ_TIME);
	if (err < 0)
		return err;

	if (copy_to_user((struct f2fs_defragment __user *)arg, &range,
							sizeof(range)))
		return -EFAULT;

	return 0;
}

static int f2fs_move_file_range(struct file *file_in, loff_t pos_in,
			struct file *file_out, loff_t pos_out, size_t len)
{
	struct inode *src = file_inode(file_in);
	struct inode *dst = file_inode(file_out);
	struct f2fs_sb_info *sbi = F2FS_I_SB(src);
	size_t olen = len, dst_max_i_size = 0;
	size_t dst_osize;
	int ret;

	if (file_in->f_path.mnt != file_out->f_path.mnt ||
				src->i_sb != dst->i_sb)
		return -EXDEV;

	if (unlikely(f2fs_readonly(src->i_sb)))
		return -EROFS;

	if (!S_ISREG(src->i_mode) || !S_ISREG(dst->i_mode))
		return -EINVAL;

	if (f2fs_encrypted_inode(src) || f2fs_encrypted_inode(dst))
		return -EOPNOTSUPP;

	if (src == dst) {
		if (pos_in == pos_out)
			return 0;
		if (pos_out > pos_in && pos_out < pos_in + len)
			return -EINVAL;
	}

	inode_lock(src);
	if (src != dst) {
		ret = -EBUSY;
		if (!inode_trylock(dst))
			goto out;
	}

	ret = -EINVAL;
	if (pos_in + len > src->i_size || pos_in + len < pos_in)
		goto out_unlock;
	if (len == 0)
		olen = len = src->i_size - pos_in;
	if (pos_in + len == src->i_size)
		len = ALIGN(src->i_size, F2FS_BLKSIZE) - pos_in;
	if (len == 0) {
		ret = 0;
		goto out_unlock;
	}

	dst_osize = dst->i_size;
	if (pos_out + olen > dst->i_size)
		dst_max_i_size = pos_out + olen;

	/* verify the end result is block aligned */
	if (!IS_ALIGNED(pos_in, F2FS_BLKSIZE) ||
			!IS_ALIGNED(pos_in + len, F2FS_BLKSIZE) ||
			!IS_ALIGNED(pos_out, F2FS_BLKSIZE))
		goto out_unlock;

	ret = f2fs_convert_inline_inode(src);
	if (ret)
		goto out_unlock;

	ret = f2fs_convert_inline_inode(dst);
	if (ret)
		goto out_unlock;

	/* write out all dirty pages from offset */
	ret = filemap_write_and_wait_range(src->i_mapping,
					pos_in, pos_in + len);
	if (ret)
		goto out_unlock;

	ret = filemap_write_and_wait_range(dst->i_mapping,
					pos_out, pos_out + len);
	if (ret)
		goto out_unlock;

	f2fs_balance_fs(sbi, true);

	down_write(&F2FS_I(src)->i_gc_rwsem[WRITE]);
	if (src != dst) {
		ret = -EBUSY;
		if (!down_write_trylock(&F2FS_I(dst)->i_gc_rwsem[WRITE]))
			goto out_src;
	}

	f2fs_lock_op(sbi);
	ret = __exchange_data_block(src, dst, pos_in >> F2FS_BLKSIZE_BITS,
				pos_out >> F2FS_BLKSIZE_BITS,
				len >> F2FS_BLKSIZE_BITS, false);

	if (!ret) {
		if (dst_max_i_size)
			f2fs_i_size_write(dst, dst_max_i_size);
		else if (dst_osize != dst->i_size)
			f2fs_i_size_write(dst, dst_osize);
	}
	f2fs_unlock_op(sbi);

	if (src != dst)
		up_write(&F2FS_I(dst)->i_gc_rwsem[WRITE]);
out_src:
	up_write(&F2FS_I(src)->i_gc_rwsem[WRITE]);
out_unlock:
	if (src != dst)
		inode_unlock(dst);
out:
	inode_unlock(src);
	return ret;
}

static int f2fs_ioc_move_range(struct file *filp, unsigned long arg)
{
	struct f2fs_move_range range;
	struct fd dst;
	int err;

	if (!(filp->f_mode & FMODE_READ) ||
			!(filp->f_mode & FMODE_WRITE))
		return -EBADF;

	if (copy_from_user(&range, (struct f2fs_move_range __user *)arg,
							sizeof(range)))
		return -EFAULT;

	dst = fdget(range.dst_fd);
	if (!dst.file)
		return -EBADF;

	if (!(dst.file->f_mode & FMODE_WRITE)) {
		err = -EBADF;
		goto err_out;
	}

	err = mnt_want_write_file(filp);
	if (err)
		goto err_out;

	err = f2fs_move_file_range(filp, range.pos_in, dst.file,
					range.pos_out, range.len);

	mnt_drop_write_file(filp);
	if (err)
		goto err_out;

	if (copy_to_user((struct f2fs_move_range __user *)arg,
						&range, sizeof(range)))
		err = -EFAULT;
err_out:
	fdput(dst);
	return err;
}

static int f2fs_ioc_flush_device(struct file *filp, unsigned long arg)
{
	struct inode *inode = file_inode(filp);
	struct f2fs_sb_info *sbi = F2FS_I_SB(inode);
	struct sit_info *sm = SIT_I(sbi);
	unsigned int start_segno = 0, end_segno = 0;
	unsigned int dev_start_segno = 0, dev_end_segno = 0;
	struct f2fs_flush_device range;
>>>>>>> 241f76b1
	int ret;

	if (!capable(CAP_SYS_ADMIN))
		return -EPERM;

	if (copy_from_user(&range, (struct f2fs_gc_range __user *)arg,
							sizeof(range)))
		return -EFAULT;

	if (f2fs_readonly(sbi->sb))
		return -EROFS;

<<<<<<< HEAD
	end = range.start + range.len;
	if (range.start < MAIN_BLKADDR(sbi) || end >= MAX_BLKADDR(sbi)) {
=======
	if (unlikely(is_sbi_flag_set(sbi, SBI_CP_DISABLED)))
		return -EINVAL;

	if (copy_from_user(&range, (struct f2fs_flush_device __user *)arg,
							sizeof(range)))
		return -EFAULT;

	if (sbi->s_ndevs <= 1 || sbi->s_ndevs - 1 <= range.dev_num ||
			__is_large_section(sbi)) {
		f2fs_msg(sbi->sb, KERN_WARNING,
			"Can't flush %u in %d for segs_per_sec %u != 1\n",
				range.dev_num, sbi->s_ndevs,
				sbi->segs_per_sec);
>>>>>>> 241f76b1
		return -EINVAL;
	}

	ret = mnt_want_write_file(filp);
	if (ret)
		return ret;
<<<<<<< HEAD

do_more:
	if (!range.sync) {
		if (!mutex_trylock(&sbi->gc_mutex)) {
			ret = -EBUSY;
			goto out;
		}
	} else {
		mutex_lock(&sbi->gc_mutex);
	}

	ret = f2fs_gc(sbi, range.sync, true, GET_SEGNO(sbi, range.start));
	range.start += sbi->blocks_per_seg;
	if (range.start <= end)
		goto do_more;
out:
	mnt_drop_write_file(filp);
	return ret;
}

static int f2fs_ioc_write_checkpoint(struct file *filp, unsigned long arg)
{
	struct inode *inode = file_inode(filp);
	struct f2fs_sb_info *sbi = F2FS_I_SB(inode);
	int ret;

	if (!capable(CAP_SYS_ADMIN))
		return -EPERM;

	if (f2fs_readonly(sbi->sb))
		return -EROFS;

	if (unlikely(is_sbi_flag_set(sbi, SBI_CP_DISABLED))) {
		f2fs_msg(sbi->sb, KERN_INFO,
			"Skipping Checkpoint. Checkpoints currently disabled.");
		return -EINVAL;
	}

	ret = mnt_want_write_file(filp);
	if (ret)
		return ret;

	ret = f2fs_sync_fs(sbi->sb, 1);

	mnt_drop_write_file(filp);
	return ret;
}

static int f2fs_defragment_range(struct f2fs_sb_info *sbi,
					struct file *filp,
					struct f2fs_defragment *range)
{
	struct inode *inode = file_inode(filp);
	struct f2fs_map_blocks map = { .m_next_extent = NULL,
					.m_seg_type = NO_CHECK_TYPE };
	struct extent_info ei = {0, 0, 0};
	pgoff_t pg_start, pg_end, next_pgofs;
	unsigned int blk_per_seg = sbi->blocks_per_seg;
	unsigned int total = 0, sec_num;
	block_t blk_end = 0;
	bool fragmented = false;
	int err;

	/* if in-place-update policy is enabled, don't waste time here */
	if (f2fs_should_update_inplace(inode, NULL))
		return -EINVAL;

	pg_start = range->start >> PAGE_SHIFT;
	pg_end = (range->start + range->len) >> PAGE_SHIFT;

	f2fs_balance_fs(sbi, true);

	inode_lock(inode);

	/* writeback all dirty pages in the range */
	err = filemap_write_and_wait_range(inode->i_mapping, range->start,
						range->start + range->len - 1);
	if (err)
		goto out;

	/*
	 * lookup mapping info in extent cache, skip defragmenting if physical
	 * block addresses are continuous.
	 */
	if (f2fs_lookup_extent_cache(inode, pg_start, &ei)) {
		if (ei.fofs + ei.len >= pg_end)
			goto out;
	}

	map.m_lblk = pg_start;
	map.m_next_pgofs = &next_pgofs;

	/*
	 * lookup mapping info in dnode page cache, skip defragmenting if all
	 * physical block addresses are continuous even if there are hole(s)
	 * in logical blocks.
	 */
	while (map.m_lblk < pg_end) {
		map.m_len = pg_end - map.m_lblk;
		err = f2fs_map_blocks(inode, &map, 0, F2FS_GET_BLOCK_DEFAULT);
		if (err)
			goto out;

		if (!(map.m_flags & F2FS_MAP_FLAGS)) {
			map.m_lblk = next_pgofs;
			continue;
		}

		if (blk_end && blk_end != map.m_pblk)
			fragmented = true;

		/* record total count of block that we're going to move */
		total += map.m_len;

		blk_end = map.m_pblk + map.m_len;

		map.m_lblk += map.m_len;
	}

	if (!fragmented)
		goto out;

	sec_num = (total + BLKS_PER_SEC(sbi) - 1) / BLKS_PER_SEC(sbi);

	/*
	 * make sure there are enough free section for LFS allocation, this can
	 * avoid defragment running in SSR mode when free section are allocated
	 * intensively
	 */
	if (has_not_enough_free_secs(sbi, 0, sec_num)) {
		err = -EAGAIN;
		goto out;
	}

	map.m_lblk = pg_start;
	map.m_len = pg_end - pg_start;
	total = 0;

	while (map.m_lblk < pg_end) {
		pgoff_t idx;
		int cnt = 0;

do_map:
		map.m_len = pg_end - map.m_lblk;
		err = f2fs_map_blocks(inode, &map, 0, F2FS_GET_BLOCK_DEFAULT);
		if (err)
			goto clear_out;

		if (!(map.m_flags & F2FS_MAP_FLAGS)) {
			map.m_lblk = next_pgofs;
			continue;
		}

		set_inode_flag(inode, FI_DO_DEFRAG);

		idx = map.m_lblk;
		while (idx < map.m_lblk + map.m_len && cnt < blk_per_seg) {
			struct page *page;

			page = f2fs_get_lock_data_page(inode, idx, true);
			if (IS_ERR(page)) {
				err = PTR_ERR(page);
				goto clear_out;
			}

			set_page_dirty(page);
			f2fs_put_page(page, 1);

			idx++;
			cnt++;
			total++;
		}

		map.m_lblk = idx;

		if (idx < pg_end && cnt < blk_per_seg)
			goto do_map;

		clear_inode_flag(inode, FI_DO_DEFRAG);

		err = filemap_fdatawrite(inode->i_mapping);
		if (err)
			goto out;
	}
clear_out:
	clear_inode_flag(inode, FI_DO_DEFRAG);
out:
	inode_unlock(inode);
	if (!err)
		range->len = (u64)total << PAGE_SHIFT;
	return err;
}

static int f2fs_ioc_defragment(struct file *filp, unsigned long arg)
{
	struct inode *inode = file_inode(filp);
	struct f2fs_sb_info *sbi = F2FS_I_SB(inode);
	struct f2fs_defragment range;
	int err;

	if (!capable(CAP_SYS_ADMIN))
		return -EPERM;

	if (!S_ISREG(inode->i_mode) || f2fs_is_atomic_file(inode))
		return -EINVAL;

	if (f2fs_readonly(sbi->sb))
		return -EROFS;

	if (copy_from_user(&range, (struct f2fs_defragment __user *)arg,
							sizeof(range)))
		return -EFAULT;

	/* verify alignment of offset & size */
	if (range.start & (F2FS_BLKSIZE - 1) || range.len & (F2FS_BLKSIZE - 1))
		return -EINVAL;

	if (unlikely((range.start + range.len) >> PAGE_SHIFT >
					sbi->max_file_blocks))
		return -EINVAL;

	err = mnt_want_write_file(filp);
	if (err)
		return err;

	err = f2fs_defragment_range(sbi, filp, &range);
	mnt_drop_write_file(filp);

	f2fs_update_time(sbi, REQ_TIME);
	if (err < 0)
		return err;

	if (copy_to_user((struct f2fs_defragment __user *)arg, &range,
							sizeof(range)))
		return -EFAULT;

	return 0;
}

static int f2fs_move_file_range(struct file *file_in, loff_t pos_in,
			struct file *file_out, loff_t pos_out, size_t len)
{
	struct inode *src = file_inode(file_in);
	struct inode *dst = file_inode(file_out);
	struct f2fs_sb_info *sbi = F2FS_I_SB(src);
	size_t olen = len, dst_max_i_size = 0;
	size_t dst_osize;
	int ret;

	if (file_in->f_path.mnt != file_out->f_path.mnt ||
				src->i_sb != dst->i_sb)
		return -EXDEV;

	if (unlikely(f2fs_readonly(src->i_sb)))
		return -EROFS;

	if (!S_ISREG(src->i_mode) || !S_ISREG(dst->i_mode))
		return -EINVAL;

	if (f2fs_encrypted_inode(src) || f2fs_encrypted_inode(dst))
		return -EOPNOTSUPP;

	if (src == dst) {
		if (pos_in == pos_out)
			return 0;
		if (pos_out > pos_in && pos_out < pos_in + len)
			return -EINVAL;
	}

	inode_lock(src);
	if (src != dst) {
		ret = -EBUSY;
		if (!inode_trylock(dst))
			goto out;
	}

	ret = -EINVAL;
	if (pos_in + len > src->i_size || pos_in + len < pos_in)
		goto out_unlock;
	if (len == 0)
		olen = len = src->i_size - pos_in;
	if (pos_in + len == src->i_size)
		len = ALIGN(src->i_size, F2FS_BLKSIZE) - pos_in;
	if (len == 0) {
		ret = 0;
		goto out_unlock;
	}

	dst_osize = dst->i_size;
	if (pos_out + olen > dst->i_size)
		dst_max_i_size = pos_out + olen;

	/* verify the end result is block aligned */
	if (!IS_ALIGNED(pos_in, F2FS_BLKSIZE) ||
			!IS_ALIGNED(pos_in + len, F2FS_BLKSIZE) ||
			!IS_ALIGNED(pos_out, F2FS_BLKSIZE))
		goto out_unlock;

	ret = f2fs_convert_inline_inode(src);
	if (ret)
		goto out_unlock;

	ret = f2fs_convert_inline_inode(dst);
	if (ret)
		goto out_unlock;

	/* write out all dirty pages from offset */
	ret = filemap_write_and_wait_range(src->i_mapping,
					pos_in, pos_in + len);
	if (ret)
		goto out_unlock;

	ret = filemap_write_and_wait_range(dst->i_mapping,
					pos_out, pos_out + len);
	if (ret)
		goto out_unlock;

	f2fs_balance_fs(sbi, true);

	down_write(&F2FS_I(src)->i_gc_rwsem[WRITE]);
	if (src != dst) {
		ret = -EBUSY;
		if (!down_write_trylock(&F2FS_I(dst)->i_gc_rwsem[WRITE]))
			goto out_src;
	}

	f2fs_lock_op(sbi);
	ret = __exchange_data_block(src, dst, pos_in >> F2FS_BLKSIZE_BITS,
				pos_out >> F2FS_BLKSIZE_BITS,
				len >> F2FS_BLKSIZE_BITS, false);

	if (!ret) {
		if (dst_max_i_size)
			f2fs_i_size_write(dst, dst_max_i_size);
		else if (dst_osize != dst->i_size)
			f2fs_i_size_write(dst, dst_osize);
	}
	f2fs_unlock_op(sbi);

	if (src != dst)
		up_write(&F2FS_I(dst)->i_gc_rwsem[WRITE]);
out_src:
	up_write(&F2FS_I(src)->i_gc_rwsem[WRITE]);
out_unlock:
	if (src != dst)
		inode_unlock(dst);
out:
	inode_unlock(src);
	return ret;
}

static int f2fs_ioc_move_range(struct file *filp, unsigned long arg)
{
	struct f2fs_move_range range;
	struct fd dst;
	int err;

	if (!(filp->f_mode & FMODE_READ) ||
			!(filp->f_mode & FMODE_WRITE))
		return -EBADF;

	if (copy_from_user(&range, (struct f2fs_move_range __user *)arg,
							sizeof(range)))
		return -EFAULT;

	dst = fdget(range.dst_fd);
	if (!dst.file)
		return -EBADF;

	if (!(dst.file->f_mode & FMODE_WRITE)) {
		err = -EBADF;
		goto err_out;
	}

	err = mnt_want_write_file(filp);
	if (err)
		goto err_out;

	err = f2fs_move_file_range(filp, range.pos_in, dst.file,
					range.pos_out, range.len);

	mnt_drop_write_file(filp);
	if (err)
		goto err_out;

	if (copy_to_user((struct f2fs_move_range __user *)arg,
						&range, sizeof(range)))
		err = -EFAULT;
err_out:
	fdput(dst);
	return err;
}

static int f2fs_ioc_flush_device(struct file *filp, unsigned long arg)
{
	struct inode *inode = file_inode(filp);
	struct f2fs_sb_info *sbi = F2FS_I_SB(inode);
	struct sit_info *sm = SIT_I(sbi);
	unsigned int start_segno = 0, end_segno = 0;
	unsigned int dev_start_segno = 0, dev_end_segno = 0;
	struct f2fs_flush_device range;
	int ret;

	if (!capable(CAP_SYS_ADMIN))
		return -EPERM;

	if (f2fs_readonly(sbi->sb))
		return -EROFS;

	if (unlikely(is_sbi_flag_set(sbi, SBI_CP_DISABLED)))
		return -EINVAL;

	if (copy_from_user(&range, (struct f2fs_flush_device __user *)arg,
							sizeof(range)))
		return -EFAULT;

	if (sbi->s_ndevs <= 1 || sbi->s_ndevs - 1 <= range.dev_num ||
			sbi->segs_per_sec != 1) {
		f2fs_msg(sbi->sb, KERN_WARNING,
			"Can't flush %u in %d for segs_per_sec %u != 1\n",
				range.dev_num, sbi->s_ndevs,
				sbi->segs_per_sec);
		return -EINVAL;
	}

	ret = mnt_want_write_file(filp);
	if (ret)
		return ret;

	if (range.dev_num != 0)
		dev_start_segno = GET_SEGNO(sbi, FDEV(range.dev_num).start_blk);
	dev_end_segno = GET_SEGNO(sbi, FDEV(range.dev_num).end_blk);

	start_segno = sm->last_victim[FLUSH_DEVICE];
	if (start_segno < dev_start_segno || start_segno >= dev_end_segno)
		start_segno = dev_start_segno;
	end_segno = min(start_segno + range.segments, dev_end_segno);

	while (start_segno < end_segno) {
		if (!mutex_trylock(&sbi->gc_mutex)) {
			ret = -EBUSY;
			goto out;
		}
		sm->last_victim[GC_CB] = end_segno + 1;
		sm->last_victim[GC_GREEDY] = end_segno + 1;
		sm->last_victim[ALLOC_NEXT] = end_segno + 1;
		ret = f2fs_gc(sbi, true, true, start_segno);
		if (ret == -EAGAIN)
			ret = 0;
		else if (ret < 0)
			break;
		start_segno++;
	}
out:
	mnt_drop_write_file(filp);
	return ret;
}

static int f2fs_ioc_get_features(struct file *filp, unsigned long arg)
{
	struct inode *inode = file_inode(filp);
	u32 sb_feature = le32_to_cpu(F2FS_I_SB(inode)->raw_super->feature);

	/* Must validate to set it with SQLite behavior in Android. */
	sb_feature |= F2FS_FEATURE_ATOMIC_WRITE;

	return put_user(sb_feature, (u32 __user *)arg);
}

int f2fs_pin_file_control(struct inode *inode, bool inc)
{
	struct f2fs_inode_info *fi = F2FS_I(inode);
	struct f2fs_sb_info *sbi = F2FS_I_SB(inode);

	/* Use i_gc_failures for normal file as a risk signal. */
	if (inc)
		f2fs_i_gc_failures_write(inode,
				fi->i_gc_failures[GC_FAILURE_PIN] + 1);

	if (fi->i_gc_failures[GC_FAILURE_PIN] > sbi->gc_pin_file_threshold) {
		f2fs_msg(sbi->sb, KERN_WARNING,
			"%s: Enable GC = ino %lx after %x GC trials\n",
			__func__, inode->i_ino,
			fi->i_gc_failures[GC_FAILURE_PIN]);
		clear_inode_flag(inode, FI_PIN_FILE);
		return -EAGAIN;
	}
	return 0;
}

static int f2fs_ioc_set_pin_file(struct file *filp, unsigned long arg)
{
	struct inode *inode = file_inode(filp);
	__u32 pin;
	int ret = 0;

	if (!inode_owner_or_capable(inode))
		return -EACCES;

	if (get_user(pin, (__u32 __user *)arg))
		return -EFAULT;

	if (!S_ISREG(inode->i_mode))
		return -EINVAL;

	if (f2fs_readonly(F2FS_I_SB(inode)->sb))
		return -EROFS;

	ret = mnt_want_write_file(filp);
	if (ret)
		return ret;

	inode_lock(inode);

	if (f2fs_should_update_outplace(inode, NULL)) {
		ret = -EINVAL;
		goto out;
	}

	if (!pin) {
		clear_inode_flag(inode, FI_PIN_FILE);
		f2fs_i_gc_failures_write(inode, 0);
		goto done;
	}

	if (f2fs_pin_file_control(inode, false)) {
		ret = -EAGAIN;
		goto out;
	}
	ret = f2fs_convert_inline_inode(inode);
	if (ret)
		goto out;

	set_inode_flag(inode, FI_PIN_FILE);
	ret = F2FS_I(inode)->i_gc_failures[GC_FAILURE_PIN];
done:
	f2fs_update_time(F2FS_I_SB(inode), REQ_TIME);
out:
	inode_unlock(inode);
	mnt_drop_write_file(filp);
	return ret;
}

static int f2fs_ioc_get_pin_file(struct file *filp, unsigned long arg)
{
	struct inode *inode = file_inode(filp);
	__u32 pin = 0;

	if (is_inode_flag_set(inode, FI_PIN_FILE))
		pin = F2FS_I(inode)->i_gc_failures[GC_FAILURE_PIN];
	return put_user(pin, (u32 __user *)arg);
}

int f2fs_precache_extents(struct inode *inode)
{
	struct f2fs_inode_info *fi = F2FS_I(inode);
	struct f2fs_map_blocks map;
	pgoff_t m_next_extent;
	loff_t end;
	int err;

	if (is_inode_flag_set(inode, FI_NO_EXTENT))
		return -EOPNOTSUPP;

	map.m_lblk = 0;
	map.m_next_pgofs = NULL;
	map.m_next_extent = &m_next_extent;
	map.m_seg_type = NO_CHECK_TYPE;
	end = F2FS_I_SB(inode)->max_file_blocks;

	while (map.m_lblk < end) {
		map.m_len = end - map.m_lblk;

		down_write(&fi->i_gc_rwsem[WRITE]);
		err = f2fs_map_blocks(inode, &map, 0, F2FS_GET_BLOCK_PRECACHE);
		up_write(&fi->i_gc_rwsem[WRITE]);
		if (err)
			return err;

		map.m_lblk = m_next_extent;
	}

	return err;
}

static int f2fs_ioc_precache_extents(struct file *filp, unsigned long arg)
{
	return f2fs_precache_extents(file_inode(filp));
}

long f2fs_ioctl(struct file *filp, unsigned int cmd, unsigned long arg)
{
=======

	if (range.dev_num != 0)
		dev_start_segno = GET_SEGNO(sbi, FDEV(range.dev_num).start_blk);
	dev_end_segno = GET_SEGNO(sbi, FDEV(range.dev_num).end_blk);

	start_segno = sm->last_victim[FLUSH_DEVICE];
	if (start_segno < dev_start_segno || start_segno >= dev_end_segno)
		start_segno = dev_start_segno;
	end_segno = min(start_segno + range.segments, dev_end_segno);

	while (start_segno < end_segno) {
		if (!mutex_trylock(&sbi->gc_mutex)) {
			ret = -EBUSY;
			goto out;
		}
		sm->last_victim[GC_CB] = end_segno + 1;
		sm->last_victim[GC_GREEDY] = end_segno + 1;
		sm->last_victim[ALLOC_NEXT] = end_segno + 1;
		ret = f2fs_gc(sbi, true, true, start_segno);
		if (ret == -EAGAIN)
			ret = 0;
		else if (ret < 0)
			break;
		start_segno++;
	}
out:
	mnt_drop_write_file(filp);
	return ret;
}

static int f2fs_ioc_get_features(struct file *filp, unsigned long arg)
{
	struct inode *inode = file_inode(filp);
	u32 sb_feature = le32_to_cpu(F2FS_I_SB(inode)->raw_super->feature);

	/* Must validate to set it with SQLite behavior in Android. */
	sb_feature |= F2FS_FEATURE_ATOMIC_WRITE;

	return put_user(sb_feature, (u32 __user *)arg);
}

int f2fs_pin_file_control(struct inode *inode, bool inc)
{
	struct f2fs_inode_info *fi = F2FS_I(inode);
	struct f2fs_sb_info *sbi = F2FS_I_SB(inode);

	/* Use i_gc_failures for normal file as a risk signal. */
	if (inc)
		f2fs_i_gc_failures_write(inode,
				fi->i_gc_failures[GC_FAILURE_PIN] + 1);

	if (fi->i_gc_failures[GC_FAILURE_PIN] > sbi->gc_pin_file_threshold) {
		f2fs_msg(sbi->sb, KERN_WARNING,
			"%s: Enable GC = ino %lx after %x GC trials\n",
			__func__, inode->i_ino,
			fi->i_gc_failures[GC_FAILURE_PIN]);
		clear_inode_flag(inode, FI_PIN_FILE);
		return -EAGAIN;
	}
	return 0;
}

static int f2fs_ioc_set_pin_file(struct file *filp, unsigned long arg)
{
	struct inode *inode = file_inode(filp);
	__u32 pin;
	int ret = 0;

	if (!inode_owner_or_capable(inode))
		return -EACCES;

	if (get_user(pin, (__u32 __user *)arg))
		return -EFAULT;

	if (!S_ISREG(inode->i_mode))
		return -EINVAL;

	if (f2fs_readonly(F2FS_I_SB(inode)->sb))
		return -EROFS;

	ret = mnt_want_write_file(filp);
	if (ret)
		return ret;

	inode_lock(inode);

	if (f2fs_should_update_outplace(inode, NULL)) {
		ret = -EINVAL;
		goto out;
	}

	if (!pin) {
		clear_inode_flag(inode, FI_PIN_FILE);
		f2fs_i_gc_failures_write(inode, 0);
		goto done;
	}

	if (f2fs_pin_file_control(inode, false)) {
		ret = -EAGAIN;
		goto out;
	}
	ret = f2fs_convert_inline_inode(inode);
	if (ret)
		goto out;

	set_inode_flag(inode, FI_PIN_FILE);
	ret = F2FS_I(inode)->i_gc_failures[GC_FAILURE_PIN];
done:
	f2fs_update_time(F2FS_I_SB(inode), REQ_TIME);
out:
	inode_unlock(inode);
	mnt_drop_write_file(filp);
	return ret;
}

static int f2fs_ioc_get_pin_file(struct file *filp, unsigned long arg)
{
	struct inode *inode = file_inode(filp);
	__u32 pin = 0;

	if (is_inode_flag_set(inode, FI_PIN_FILE))
		pin = F2FS_I(inode)->i_gc_failures[GC_FAILURE_PIN];
	return put_user(pin, (u32 __user *)arg);
}

int f2fs_precache_extents(struct inode *inode)
{
	struct f2fs_inode_info *fi = F2FS_I(inode);
	struct f2fs_map_blocks map;
	pgoff_t m_next_extent;
	loff_t end;
	int err;

	if (is_inode_flag_set(inode, FI_NO_EXTENT))
		return -EOPNOTSUPP;

	map.m_lblk = 0;
	map.m_next_pgofs = NULL;
	map.m_next_extent = &m_next_extent;
	map.m_seg_type = NO_CHECK_TYPE;
	map.m_may_create = false;
	end = F2FS_I_SB(inode)->max_file_blocks;

	while (map.m_lblk < end) {
		map.m_len = end - map.m_lblk;

		down_write(&fi->i_gc_rwsem[WRITE]);
		err = f2fs_map_blocks(inode, &map, 0, F2FS_GET_BLOCK_PRECACHE);
		up_write(&fi->i_gc_rwsem[WRITE]);
		if (err)
			return err;

		map.m_lblk = m_next_extent;
	}

	return err;
}

static int f2fs_ioc_precache_extents(struct file *filp, unsigned long arg)
{
	return f2fs_precache_extents(file_inode(filp));
}

long f2fs_ioctl(struct file *filp, unsigned int cmd, unsigned long arg)
{
>>>>>>> 241f76b1
	if (unlikely(f2fs_cp_error(F2FS_I_SB(file_inode(filp)))))
		return -EIO;

	switch (cmd) {
	case F2FS_IOC_GETFLAGS:
		return f2fs_ioc_getflags(filp, arg);
	case F2FS_IOC_SETFLAGS:
		return f2fs_ioc_setflags(filp, arg);
	case F2FS_IOC_GETVERSION:
		return f2fs_ioc_getversion(filp, arg);
	case F2FS_IOC_START_ATOMIC_WRITE:
		return f2fs_ioc_start_atomic_write(filp);
	case F2FS_IOC_COMMIT_ATOMIC_WRITE:
		return f2fs_ioc_commit_atomic_write(filp);
	case F2FS_IOC_START_VOLATILE_WRITE:
		return f2fs_ioc_start_volatile_write(filp);
	case F2FS_IOC_RELEASE_VOLATILE_WRITE:
		return f2fs_ioc_release_volatile_write(filp);
	case F2FS_IOC_ABORT_VOLATILE_WRITE:
		return f2fs_ioc_abort_volatile_write(filp);
	case F2FS_IOC_SHUTDOWN:
		return f2fs_ioc_shutdown(filp, arg);
	case FITRIM:
		return f2fs_ioc_fitrim(filp, arg);
	case F2FS_IOC_SET_ENCRYPTION_POLICY:
		return f2fs_ioc_set_encryption_policy(filp, arg);
	case F2FS_IOC_GET_ENCRYPTION_POLICY:
		return f2fs_ioc_get_encryption_policy(filp, arg);
	case F2FS_IOC_GET_ENCRYPTION_PWSALT:
		return f2fs_ioc_get_encryption_pwsalt(filp, arg);
	case F2FS_IOC_GARBAGE_COLLECT:
		return f2fs_ioc_gc(filp, arg);
	case F2FS_IOC_GARBAGE_COLLECT_RANGE:
		return f2fs_ioc_gc_range(filp, arg);
	case F2FS_IOC_WRITE_CHECKPOINT:
		return f2fs_ioc_write_checkpoint(filp, arg);
	case F2FS_IOC_DEFRAGMENT:
		return f2fs_ioc_defragment(filp, arg);
	case F2FS_IOC_MOVE_RANGE:
		return f2fs_ioc_move_range(filp, arg);
	case F2FS_IOC_FLUSH_DEVICE:
		return f2fs_ioc_flush_device(filp, arg);
	case F2FS_IOC_GET_FEATURES:
		return f2fs_ioc_get_features(filp, arg);
	case F2FS_IOC_GET_PIN_FILE:
		return f2fs_ioc_get_pin_file(filp, arg);
	case F2FS_IOC_SET_PIN_FILE:
		return f2fs_ioc_set_pin_file(filp, arg);
	case F2FS_IOC_PRECACHE_EXTENTS:
		return f2fs_ioc_precache_extents(filp, arg);
	default:
		return -ENOTTY;
	}
}

static ssize_t f2fs_file_write_iter(struct kiocb *iocb, struct iov_iter *from)
{
	struct file *file = iocb->ki_filp;
	struct inode *inode = file_inode(file);
	ssize_t ret;

	if (unlikely(f2fs_cp_error(F2FS_I_SB(inode))))
		return -EIO;

	if ((iocb->ki_flags & IOCB_NOWAIT) && !(iocb->ki_flags & IOCB_DIRECT))
		return -EINVAL;

	if (!inode_trylock(inode)) {
		if (iocb->ki_flags & IOCB_NOWAIT)
			return -EAGAIN;
		inode_lock(inode);
	}
<<<<<<< HEAD

	ret = generic_write_checks(iocb, from);
	if (ret > 0) {
		bool preallocated = false;
		size_t target_size = 0;
		int err;

		if (iov_iter_fault_in_readable(from, iov_iter_count(from)))
			set_inode_flag(inode, FI_NO_PREALLOC);

		if ((iocb->ki_flags & IOCB_NOWAIT) &&
			(iocb->ki_flags & IOCB_DIRECT)) {
				if (!f2fs_overwrite_io(inode, iocb->ki_pos,
						iov_iter_count(from)) ||
					f2fs_has_inline_data(inode) ||
					f2fs_force_buffered_io(inode,
							iocb, from)) {
						clear_inode_flag(inode,
								FI_NO_PREALLOC);
						inode_unlock(inode);
						return -EAGAIN;
				}

		} else {
			preallocated = true;
			target_size = iocb->ki_pos + iov_iter_count(from);

			err = f2fs_preallocate_blocks(iocb, from);
			if (err) {
				clear_inode_flag(inode, FI_NO_PREALLOC);
				inode_unlock(inode);
				return err;
			}
		}
		ret = __generic_file_write_iter(iocb, from);
		clear_inode_flag(inode, FI_NO_PREALLOC);

		/* if we couldn't write data, we should deallocate blocks. */
		if (preallocated && i_size_read(inode) < target_size)
			f2fs_truncate(inode);

		if (ret > 0)
			f2fs_update_iostat(F2FS_I_SB(inode), APP_WRITE_IO, ret);
	}
	inode_unlock(inode);

	if (ret > 0) {
		ssize_t err;

=======

	ret = generic_write_checks(iocb, from);
	if (ret > 0) {
		bool preallocated = false;
		size_t target_size = 0;
		int err;

		if (iov_iter_fault_in_readable(from, iov_iter_count(from)))
			set_inode_flag(inode, FI_NO_PREALLOC);

		if ((iocb->ki_flags & IOCB_NOWAIT) &&
			(iocb->ki_flags & IOCB_DIRECT)) {
				if (!f2fs_overwrite_io(inode, iocb->ki_pos,
						iov_iter_count(from)) ||
					f2fs_has_inline_data(inode) ||
					f2fs_force_buffered_io(inode,
							iocb, from)) {
						clear_inode_flag(inode,
								FI_NO_PREALLOC);
						inode_unlock(inode);
						return -EAGAIN;
				}

		} else {
			preallocated = true;
			target_size = iocb->ki_pos + iov_iter_count(from);

			err = f2fs_preallocate_blocks(iocb, from);
			if (err) {
				clear_inode_flag(inode, FI_NO_PREALLOC);
				inode_unlock(inode);
				return err;
			}
		}
		ret = __generic_file_write_iter(iocb, from);
		clear_inode_flag(inode, FI_NO_PREALLOC);

		/* if we couldn't write data, we should deallocate blocks. */
		if (preallocated && i_size_read(inode) < target_size)
			f2fs_truncate(inode);

		if (ret > 0)
			f2fs_update_iostat(F2FS_I_SB(inode), APP_WRITE_IO, ret);
	}
	inode_unlock(inode);

	if (ret > 0) {
		ssize_t err;

>>>>>>> 241f76b1
		err = generic_write_sync(file, iocb->ki_pos - ret, ret);
		if (err < 0)
			ret = err;
	}
	return ret;
}

#ifdef CONFIG_COMPAT
long f2fs_compat_ioctl(struct file *file, unsigned int cmd, unsigned long arg)
{
	switch (cmd) {
	case F2FS_IOC32_GETFLAGS:
		cmd = F2FS_IOC_GETFLAGS;
		break;
	case F2FS_IOC32_SETFLAGS:
		cmd = F2FS_IOC_SETFLAGS;
		break;
	case F2FS_IOC32_GETVERSION:
		cmd = F2FS_IOC_GETVERSION;
		break;
	case F2FS_IOC_START_ATOMIC_WRITE:
	case F2FS_IOC_COMMIT_ATOMIC_WRITE:
	case F2FS_IOC_START_VOLATILE_WRITE:
	case F2FS_IOC_RELEASE_VOLATILE_WRITE:
	case F2FS_IOC_ABORT_VOLATILE_WRITE:
	case F2FS_IOC_SHUTDOWN:
	case F2FS_IOC_SET_ENCRYPTION_POLICY:
	case F2FS_IOC_GET_ENCRYPTION_PWSALT:
	case F2FS_IOC_GET_ENCRYPTION_POLICY:
	case F2FS_IOC_GARBAGE_COLLECT:
	case F2FS_IOC_GARBAGE_COLLECT_RANGE:
	case F2FS_IOC_WRITE_CHECKPOINT:
	case F2FS_IOC_DEFRAGMENT:
	case F2FS_IOC_MOVE_RANGE:
	case F2FS_IOC_FLUSH_DEVICE:
	case F2FS_IOC_GET_FEATURES:
	case F2FS_IOC_GET_PIN_FILE:
	case F2FS_IOC_SET_PIN_FILE:
	case F2FS_IOC_PRECACHE_EXTENTS:
		break;
	default:
		return -ENOIOCTLCMD;
	}
	return f2fs_ioctl(file, cmd, (unsigned long) compat_ptr(arg));
}
#endif

const struct file_operations f2fs_file_operations = {
	.llseek		= f2fs_llseek,
	.read_iter	= generic_file_read_iter,
	.write_iter	= f2fs_file_write_iter,
	.open		= f2fs_file_open,
	.release	= f2fs_release_file,
	.mmap		= f2fs_file_mmap,
	.flush		= f2fs_file_flush,
	.fsync		= f2fs_sync_file,
	.fallocate	= f2fs_fallocate,
	.unlocked_ioctl	= f2fs_ioctl,
#ifdef CONFIG_COMPAT
	.compat_ioctl	= f2fs_compat_ioctl,
#endif
	.splice_read	= generic_file_splice_read,
	.splice_write	= iter_file_splice_write,
};<|MERGE_RESOLUTION|>--- conflicted
+++ resolved
@@ -85,11 +85,7 @@
 	}
 
 	/* fill the page */
-<<<<<<< HEAD
-	f2fs_wait_on_page_writeback(page, DATA, false);
-=======
 	f2fs_wait_on_page_writeback(page, DATA, false, true);
->>>>>>> 241f76b1
 
 	/* wait for GCed page writeback via META_MAPPING */
 	f2fs_wait_on_block_writeback(inode, dn.data_blkaddr);
@@ -585,11 +581,7 @@
 	if (IS_ERR(page))
 		return PTR_ERR(page) == -ENOENT ? 0 : PTR_ERR(page);
 truncate_out:
-<<<<<<< HEAD
-	f2fs_wait_on_page_writeback(page, DATA, true);
-=======
 	f2fs_wait_on_page_writeback(page, DATA, true, true);
->>>>>>> 241f76b1
 	zero_user(page, offset, PAGE_SIZE - offset);
 
 	/* An encrypted inode should have a key and truncate the last page. */
@@ -711,11 +703,7 @@
 	unsigned int flags;
 
 	if (f2fs_has_extra_attr(inode) &&
-<<<<<<< HEAD
-			f2fs_sb_has_inode_crtime(inode->i_sb) &&
-=======
 			f2fs_sb_has_inode_crtime(F2FS_I_SB(inode)) &&
->>>>>>> 241f76b1
 			F2FS_FITS_IN_INODE(ri, fi->i_extra_isize, i_crtime)) {
 		stat->result_mask |= STATX_BTIME;
 		stat->btime.tv_sec = fi->i_crtime.tv_sec;
@@ -914,11 +902,7 @@
 	if (IS_ERR(page))
 		return PTR_ERR(page);
 
-<<<<<<< HEAD
-	f2fs_wait_on_page_writeback(page, DATA, true);
-=======
 	f2fs_wait_on_page_writeback(page, DATA, true, true);
->>>>>>> 241f76b1
 	zero_user(page, start, len);
 	set_page_dirty(page);
 	f2fs_put_page(page, 1);
@@ -1097,7 +1081,6 @@
 	struct f2fs_sb_info *sbi = F2FS_I_SB(src_inode);
 	pgoff_t i = 0;
 	int ret;
-<<<<<<< HEAD
 
 	while (i < len) {
 		if (blkaddr[i] == NULL_ADDR && !full) {
@@ -1111,26 +1094,10 @@
 			size_t new_size;
 			pgoff_t ilen;
 
-=======
-
-	while (i < len) {
-		if (blkaddr[i] == NULL_ADDR && !full) {
-			i++;
-			continue;
-		}
-
-		if (do_replace[i] || blkaddr[i] == NULL_ADDR) {
-			struct dnode_of_data dn;
-			struct node_info ni;
-			size_t new_size;
-			pgoff_t ilen;
-
->>>>>>> 241f76b1
 			set_new_dnode(&dn, dst_inode, NULL, NULL, 0);
 			ret = f2fs_get_dnode_of_data(&dn, dst + i, ALLOC_NODE);
 			if (ret)
 				return ret;
-<<<<<<< HEAD
 
 			ret = f2fs_get_node_info(sbi, dn.nid, &ni);
 			if (ret) {
@@ -1163,40 +1130,6 @@
 					f2fs_i_size_write(dst_inode, new_size);
 			} while (--ilen && (do_replace[i] || blkaddr[i] == NULL_ADDR));
 
-=======
-
-			ret = f2fs_get_node_info(sbi, dn.nid, &ni);
-			if (ret) {
-				f2fs_put_dnode(&dn);
-				return ret;
-			}
-
-			ilen = min((pgoff_t)
-				ADDRS_PER_PAGE(dn.node_page, dst_inode) -
-						dn.ofs_in_node, len - i);
-			do {
-				dn.data_blkaddr = datablock_addr(dn.inode,
-						dn.node_page, dn.ofs_in_node);
-				f2fs_truncate_data_blocks_range(&dn, 1);
-
-				if (do_replace[i]) {
-					f2fs_i_blocks_write(src_inode,
-							1, false, false);
-					f2fs_i_blocks_write(dst_inode,
-							1, true, false);
-					f2fs_replace_block(sbi, &dn, dn.data_blkaddr,
-					blkaddr[i], ni.version, true, false);
-
-					do_replace[i] = 0;
-				}
-				dn.ofs_in_node++;
-				i++;
-				new_size = (dst + i) << PAGE_SHIFT;
-				if (dst_inode->i_size < new_size)
-					f2fs_i_size_write(dst_inode, new_size);
-			} while (--ilen && (do_replace[i] || blkaddr[i] == NULL_ADDR));
-
->>>>>>> 241f76b1
 			f2fs_put_dnode(&dn);
 		} else {
 			struct page *psrc, *pdst;
@@ -1340,7 +1273,6 @@
 	up_write(&F2FS_I(inode)->i_mmap_sem);
 	if (!ret)
 		f2fs_i_size_write(inode, new_size);
-<<<<<<< HEAD
 	return ret;
 }
 
@@ -1385,58 +1317,6 @@
 
 	f2fs_update_extent_cache_range(dn, start, 0, index - start);
 
-=======
->>>>>>> 241f76b1
-	return ret;
-}
-
-static int f2fs_do_zero_range(struct dnode_of_data *dn, pgoff_t start,
-								pgoff_t end)
-{
-	struct f2fs_sb_info *sbi = F2FS_I_SB(dn->inode);
-	pgoff_t index = start;
-	unsigned int ofs_in_node = dn->ofs_in_node;
-	blkcnt_t count = 0;
-	int ret;
-
-	for (; index < end; index++, dn->ofs_in_node++) {
-		if (datablock_addr(dn->inode, dn->node_page,
-					dn->ofs_in_node) == NULL_ADDR)
-			count++;
-	}
-
-	dn->ofs_in_node = ofs_in_node;
-	ret = f2fs_reserve_new_blocks(dn, count);
-	if (ret)
-		return ret;
-
-<<<<<<< HEAD
-	ret = f2fs_convert_inline_inode(inode);
-	if (ret)
-		return ret;
-=======
-	dn->ofs_in_node = ofs_in_node;
-	for (index = start; index < end; index++, dn->ofs_in_node++) {
-		dn->data_blkaddr = datablock_addr(dn->inode,
-					dn->node_page, dn->ofs_in_node);
-		/*
-		 * f2fs_reserve_new_blocks will not guarantee entire block
-		 * allocation.
-		 */
-		if (dn->data_blkaddr == NULL_ADDR) {
-			ret = -ENOSPC;
-			break;
-		}
-		if (dn->data_blkaddr != NEW_ADDR) {
-			f2fs_invalidate_blocks(sbi, dn->data_blkaddr);
-			dn->data_blkaddr = NEW_ADDR;
-			f2fs_set_data_blkaddr(dn);
-		}
-	}
->>>>>>> 241f76b1
-
-	f2fs_update_extent_cache_range(dn, start, 0, index - start);
-
 	return ret;
 }
 
@@ -1458,19 +1338,13 @@
 	if (ret)
 		return ret;
 
-<<<<<<< HEAD
+	ret = filemap_write_and_wait_range(mapping, offset, offset + len - 1);
+	if (ret)
+		return ret;
+
 	pg_start = ((unsigned long long) offset) >> PAGE_SHIFT;
 	pg_end = ((unsigned long long) offset + len) >> PAGE_SHIFT;
 
-=======
-	ret = filemap_write_and_wait_range(mapping, offset, offset + len - 1);
-	if (ret)
-		return ret;
-
-	pg_start = ((unsigned long long) offset) >> PAGE_SHIFT;
-	pg_end = ((unsigned long long) offset + len) >> PAGE_SHIFT;
-
->>>>>>> 241f76b1
 	off_start = offset & (PAGE_SIZE - 1);
 	off_end = (offset + len) & (PAGE_SIZE - 1);
 
@@ -1632,12 +1506,8 @@
 {
 	struct f2fs_sb_info *sbi = F2FS_I_SB(inode);
 	struct f2fs_map_blocks map = { .m_next_pgofs = NULL,
-<<<<<<< HEAD
-			.m_next_extent = NULL, .m_seg_type = NO_CHECK_TYPE };
-=======
 			.m_next_extent = NULL, .m_seg_type = NO_CHECK_TYPE,
 			.m_may_create = true };
->>>>>>> 241f76b1
 	pgoff_t pg_end;
 	loff_t new_size = i_size_read(inode);
 	loff_t off_end;
@@ -1880,19 +1750,12 @@
 
 	down_write(&F2FS_I(inode)->i_gc_rwsem[WRITE]);
 
-<<<<<<< HEAD
-	if (!get_dirty_pages(inode))
-		goto skip_flush;
-
-	f2fs_msg(F2FS_I_SB(inode)->sb, KERN_WARNING,
-=======
 	/*
 	 * Should wait end_io to count F2FS_WB_CP_DATA correctly by
 	 * f2fs_is_atomic_file.
 	 */
 	if (get_dirty_pages(inode))
 		f2fs_msg(F2FS_I_SB(inode)->sb, KERN_WARNING,
->>>>>>> 241f76b1
 		"Unexpected flush for atomic writes: ino=%lu, npages=%u",
 					inode->i_ino, get_dirty_pages(inode));
 	ret = filemap_write_and_wait_range(inode->i_mapping, 0, LLONG_MAX);
@@ -1900,11 +1763,7 @@
 		up_write(&F2FS_I(inode)->i_gc_rwsem[WRITE]);
 		goto out;
 	}
-<<<<<<< HEAD
-skip_flush:
-=======
-
->>>>>>> 241f76b1
+
 	set_inode_flag(inode, FI_ATOMIC_FILE);
 	clear_inode_flag(inode, FI_ATOMIC_REVOKE_REQUEST);
 	up_write(&F2FS_I(inode)->i_gc_rwsem[WRITE]);
@@ -2108,8 +1967,6 @@
 		f2fs_sync_meta_pages(sbi, META, LONG_MAX, FS_META_IO);
 		f2fs_stop_checkpoint(sbi, false);
 		set_sbi_flag(sbi, SBI_IS_SHUTDOWN);
-<<<<<<< HEAD
-=======
 		break;
 	case F2FS_GOING_DOWN_NEED_FSCK:
 		set_sbi_flag(sbi, SBI_NEED_FSCK);
@@ -2117,7 +1974,6 @@
 		ret = f2fs_sync_fs(sb, 1);
 		if (ret)
 			goto out;
->>>>>>> 241f76b1
 		break;
 	default:
 		ret = -EINVAL;
@@ -2187,11 +2043,7 @@
 {
 	struct inode *inode = file_inode(filp);
 
-<<<<<<< HEAD
-	if (!f2fs_sb_has_encrypt(inode->i_sb))
-=======
 	if (!f2fs_sb_has_encrypt(F2FS_I_SB(inode)))
->>>>>>> 241f76b1
 		return -EOPNOTSUPP;
 
 	f2fs_update_time(F2FS_I_SB(inode), REQ_TIME);
@@ -2201,11 +2053,7 @@
 
 static int f2fs_ioc_get_encryption_policy(struct file *filp, unsigned long arg)
 {
-<<<<<<< HEAD
-	if (!f2fs_sb_has_encrypt(file_inode(filp)->i_sb))
-=======
 	if (!f2fs_sb_has_encrypt(F2FS_I_SB(file_inode(filp))))
->>>>>>> 241f76b1
 		return -EOPNOTSUPP;
 	return fscrypt_ioctl_get_policy(filp, (void __user *)arg);
 }
@@ -2216,11 +2064,7 @@
 	struct f2fs_sb_info *sbi = F2FS_I_SB(inode);
 	int err;
 
-<<<<<<< HEAD
-	if (!f2fs_sb_has_encrypt(inode->i_sb))
-=======
 	if (!f2fs_sb_has_encrypt(sbi))
->>>>>>> 241f76b1
 		return -EOPNOTSUPP;
 
 	err = mnt_want_write_file(filp);
@@ -2278,11 +2122,6 @@
 		}
 	} else {
 		mutex_lock(&sbi->gc_mutex);
-<<<<<<< HEAD
-	}
-
-	ret = f2fs_gc(sbi, sync, true, NULL_SEGNO);
-=======
 	}
 
 	ret = f2fs_gc(sbi, sync, true, NULL_SEGNO);
@@ -2332,20 +2171,15 @@
 	range.start += BLKS_PER_SEC(sbi);
 	if (range.start <= end)
 		goto do_more;
->>>>>>> 241f76b1
 out:
 	mnt_drop_write_file(filp);
 	return ret;
 }
 
-static int f2fs_ioc_gc_range(struct file *filp, unsigned long arg)
+static int f2fs_ioc_write_checkpoint(struct file *filp, unsigned long arg)
 {
 	struct inode *inode = file_inode(filp);
 	struct f2fs_sb_info *sbi = F2FS_I_SB(inode);
-<<<<<<< HEAD
-	struct f2fs_gc_range range;
-	u64 end;
-=======
 	int ret;
 
 	if (!capable(CAP_SYS_ADMIN))
@@ -2724,23 +2558,14 @@
 	unsigned int start_segno = 0, end_segno = 0;
 	unsigned int dev_start_segno = 0, dev_end_segno = 0;
 	struct f2fs_flush_device range;
->>>>>>> 241f76b1
 	int ret;
 
 	if (!capable(CAP_SYS_ADMIN))
 		return -EPERM;
 
-	if (copy_from_user(&range, (struct f2fs_gc_range __user *)arg,
-							sizeof(range)))
-		return -EFAULT;
-
 	if (f2fs_readonly(sbi->sb))
 		return -EROFS;
 
-<<<<<<< HEAD
-	end = range.start + range.len;
-	if (range.start < MAIN_BLKADDR(sbi) || end >= MAX_BLKADDR(sbi)) {
-=======
 	if (unlikely(is_sbi_flag_set(sbi, SBI_CP_DISABLED)))
 		return -EINVAL;
 
@@ -2750,436 +2575,6 @@
 
 	if (sbi->s_ndevs <= 1 || sbi->s_ndevs - 1 <= range.dev_num ||
 			__is_large_section(sbi)) {
-		f2fs_msg(sbi->sb, KERN_WARNING,
-			"Can't flush %u in %d for segs_per_sec %u != 1\n",
-				range.dev_num, sbi->s_ndevs,
-				sbi->segs_per_sec);
->>>>>>> 241f76b1
-		return -EINVAL;
-	}
-
-	ret = mnt_want_write_file(filp);
-	if (ret)
-		return ret;
-<<<<<<< HEAD
-
-do_more:
-	if (!range.sync) {
-		if (!mutex_trylock(&sbi->gc_mutex)) {
-			ret = -EBUSY;
-			goto out;
-		}
-	} else {
-		mutex_lock(&sbi->gc_mutex);
-	}
-
-	ret = f2fs_gc(sbi, range.sync, true, GET_SEGNO(sbi, range.start));
-	range.start += sbi->blocks_per_seg;
-	if (range.start <= end)
-		goto do_more;
-out:
-	mnt_drop_write_file(filp);
-	return ret;
-}
-
-static int f2fs_ioc_write_checkpoint(struct file *filp, unsigned long arg)
-{
-	struct inode *inode = file_inode(filp);
-	struct f2fs_sb_info *sbi = F2FS_I_SB(inode);
-	int ret;
-
-	if (!capable(CAP_SYS_ADMIN))
-		return -EPERM;
-
-	if (f2fs_readonly(sbi->sb))
-		return -EROFS;
-
-	if (unlikely(is_sbi_flag_set(sbi, SBI_CP_DISABLED))) {
-		f2fs_msg(sbi->sb, KERN_INFO,
-			"Skipping Checkpoint. Checkpoints currently disabled.");
-		return -EINVAL;
-	}
-
-	ret = mnt_want_write_file(filp);
-	if (ret)
-		return ret;
-
-	ret = f2fs_sync_fs(sbi->sb, 1);
-
-	mnt_drop_write_file(filp);
-	return ret;
-}
-
-static int f2fs_defragment_range(struct f2fs_sb_info *sbi,
-					struct file *filp,
-					struct f2fs_defragment *range)
-{
-	struct inode *inode = file_inode(filp);
-	struct f2fs_map_blocks map = { .m_next_extent = NULL,
-					.m_seg_type = NO_CHECK_TYPE };
-	struct extent_info ei = {0, 0, 0};
-	pgoff_t pg_start, pg_end, next_pgofs;
-	unsigned int blk_per_seg = sbi->blocks_per_seg;
-	unsigned int total = 0, sec_num;
-	block_t blk_end = 0;
-	bool fragmented = false;
-	int err;
-
-	/* if in-place-update policy is enabled, don't waste time here */
-	if (f2fs_should_update_inplace(inode, NULL))
-		return -EINVAL;
-
-	pg_start = range->start >> PAGE_SHIFT;
-	pg_end = (range->start + range->len) >> PAGE_SHIFT;
-
-	f2fs_balance_fs(sbi, true);
-
-	inode_lock(inode);
-
-	/* writeback all dirty pages in the range */
-	err = filemap_write_and_wait_range(inode->i_mapping, range->start,
-						range->start + range->len - 1);
-	if (err)
-		goto out;
-
-	/*
-	 * lookup mapping info in extent cache, skip defragmenting if physical
-	 * block addresses are continuous.
-	 */
-	if (f2fs_lookup_extent_cache(inode, pg_start, &ei)) {
-		if (ei.fofs + ei.len >= pg_end)
-			goto out;
-	}
-
-	map.m_lblk = pg_start;
-	map.m_next_pgofs = &next_pgofs;
-
-	/*
-	 * lookup mapping info in dnode page cache, skip defragmenting if all
-	 * physical block addresses are continuous even if there are hole(s)
-	 * in logical blocks.
-	 */
-	while (map.m_lblk < pg_end) {
-		map.m_len = pg_end - map.m_lblk;
-		err = f2fs_map_blocks(inode, &map, 0, F2FS_GET_BLOCK_DEFAULT);
-		if (err)
-			goto out;
-
-		if (!(map.m_flags & F2FS_MAP_FLAGS)) {
-			map.m_lblk = next_pgofs;
-			continue;
-		}
-
-		if (blk_end && blk_end != map.m_pblk)
-			fragmented = true;
-
-		/* record total count of block that we're going to move */
-		total += map.m_len;
-
-		blk_end = map.m_pblk + map.m_len;
-
-		map.m_lblk += map.m_len;
-	}
-
-	if (!fragmented)
-		goto out;
-
-	sec_num = (total + BLKS_PER_SEC(sbi) - 1) / BLKS_PER_SEC(sbi);
-
-	/*
-	 * make sure there are enough free section for LFS allocation, this can
-	 * avoid defragment running in SSR mode when free section are allocated
-	 * intensively
-	 */
-	if (has_not_enough_free_secs(sbi, 0, sec_num)) {
-		err = -EAGAIN;
-		goto out;
-	}
-
-	map.m_lblk = pg_start;
-	map.m_len = pg_end - pg_start;
-	total = 0;
-
-	while (map.m_lblk < pg_end) {
-		pgoff_t idx;
-		int cnt = 0;
-
-do_map:
-		map.m_len = pg_end - map.m_lblk;
-		err = f2fs_map_blocks(inode, &map, 0, F2FS_GET_BLOCK_DEFAULT);
-		if (err)
-			goto clear_out;
-
-		if (!(map.m_flags & F2FS_MAP_FLAGS)) {
-			map.m_lblk = next_pgofs;
-			continue;
-		}
-
-		set_inode_flag(inode, FI_DO_DEFRAG);
-
-		idx = map.m_lblk;
-		while (idx < map.m_lblk + map.m_len && cnt < blk_per_seg) {
-			struct page *page;
-
-			page = f2fs_get_lock_data_page(inode, idx, true);
-			if (IS_ERR(page)) {
-				err = PTR_ERR(page);
-				goto clear_out;
-			}
-
-			set_page_dirty(page);
-			f2fs_put_page(page, 1);
-
-			idx++;
-			cnt++;
-			total++;
-		}
-
-		map.m_lblk = idx;
-
-		if (idx < pg_end && cnt < blk_per_seg)
-			goto do_map;
-
-		clear_inode_flag(inode, FI_DO_DEFRAG);
-
-		err = filemap_fdatawrite(inode->i_mapping);
-		if (err)
-			goto out;
-	}
-clear_out:
-	clear_inode_flag(inode, FI_DO_DEFRAG);
-out:
-	inode_unlock(inode);
-	if (!err)
-		range->len = (u64)total << PAGE_SHIFT;
-	return err;
-}
-
-static int f2fs_ioc_defragment(struct file *filp, unsigned long arg)
-{
-	struct inode *inode = file_inode(filp);
-	struct f2fs_sb_info *sbi = F2FS_I_SB(inode);
-	struct f2fs_defragment range;
-	int err;
-
-	if (!capable(CAP_SYS_ADMIN))
-		return -EPERM;
-
-	if (!S_ISREG(inode->i_mode) || f2fs_is_atomic_file(inode))
-		return -EINVAL;
-
-	if (f2fs_readonly(sbi->sb))
-		return -EROFS;
-
-	if (copy_from_user(&range, (struct f2fs_defragment __user *)arg,
-							sizeof(range)))
-		return -EFAULT;
-
-	/* verify alignment of offset & size */
-	if (range.start & (F2FS_BLKSIZE - 1) || range.len & (F2FS_BLKSIZE - 1))
-		return -EINVAL;
-
-	if (unlikely((range.start + range.len) >> PAGE_SHIFT >
-					sbi->max_file_blocks))
-		return -EINVAL;
-
-	err = mnt_want_write_file(filp);
-	if (err)
-		return err;
-
-	err = f2fs_defragment_range(sbi, filp, &range);
-	mnt_drop_write_file(filp);
-
-	f2fs_update_time(sbi, REQ_TIME);
-	if (err < 0)
-		return err;
-
-	if (copy_to_user((struct f2fs_defragment __user *)arg, &range,
-							sizeof(range)))
-		return -EFAULT;
-
-	return 0;
-}
-
-static int f2fs_move_file_range(struct file *file_in, loff_t pos_in,
-			struct file *file_out, loff_t pos_out, size_t len)
-{
-	struct inode *src = file_inode(file_in);
-	struct inode *dst = file_inode(file_out);
-	struct f2fs_sb_info *sbi = F2FS_I_SB(src);
-	size_t olen = len, dst_max_i_size = 0;
-	size_t dst_osize;
-	int ret;
-
-	if (file_in->f_path.mnt != file_out->f_path.mnt ||
-				src->i_sb != dst->i_sb)
-		return -EXDEV;
-
-	if (unlikely(f2fs_readonly(src->i_sb)))
-		return -EROFS;
-
-	if (!S_ISREG(src->i_mode) || !S_ISREG(dst->i_mode))
-		return -EINVAL;
-
-	if (f2fs_encrypted_inode(src) || f2fs_encrypted_inode(dst))
-		return -EOPNOTSUPP;
-
-	if (src == dst) {
-		if (pos_in == pos_out)
-			return 0;
-		if (pos_out > pos_in && pos_out < pos_in + len)
-			return -EINVAL;
-	}
-
-	inode_lock(src);
-	if (src != dst) {
-		ret = -EBUSY;
-		if (!inode_trylock(dst))
-			goto out;
-	}
-
-	ret = -EINVAL;
-	if (pos_in + len > src->i_size || pos_in + len < pos_in)
-		goto out_unlock;
-	if (len == 0)
-		olen = len = src->i_size - pos_in;
-	if (pos_in + len == src->i_size)
-		len = ALIGN(src->i_size, F2FS_BLKSIZE) - pos_in;
-	if (len == 0) {
-		ret = 0;
-		goto out_unlock;
-	}
-
-	dst_osize = dst->i_size;
-	if (pos_out + olen > dst->i_size)
-		dst_max_i_size = pos_out + olen;
-
-	/* verify the end result is block aligned */
-	if (!IS_ALIGNED(pos_in, F2FS_BLKSIZE) ||
-			!IS_ALIGNED(pos_in + len, F2FS_BLKSIZE) ||
-			!IS_ALIGNED(pos_out, F2FS_BLKSIZE))
-		goto out_unlock;
-
-	ret = f2fs_convert_inline_inode(src);
-	if (ret)
-		goto out_unlock;
-
-	ret = f2fs_convert_inline_inode(dst);
-	if (ret)
-		goto out_unlock;
-
-	/* write out all dirty pages from offset */
-	ret = filemap_write_and_wait_range(src->i_mapping,
-					pos_in, pos_in + len);
-	if (ret)
-		goto out_unlock;
-
-	ret = filemap_write_and_wait_range(dst->i_mapping,
-					pos_out, pos_out + len);
-	if (ret)
-		goto out_unlock;
-
-	f2fs_balance_fs(sbi, true);
-
-	down_write(&F2FS_I(src)->i_gc_rwsem[WRITE]);
-	if (src != dst) {
-		ret = -EBUSY;
-		if (!down_write_trylock(&F2FS_I(dst)->i_gc_rwsem[WRITE]))
-			goto out_src;
-	}
-
-	f2fs_lock_op(sbi);
-	ret = __exchange_data_block(src, dst, pos_in >> F2FS_BLKSIZE_BITS,
-				pos_out >> F2FS_BLKSIZE_BITS,
-				len >> F2FS_BLKSIZE_BITS, false);
-
-	if (!ret) {
-		if (dst_max_i_size)
-			f2fs_i_size_write(dst, dst_max_i_size);
-		else if (dst_osize != dst->i_size)
-			f2fs_i_size_write(dst, dst_osize);
-	}
-	f2fs_unlock_op(sbi);
-
-	if (src != dst)
-		up_write(&F2FS_I(dst)->i_gc_rwsem[WRITE]);
-out_src:
-	up_write(&F2FS_I(src)->i_gc_rwsem[WRITE]);
-out_unlock:
-	if (src != dst)
-		inode_unlock(dst);
-out:
-	inode_unlock(src);
-	return ret;
-}
-
-static int f2fs_ioc_move_range(struct file *filp, unsigned long arg)
-{
-	struct f2fs_move_range range;
-	struct fd dst;
-	int err;
-
-	if (!(filp->f_mode & FMODE_READ) ||
-			!(filp->f_mode & FMODE_WRITE))
-		return -EBADF;
-
-	if (copy_from_user(&range, (struct f2fs_move_range __user *)arg,
-							sizeof(range)))
-		return -EFAULT;
-
-	dst = fdget(range.dst_fd);
-	if (!dst.file)
-		return -EBADF;
-
-	if (!(dst.file->f_mode & FMODE_WRITE)) {
-		err = -EBADF;
-		goto err_out;
-	}
-
-	err = mnt_want_write_file(filp);
-	if (err)
-		goto err_out;
-
-	err = f2fs_move_file_range(filp, range.pos_in, dst.file,
-					range.pos_out, range.len);
-
-	mnt_drop_write_file(filp);
-	if (err)
-		goto err_out;
-
-	if (copy_to_user((struct f2fs_move_range __user *)arg,
-						&range, sizeof(range)))
-		err = -EFAULT;
-err_out:
-	fdput(dst);
-	return err;
-}
-
-static int f2fs_ioc_flush_device(struct file *filp, unsigned long arg)
-{
-	struct inode *inode = file_inode(filp);
-	struct f2fs_sb_info *sbi = F2FS_I_SB(inode);
-	struct sit_info *sm = SIT_I(sbi);
-	unsigned int start_segno = 0, end_segno = 0;
-	unsigned int dev_start_segno = 0, dev_end_segno = 0;
-	struct f2fs_flush_device range;
-	int ret;
-
-	if (!capable(CAP_SYS_ADMIN))
-		return -EPERM;
-
-	if (f2fs_readonly(sbi->sb))
-		return -EROFS;
-
-	if (unlikely(is_sbi_flag_set(sbi, SBI_CP_DISABLED)))
-		return -EINVAL;
-
-	if (copy_from_user(&range, (struct f2fs_flush_device __user *)arg,
-							sizeof(range)))
-		return -EFAULT;
-
-	if (sbi->s_ndevs <= 1 || sbi->s_ndevs - 1 <= range.dev_num ||
-			sbi->segs_per_sec != 1) {
 		f2fs_msg(sbi->sb, KERN_WARNING,
 			"Can't flush %u in %d for segs_per_sec %u != 1\n",
 				range.dev_num, sbi->s_ndevs,
@@ -3330,6 +2725,7 @@
 	map.m_next_pgofs = NULL;
 	map.m_next_extent = &m_next_extent;
 	map.m_seg_type = NO_CHECK_TYPE;
+	map.m_may_create = false;
 	end = F2FS_I_SB(inode)->max_file_blocks;
 
 	while (map.m_lblk < end) {
@@ -3354,173 +2750,6 @@
 
 long f2fs_ioctl(struct file *filp, unsigned int cmd, unsigned long arg)
 {
-=======
-
-	if (range.dev_num != 0)
-		dev_start_segno = GET_SEGNO(sbi, FDEV(range.dev_num).start_blk);
-	dev_end_segno = GET_SEGNO(sbi, FDEV(range.dev_num).end_blk);
-
-	start_segno = sm->last_victim[FLUSH_DEVICE];
-	if (start_segno < dev_start_segno || start_segno >= dev_end_segno)
-		start_segno = dev_start_segno;
-	end_segno = min(start_segno + range.segments, dev_end_segno);
-
-	while (start_segno < end_segno) {
-		if (!mutex_trylock(&sbi->gc_mutex)) {
-			ret = -EBUSY;
-			goto out;
-		}
-		sm->last_victim[GC_CB] = end_segno + 1;
-		sm->last_victim[GC_GREEDY] = end_segno + 1;
-		sm->last_victim[ALLOC_NEXT] = end_segno + 1;
-		ret = f2fs_gc(sbi, true, true, start_segno);
-		if (ret == -EAGAIN)
-			ret = 0;
-		else if (ret < 0)
-			break;
-		start_segno++;
-	}
-out:
-	mnt_drop_write_file(filp);
-	return ret;
-}
-
-static int f2fs_ioc_get_features(struct file *filp, unsigned long arg)
-{
-	struct inode *inode = file_inode(filp);
-	u32 sb_feature = le32_to_cpu(F2FS_I_SB(inode)->raw_super->feature);
-
-	/* Must validate to set it with SQLite behavior in Android. */
-	sb_feature |= F2FS_FEATURE_ATOMIC_WRITE;
-
-	return put_user(sb_feature, (u32 __user *)arg);
-}
-
-int f2fs_pin_file_control(struct inode *inode, bool inc)
-{
-	struct f2fs_inode_info *fi = F2FS_I(inode);
-	struct f2fs_sb_info *sbi = F2FS_I_SB(inode);
-
-	/* Use i_gc_failures for normal file as a risk signal. */
-	if (inc)
-		f2fs_i_gc_failures_write(inode,
-				fi->i_gc_failures[GC_FAILURE_PIN] + 1);
-
-	if (fi->i_gc_failures[GC_FAILURE_PIN] > sbi->gc_pin_file_threshold) {
-		f2fs_msg(sbi->sb, KERN_WARNING,
-			"%s: Enable GC = ino %lx after %x GC trials\n",
-			__func__, inode->i_ino,
-			fi->i_gc_failures[GC_FAILURE_PIN]);
-		clear_inode_flag(inode, FI_PIN_FILE);
-		return -EAGAIN;
-	}
-	return 0;
-}
-
-static int f2fs_ioc_set_pin_file(struct file *filp, unsigned long arg)
-{
-	struct inode *inode = file_inode(filp);
-	__u32 pin;
-	int ret = 0;
-
-	if (!inode_owner_or_capable(inode))
-		return -EACCES;
-
-	if (get_user(pin, (__u32 __user *)arg))
-		return -EFAULT;
-
-	if (!S_ISREG(inode->i_mode))
-		return -EINVAL;
-
-	if (f2fs_readonly(F2FS_I_SB(inode)->sb))
-		return -EROFS;
-
-	ret = mnt_want_write_file(filp);
-	if (ret)
-		return ret;
-
-	inode_lock(inode);
-
-	if (f2fs_should_update_outplace(inode, NULL)) {
-		ret = -EINVAL;
-		goto out;
-	}
-
-	if (!pin) {
-		clear_inode_flag(inode, FI_PIN_FILE);
-		f2fs_i_gc_failures_write(inode, 0);
-		goto done;
-	}
-
-	if (f2fs_pin_file_control(inode, false)) {
-		ret = -EAGAIN;
-		goto out;
-	}
-	ret = f2fs_convert_inline_inode(inode);
-	if (ret)
-		goto out;
-
-	set_inode_flag(inode, FI_PIN_FILE);
-	ret = F2FS_I(inode)->i_gc_failures[GC_FAILURE_PIN];
-done:
-	f2fs_update_time(F2FS_I_SB(inode), REQ_TIME);
-out:
-	inode_unlock(inode);
-	mnt_drop_write_file(filp);
-	return ret;
-}
-
-static int f2fs_ioc_get_pin_file(struct file *filp, unsigned long arg)
-{
-	struct inode *inode = file_inode(filp);
-	__u32 pin = 0;
-
-	if (is_inode_flag_set(inode, FI_PIN_FILE))
-		pin = F2FS_I(inode)->i_gc_failures[GC_FAILURE_PIN];
-	return put_user(pin, (u32 __user *)arg);
-}
-
-int f2fs_precache_extents(struct inode *inode)
-{
-	struct f2fs_inode_info *fi = F2FS_I(inode);
-	struct f2fs_map_blocks map;
-	pgoff_t m_next_extent;
-	loff_t end;
-	int err;
-
-	if (is_inode_flag_set(inode, FI_NO_EXTENT))
-		return -EOPNOTSUPP;
-
-	map.m_lblk = 0;
-	map.m_next_pgofs = NULL;
-	map.m_next_extent = &m_next_extent;
-	map.m_seg_type = NO_CHECK_TYPE;
-	map.m_may_create = false;
-	end = F2FS_I_SB(inode)->max_file_blocks;
-
-	while (map.m_lblk < end) {
-		map.m_len = end - map.m_lblk;
-
-		down_write(&fi->i_gc_rwsem[WRITE]);
-		err = f2fs_map_blocks(inode, &map, 0, F2FS_GET_BLOCK_PRECACHE);
-		up_write(&fi->i_gc_rwsem[WRITE]);
-		if (err)
-			return err;
-
-		map.m_lblk = m_next_extent;
-	}
-
-	return err;
-}
-
-static int f2fs_ioc_precache_extents(struct file *filp, unsigned long arg)
-{
-	return f2fs_precache_extents(file_inode(filp));
-}
-
-long f2fs_ioctl(struct file *filp, unsigned int cmd, unsigned long arg)
-{
->>>>>>> 241f76b1
 	if (unlikely(f2fs_cp_error(F2FS_I_SB(file_inode(filp)))))
 		return -EIO;
 
@@ -3593,7 +2822,6 @@
 			return -EAGAIN;
 		inode_lock(inode);
 	}
-<<<<<<< HEAD
 
 	ret = generic_write_checks(iocb, from);
 	if (ret > 0) {
@@ -3643,57 +2871,6 @@
 	if (ret > 0) {
 		ssize_t err;
 
-=======
-
-	ret = generic_write_checks(iocb, from);
-	if (ret > 0) {
-		bool preallocated = false;
-		size_t target_size = 0;
-		int err;
-
-		if (iov_iter_fault_in_readable(from, iov_iter_count(from)))
-			set_inode_flag(inode, FI_NO_PREALLOC);
-
-		if ((iocb->ki_flags & IOCB_NOWAIT) &&
-			(iocb->ki_flags & IOCB_DIRECT)) {
-				if (!f2fs_overwrite_io(inode, iocb->ki_pos,
-						iov_iter_count(from)) ||
-					f2fs_has_inline_data(inode) ||
-					f2fs_force_buffered_io(inode,
-							iocb, from)) {
-						clear_inode_flag(inode,
-								FI_NO_PREALLOC);
-						inode_unlock(inode);
-						return -EAGAIN;
-				}
-
-		} else {
-			preallocated = true;
-			target_size = iocb->ki_pos + iov_iter_count(from);
-
-			err = f2fs_preallocate_blocks(iocb, from);
-			if (err) {
-				clear_inode_flag(inode, FI_NO_PREALLOC);
-				inode_unlock(inode);
-				return err;
-			}
-		}
-		ret = __generic_file_write_iter(iocb, from);
-		clear_inode_flag(inode, FI_NO_PREALLOC);
-
-		/* if we couldn't write data, we should deallocate blocks. */
-		if (preallocated && i_size_read(inode) < target_size)
-			f2fs_truncate(inode);
-
-		if (ret > 0)
-			f2fs_update_iostat(F2FS_I_SB(inode), APP_WRITE_IO, ret);
-	}
-	inode_unlock(inode);
-
-	if (ret > 0) {
-		ssize_t err;
-
->>>>>>> 241f76b1
 		err = generic_write_sync(file, iocb->ki_pos - ret, ret);
 		if (err < 0)
 			ret = err;
