// SPDX-License-Identifier: GPL-2.0
/*
 * fs/f2fs/xattr.c
 *
 * Copyright (c) 2012 Samsung Electronics Co., Ltd.
 *             http://www.samsung.com/
 *
 * Portions of this code from linux/fs/ext2/xattr.c
 *
 * Copyright (C) 2001-2003 Andreas Gruenbacher <agruen@suse.de>
 *
 * Fix by Harrison Xing <harrison@mountainviewdata.com>.
 * Extended attributes for symlinks and special files added per
 *  suggestion of Luka Renko <luka.renko@hermes.si>.
 * xattr consolidation Copyright (c) 2004 James Morris <jmorris@redhat.com>,
 *  Red Hat Inc.
 */
#include <linux/rwsem.h>
#include <linux/f2fs_fs.h>
#include <linux/security.h>
#include <linux/posix_acl_xattr.h>
#include "f2fs.h"
#include "xattr.h"

static size_t f2fs_xattr_generic_list(const struct xattr_handler *handler,
		struct dentry *dentry, char *list, size_t list_size,
		const char *name, size_t len)
{
	struct f2fs_sb_info *sbi = F2FS_SB(dentry->d_sb);
	int total_len, prefix_len;

	switch (handler->flags) {
	case F2FS_XATTR_INDEX_USER:
		if (!test_opt(sbi, XATTR_USER))
			return -EOPNOTSUPP;
		break;
	case F2FS_XATTR_INDEX_TRUSTED:
	case F2FS_XATTR_INDEX_SECURITY:
		break;
	default:
		return -EINVAL;
	}

	prefix_len = strlen(handler->prefix);
	total_len = prefix_len + len + 1;
	if (list && total_len <= list_size) {
		memcpy(list, handler->prefix, prefix_len);
		memcpy(list + prefix_len, name, len);
		list[prefix_len + len] = '\0';
	}
	return total_len;
}

static int f2fs_xattr_generic_get(const struct xattr_handler *handler,
		struct dentry *dentry, const char *name, void *buffer,
		size_t size)
{
	struct f2fs_sb_info *sbi = F2FS_SB(dentry->d_sb);

	switch (handler->flags) {
	case F2FS_XATTR_INDEX_USER:
		if (!test_opt(sbi, XATTR_USER))
			return -EOPNOTSUPP;
		break;
	case F2FS_XATTR_INDEX_TRUSTED:
	case F2FS_XATTR_INDEX_SECURITY:
		break;
	default:
		return -EINVAL;
	}
	if (strcmp(name, "") == 0)
		return -EINVAL;
	return f2fs_getxattr(d_inode(dentry), handler->flags, name,
			     buffer, size, NULL);
}

static int f2fs_xattr_generic_set(const struct xattr_handler *handler,
		struct dentry *dentry, const char *name, const void *value,
		size_t size, int flags)
{
	struct f2fs_sb_info *sbi = F2FS_SB(dentry->d_sb);

	switch (handler->flags) {
	case F2FS_XATTR_INDEX_USER:
		if (!test_opt(sbi, XATTR_USER))
			return -EOPNOTSUPP;
		break;
	case F2FS_XATTR_INDEX_TRUSTED:
		if (!capable(CAP_SYS_ADMIN))
			return -EPERM;
		break;
	case F2FS_XATTR_INDEX_SECURITY:
		break;
	default:
		return -EINVAL;
	}
	if (strcmp(name, "") == 0)
		return -EINVAL;

	return f2fs_setxattr(d_inode(dentry), handler->flags, name,
					value, size, NULL, flags);
}

static size_t f2fs_xattr_advise_list(const struct xattr_handler *handler,
		struct dentry *dentry, char *list, size_t list_size,
		const char *name, size_t len)
{
	const char *xname = F2FS_SYSTEM_ADVISE_PREFIX;
	size_t size;

	size = strlen(xname) + 1;
	if (list && size <= list_size)
		memcpy(list, xname, size);
	return size;
}

static int f2fs_xattr_advise_get(const struct xattr_handler *handler,
		struct dentry *dentry, const char *name, void *buffer,
		size_t size)
{
	struct inode *inode = d_inode(dentry);

	if (strcmp(name, "") != 0)
		return -EINVAL;

	if (buffer)
		*((char *)buffer) = F2FS_I(inode)->i_advise;
	return sizeof(char);
}

static int f2fs_xattr_advise_set(const struct xattr_handler *handler,
		struct dentry *dentry, const char *name, const void *value,
		size_t size, int flags)
{
	struct inode *inode = d_inode(dentry);
	unsigned char old_advise = F2FS_I(inode)->i_advise;
	unsigned char new_advise;

	if (strcmp(name, "") != 0)
		return -EINVAL;
	if (!inode_owner_or_capable(inode))
		return -EPERM;
	if (value == NULL)
		return -EINVAL;

<<<<<<< HEAD
	F2FS_I(inode)->i_advise |= *(char *)value;
=======
	new_advise = *(char *)value;
	if (new_advise & ~FADVISE_MODIFIABLE_BITS)
		return -EINVAL;

	new_advise = new_advise & FADVISE_MODIFIABLE_BITS;
	new_advise |= old_advise & ~FADVISE_MODIFIABLE_BITS;

	F2FS_I(inode)->i_advise = new_advise;
>>>>>>> b95a8c04
	f2fs_mark_inode_dirty_sync(inode, true);
	return 0;
}

#ifdef CONFIG_F2FS_FS_SECURITY
static int f2fs_initxattrs(struct inode *inode, const struct xattr *xattr_array,
		void *page)
{
	const struct xattr *xattr;
	int err = 0;

	for (xattr = xattr_array; xattr->name != NULL; xattr++) {
		err = f2fs_setxattr(inode, F2FS_XATTR_INDEX_SECURITY,
				xattr->name, xattr->value,
				xattr->value_len, (struct page *)page, 0);
		if (err < 0)
			break;
	}
	return err;
}

int f2fs_init_security(struct inode *inode, struct inode *dir,
				const struct qstr *qstr, struct page *ipage)
{
	return security_inode_init_security(inode, dir, qstr,
				&f2fs_initxattrs, ipage);
}
#endif

const struct xattr_handler f2fs_xattr_user_handler = {
	.prefix	= XATTR_USER_PREFIX,
	.flags	= F2FS_XATTR_INDEX_USER,
	.list	= f2fs_xattr_generic_list,
	.get	= f2fs_xattr_generic_get,
	.set	= f2fs_xattr_generic_set,
};

const struct xattr_handler f2fs_xattr_trusted_handler = {
	.prefix	= XATTR_TRUSTED_PREFIX,
	.flags	= F2FS_XATTR_INDEX_TRUSTED,
	.list	= f2fs_xattr_generic_list,
	.get	= f2fs_xattr_generic_get,
	.set	= f2fs_xattr_generic_set,
};

const struct xattr_handler f2fs_xattr_advise_handler = {
	.prefix = F2FS_SYSTEM_ADVISE_PREFIX,
	.flags	= F2FS_XATTR_INDEX_ADVISE,
	.list   = f2fs_xattr_advise_list,
	.get    = f2fs_xattr_advise_get,
	.set    = f2fs_xattr_advise_set,
};

const struct xattr_handler f2fs_xattr_security_handler = {
	.prefix	= XATTR_SECURITY_PREFIX,
	.flags	= F2FS_XATTR_INDEX_SECURITY,
	.list	= f2fs_xattr_generic_list,
	.get	= f2fs_xattr_generic_get,
	.set	= f2fs_xattr_generic_set,
};

static const struct xattr_handler *f2fs_xattr_handler_map[] = {
	[F2FS_XATTR_INDEX_USER] = &f2fs_xattr_user_handler,
#ifdef CONFIG_F2FS_FS_POSIX_ACL
	[F2FS_XATTR_INDEX_POSIX_ACL_ACCESS] = &posix_acl_access_xattr_handler,
	[F2FS_XATTR_INDEX_POSIX_ACL_DEFAULT] = &posix_acl_default_xattr_handler,
#endif
	[F2FS_XATTR_INDEX_TRUSTED] = &f2fs_xattr_trusted_handler,
#ifdef CONFIG_F2FS_FS_SECURITY
	[F2FS_XATTR_INDEX_SECURITY] = &f2fs_xattr_security_handler,
#endif
	[F2FS_XATTR_INDEX_ADVISE] = &f2fs_xattr_advise_handler,
};

const struct xattr_handler *f2fs_xattr_handlers[] = {
	&f2fs_xattr_user_handler,
#ifdef CONFIG_F2FS_FS_POSIX_ACL
	&posix_acl_access_xattr_handler,
	&posix_acl_default_xattr_handler,
#endif
	&f2fs_xattr_trusted_handler,
#ifdef CONFIG_F2FS_FS_SECURITY
	&f2fs_xattr_security_handler,
#endif
	&f2fs_xattr_advise_handler,
	NULL,
};

static inline const struct xattr_handler *f2fs_xattr_handler(int index)
{
	const struct xattr_handler *handler = NULL;

	if (index > 0 && index < ARRAY_SIZE(f2fs_xattr_handler_map))
		handler = f2fs_xattr_handler_map[index];
	return handler;
}

static struct f2fs_xattr_entry *__find_xattr(void *base_addr, int index,
					size_t len, const char *name)
{
	struct f2fs_xattr_entry *entry;

	list_for_each_xattr(entry, base_addr) {
		if (entry->e_name_index != index)
			continue;
		if (entry->e_name_len != len)
			continue;
		if (!memcmp(entry->e_name, name, len))
			break;
	}
	return entry;
}

static struct f2fs_xattr_entry *__find_inline_xattr(struct inode *inode,
				void *base_addr, void **last_addr, int index,
				size_t len, const char *name)
{
	struct f2fs_xattr_entry *entry;
	unsigned int inline_size = inline_xattr_size(inode);

	list_for_each_xattr(entry, base_addr) {
		if ((void *)entry + sizeof(__u32) > base_addr + inline_size ||
			(void *)XATTR_NEXT_ENTRY(entry) + sizeof(__u32) >
			base_addr + inline_size) {
			*last_addr = entry;
			return NULL;
		}
		if (entry->e_name_index != index)
			continue;
		if (entry->e_name_len != len)
			continue;
		if (!memcmp(entry->e_name, name, len))
			break;
	}
	return entry;
}

static int read_inline_xattr(struct inode *inode, struct page *ipage,
							void *txattr_addr)
{
	struct f2fs_sb_info *sbi = F2FS_I_SB(inode);
	unsigned int inline_size = inline_xattr_size(inode);
	struct page *page = NULL;
	void *inline_addr;
<<<<<<< HEAD

	if (ipage) {
		inline_addr = inline_xattr_addr(inode, ipage);
	} else {
		page = f2fs_get_node_page(sbi, inode->i_ino);
		if (IS_ERR(page))
			return PTR_ERR(page);

		inline_addr = inline_xattr_addr(inode, page);
	}
	memcpy(txattr_addr, inline_addr, inline_size);
	f2fs_put_page(page, 1);

	return 0;
}

static int read_xattr_block(struct inode *inode, void *txattr_addr)
{
	struct f2fs_sb_info *sbi = F2FS_I_SB(inode);
	nid_t xnid = F2FS_I(inode)->i_xattr_nid;
	unsigned int inline_size = inline_xattr_size(inode);
	struct page *xpage;
	void *xattr_addr;

	/* The inode already has an extended attribute block. */
	xpage = f2fs_get_node_page(sbi, xnid);
	if (IS_ERR(xpage))
		return PTR_ERR(xpage);

	xattr_addr = page_address(xpage);
	memcpy(txattr_addr + inline_size, xattr_addr, VALID_XATTR_BLOCK_SIZE);
	f2fs_put_page(xpage, 1);

	return 0;
}

static int lookup_all_xattrs(struct inode *inode, struct page *ipage,
				unsigned int index, unsigned int len,
				const char *name, struct f2fs_xattr_entry **xe,
				void **base_addr)
{
	void *cur_addr, *txattr_addr, *last_addr = NULL;
	nid_t xnid = F2FS_I(inode)->i_xattr_nid;
	unsigned int size = xnid ? VALID_XATTR_BLOCK_SIZE : 0;
	unsigned int inline_size = inline_xattr_size(inode);
	int err = 0;

	if (!size && !inline_size)
		return -ENODATA;

=======

	if (ipage) {
		inline_addr = inline_xattr_addr(inode, ipage);
	} else {
		page = f2fs_get_node_page(sbi, inode->i_ino);
		if (IS_ERR(page))
			return PTR_ERR(page);

		inline_addr = inline_xattr_addr(inode, page);
	}
	memcpy(txattr_addr, inline_addr, inline_size);
	f2fs_put_page(page, 1);

	return 0;
}

static int read_xattr_block(struct inode *inode, void *txattr_addr)
{
	struct f2fs_sb_info *sbi = F2FS_I_SB(inode);
	nid_t xnid = F2FS_I(inode)->i_xattr_nid;
	unsigned int inline_size = inline_xattr_size(inode);
	struct page *xpage;
	void *xattr_addr;

	/* The inode already has an extended attribute block. */
	xpage = f2fs_get_node_page(sbi, xnid);
	if (IS_ERR(xpage))
		return PTR_ERR(xpage);

	xattr_addr = page_address(xpage);
	memcpy(txattr_addr + inline_size, xattr_addr, VALID_XATTR_BLOCK_SIZE);
	f2fs_put_page(xpage, 1);

	return 0;
}

static int lookup_all_xattrs(struct inode *inode, struct page *ipage,
				unsigned int index, unsigned int len,
				const char *name, struct f2fs_xattr_entry **xe,
				void **base_addr)
{
	void *cur_addr, *txattr_addr, *last_addr = NULL;
	nid_t xnid = F2FS_I(inode)->i_xattr_nid;
	unsigned int size = xnid ? VALID_XATTR_BLOCK_SIZE : 0;
	unsigned int inline_size = inline_xattr_size(inode);
	int err = 0;

	if (!size && !inline_size)
		return -ENODATA;

>>>>>>> b95a8c04
	txattr_addr = f2fs_kzalloc(F2FS_I_SB(inode),
			inline_size + size + XATTR_PADDING_SIZE, GFP_NOFS);
	if (!txattr_addr)
		return -ENOMEM;

	/* read from inline xattr */
	if (inline_size) {
		err = read_inline_xattr(inode, ipage, txattr_addr);
		if (err)
			goto out;

		*xe = __find_inline_xattr(inode, txattr_addr, &last_addr,
						index, len, name);
		if (*xe)
			goto check;
	}

	/* read from xattr node block */
	if (xnid) {
		err = read_xattr_block(inode, txattr_addr);
		if (err)
			goto out;
	}

	if (last_addr)
		cur_addr = XATTR_HDR(last_addr) - 1;
	else
		cur_addr = txattr_addr;

	*xe = __find_xattr(cur_addr, index, len, name);
check:
	if (IS_XATTR_LAST_ENTRY(*xe)) {
		err = -ENODATA;
		goto out;
	}

	*base_addr = txattr_addr;
	return 0;
out:
	kzfree(txattr_addr);
	return err;
}

static int read_all_xattrs(struct inode *inode, struct page *ipage,
							void **base_addr)
{
	struct f2fs_xattr_header *header;
	nid_t xnid = F2FS_I(inode)->i_xattr_nid;
	unsigned int size = VALID_XATTR_BLOCK_SIZE;
	unsigned int inline_size = inline_xattr_size(inode);
	void *txattr_addr;
	int err;

	txattr_addr = f2fs_kzalloc(F2FS_I_SB(inode),
			inline_size + size + XATTR_PADDING_SIZE, GFP_NOFS);
	if (!txattr_addr)
		return -ENOMEM;

	/* read from inline xattr */
	if (inline_size) {
		err = read_inline_xattr(inode, ipage, txattr_addr);
		if (err)
			goto fail;
	}

	/* read from xattr node block */
	if (xnid) {
		err = read_xattr_block(inode, txattr_addr);
		if (err)
			goto fail;
	}

	header = XATTR_HDR(txattr_addr);

	/* never been allocated xattrs */
	if (le32_to_cpu(header->h_magic) != F2FS_XATTR_MAGIC) {
		header->h_magic = cpu_to_le32(F2FS_XATTR_MAGIC);
		header->h_refcount = cpu_to_le32(1);
	}
	*base_addr = txattr_addr;
	return 0;
fail:
	kzfree(txattr_addr);
	return err;
}

static inline int write_all_xattrs(struct inode *inode, __u32 hsize,
				void *txattr_addr, struct page *ipage)
{
	struct f2fs_sb_info *sbi = F2FS_I_SB(inode);
	size_t inline_size = inline_xattr_size(inode);
	struct page *in_page = NULL;
	void *xattr_addr;
	void *inline_addr = NULL;
	struct page *xpage;
	nid_t new_nid = 0;
	int err = 0;

	if (hsize > inline_size && !F2FS_I(inode)->i_xattr_nid)
		if (!f2fs_alloc_nid(sbi, &new_nid))
			return -ENOSPC;

	/* write to inline xattr */
	if (inline_size) {
		if (ipage) {
			inline_addr = inline_xattr_addr(inode, ipage);
		} else {
			in_page = f2fs_get_node_page(sbi, inode->i_ino);
			if (IS_ERR(in_page)) {
				f2fs_alloc_nid_failed(sbi, new_nid);
				return PTR_ERR(in_page);
			}
			inline_addr = inline_xattr_addr(inode, in_page);
		}

		f2fs_wait_on_page_writeback(ipage ? ipage : in_page,
							NODE, true);
		/* no need to use xattr node block */
		if (hsize <= inline_size) {
			err = f2fs_truncate_xattr_node(inode);
			f2fs_alloc_nid_failed(sbi, new_nid);
			if (err) {
				f2fs_put_page(in_page, 1);
				return err;
			}
			memcpy(inline_addr, txattr_addr, inline_size);
			set_page_dirty(ipage ? ipage : in_page);
			goto in_page_out;
		}
	}

	/* write to xattr node block */
	if (F2FS_I(inode)->i_xattr_nid) {
		xpage = f2fs_get_node_page(sbi, F2FS_I(inode)->i_xattr_nid);
		if (IS_ERR(xpage)) {
			err = PTR_ERR(xpage);
			f2fs_alloc_nid_failed(sbi, new_nid);
			goto in_page_out;
		}
		f2fs_bug_on(sbi, new_nid);
		f2fs_wait_on_page_writeback(xpage, NODE, true);
	} else {
		struct dnode_of_data dn;
		set_new_dnode(&dn, inode, NULL, NULL, new_nid);
		xpage = f2fs_new_node_page(&dn, XATTR_NODE_OFFSET);
		if (IS_ERR(xpage)) {
			err = PTR_ERR(xpage);
			f2fs_alloc_nid_failed(sbi, new_nid);
			goto in_page_out;
		}
		f2fs_alloc_nid_done(sbi, new_nid);
	}
	xattr_addr = page_address(xpage);

	if (inline_size)
		memcpy(inline_addr, txattr_addr, inline_size);
	memcpy(xattr_addr, txattr_addr + inline_size, VALID_XATTR_BLOCK_SIZE);

	if (inline_size)
		set_page_dirty(ipage ? ipage : in_page);
	set_page_dirty(xpage);

	f2fs_put_page(xpage, 1);
in_page_out:
	f2fs_put_page(in_page, 1);
	return err;
}

int f2fs_getxattr(struct inode *inode, int index, const char *name,
		void *buffer, size_t buffer_size, struct page *ipage)
{
	struct f2fs_xattr_entry *entry = NULL;
	int error = 0;
	unsigned int size, len;
	void *base_addr = NULL;

	if (name == NULL)
		return -EINVAL;

	len = strlen(name);
	if (len > F2FS_NAME_LEN)
		return -ERANGE;

	down_read(&F2FS_I(inode)->i_xattr_sem);
	error = lookup_all_xattrs(inode, ipage, index, len, name,
				&entry, &base_addr);
	up_read(&F2FS_I(inode)->i_xattr_sem);
	if (error)
		return error;

	size = le16_to_cpu(entry->e_value_size);

	if (buffer && size > buffer_size) {
		error = -ERANGE;
		goto out;
	}

	if (buffer) {
		char *pval = entry->e_name + entry->e_name_len;
		memcpy(buffer, pval, size);
	}
	error = size;
out:
	kzfree(base_addr);
	return error;
}

ssize_t f2fs_listxattr(struct dentry *dentry, char *buffer, size_t buffer_size)
{
	struct inode *inode = d_inode(dentry);
	struct f2fs_xattr_entry *entry;
	void *base_addr;
	int error = 0;
	size_t rest = buffer_size;

	down_read(&F2FS_I(inode)->i_xattr_sem);
	error = read_all_xattrs(inode, NULL, &base_addr);
	up_read(&F2FS_I(inode)->i_xattr_sem);
	if (error)
		return error;

	list_for_each_xattr(entry, base_addr) {
		const struct xattr_handler *handler =
			f2fs_xattr_handler(entry->e_name_index);
		size_t size;

		if (!handler)
			continue;

		size = handler->list(handler, dentry, buffer, rest,
				     entry->e_name, entry->e_name_len);
		if (buffer && size > rest) {
			error = -ERANGE;
			goto cleanup;
		}

		if (buffer)
			buffer += size;
		rest -= size;
	}
	error = buffer_size - rest;
cleanup:
	kzfree(base_addr);
	return error;
}

static bool f2fs_xattr_value_same(struct f2fs_xattr_entry *entry,
					const void *value, size_t size)
{
	void *pval = entry->e_name + entry->e_name_len;

	return (le16_to_cpu(entry->e_value_size) == size) &&
					!memcmp(pval, value, size);
}

static int __f2fs_setxattr(struct inode *inode, int index,
			const char *name, const void *value, size_t size,
			struct page *ipage, int flags)
{
	struct f2fs_xattr_entry *here, *last;
	void *base_addr;
	int found, newsize;
	size_t len;
	__u32 new_hsize;
	int error = 0;

	if (name == NULL)
		return -EINVAL;

	if (value == NULL)
		size = 0;

	len = strlen(name);

	if (len > F2FS_NAME_LEN)
		return -ERANGE;

	if (size > MAX_VALUE_LEN(inode))
		return -E2BIG;

	error = read_all_xattrs(inode, ipage, &base_addr);
	if (error)
		return error;

	/* find entry with wanted name. */
	here = __find_xattr(base_addr, index, len, name);

	found = IS_XATTR_LAST_ENTRY(here) ? 0 : 1;

	if (found) {
		if ((flags & XATTR_CREATE)) {
			error = -EEXIST;
			goto exit;
		}

		if (value && f2fs_xattr_value_same(here, value, size))
			goto exit;
	} else if ((flags & XATTR_REPLACE)) {
		error = -ENODATA;
		goto exit;
	}

	last = here;
	while (!IS_XATTR_LAST_ENTRY(last))
		last = XATTR_NEXT_ENTRY(last);

	newsize = XATTR_ALIGN(sizeof(struct f2fs_xattr_entry) + len + size);

	/* 1. Check space */
	if (value) {
		int free;
		/*
		 * If value is NULL, it is remove operation.
		 * In case of update operation, we calculate free.
		 */
		free = MIN_OFFSET(inode) - ((char *)last - (char *)base_addr);
		if (found)
			free = free + ENTRY_SIZE(here);

		if (unlikely(free < newsize)) {
			error = -E2BIG;
			goto exit;
		}
	}

	/* 2. Remove old entry */
	if (found) {
		/*
		 * If entry is found, remove old entry.
		 * If not found, remove operation is not needed.
		 */
		struct f2fs_xattr_entry *next = XATTR_NEXT_ENTRY(here);
		int oldsize = ENTRY_SIZE(here);

		memmove(here, next, (char *)last - (char *)next);
		last = (struct f2fs_xattr_entry *)((char *)last - oldsize);
		memset(last, 0, oldsize);
	}

	new_hsize = (char *)last - (char *)base_addr;

	/* 3. Write new entry */
	if (value) {
		char *pval;
		/*
		 * Before we come here, old entry is removed.
		 * We just write new entry.
		 */
		last->e_name_index = index;
		last->e_name_len = len;
		memcpy(last->e_name, name, len);
		pval = last->e_name + len;
		memcpy(pval, value, size);
		last->e_value_size = cpu_to_le16(size);
		new_hsize += newsize;
	}

	error = write_all_xattrs(inode, new_hsize, base_addr, ipage);
	if (error)
		goto exit;

	if (is_inode_flag_set(inode, FI_ACL_MODE)) {
		inode->i_mode = F2FS_I(inode)->i_acl_mode;
		inode->i_ctime = current_time(inode);
		clear_inode_flag(inode, FI_ACL_MODE);
	}
	if (index == F2FS_XATTR_INDEX_ENCRYPTION &&
			!strcmp(name, F2FS_XATTR_NAME_ENCRYPTION_CONTEXT))
		f2fs_set_encrypted_inode(inode);
	f2fs_mark_inode_dirty_sync(inode, true);
	if (!error && S_ISDIR(inode->i_mode))
		set_sbi_flag(F2FS_I_SB(inode), SBI_NEED_CP);
exit:
	kzfree(base_addr);
	return error;
}

int f2fs_setxattr(struct inode *inode, int index, const char *name,
				const void *value, size_t size,
				struct page *ipage, int flags)
{
	struct f2fs_sb_info *sbi = F2FS_I_SB(inode);
	int err;

	err = dquot_initialize(inode);
	if (err)
		return err;

	/* this case is only from f2fs_init_inode_metadata */
	if (ipage)
		return __f2fs_setxattr(inode, index, name, value,
						size, ipage, flags);
	f2fs_balance_fs(sbi, true);

	f2fs_lock_op(sbi);
	/* protect xattr_ver */
	down_write(&F2FS_I(inode)->i_sem);
	down_write(&F2FS_I(inode)->i_xattr_sem);
	err = __f2fs_setxattr(inode, index, name, value, size, ipage, flags);
	up_write(&F2FS_I(inode)->i_xattr_sem);
	up_write(&F2FS_I(inode)->i_sem);
	f2fs_unlock_op(sbi);

	f2fs_update_time(sbi, REQ_TIME);
	return err;
}<|MERGE_RESOLUTION|>--- conflicted
+++ resolved
@@ -143,9 +143,6 @@
 	if (value == NULL)
 		return -EINVAL;
 
-<<<<<<< HEAD
-	F2FS_I(inode)->i_advise |= *(char *)value;
-=======
 	new_advise = *(char *)value;
 	if (new_advise & ~FADVISE_MODIFIABLE_BITS)
 		return -EINVAL;
@@ -154,7 +151,6 @@
 	new_advise |= old_advise & ~FADVISE_MODIFIABLE_BITS;
 
 	F2FS_I(inode)->i_advise = new_advise;
->>>>>>> b95a8c04
 	f2fs_mark_inode_dirty_sync(inode, true);
 	return 0;
 }
@@ -299,7 +295,6 @@
 	unsigned int inline_size = inline_xattr_size(inode);
 	struct page *page = NULL;
 	void *inline_addr;
-<<<<<<< HEAD
 
 	if (ipage) {
 		inline_addr = inline_xattr_addr(inode, ipage);
@@ -350,58 +345,6 @@
 	if (!size && !inline_size)
 		return -ENODATA;
 
-=======
-
-	if (ipage) {
-		inline_addr = inline_xattr_addr(inode, ipage);
-	} else {
-		page = f2fs_get_node_page(sbi, inode->i_ino);
-		if (IS_ERR(page))
-			return PTR_ERR(page);
-
-		inline_addr = inline_xattr_addr(inode, page);
-	}
-	memcpy(txattr_addr, inline_addr, inline_size);
-	f2fs_put_page(page, 1);
-
-	return 0;
-}
-
-static int read_xattr_block(struct inode *inode, void *txattr_addr)
-{
-	struct f2fs_sb_info *sbi = F2FS_I_SB(inode);
-	nid_t xnid = F2FS_I(inode)->i_xattr_nid;
-	unsigned int inline_size = inline_xattr_size(inode);
-	struct page *xpage;
-	void *xattr_addr;
-
-	/* The inode already has an extended attribute block. */
-	xpage = f2fs_get_node_page(sbi, xnid);
-	if (IS_ERR(xpage))
-		return PTR_ERR(xpage);
-
-	xattr_addr = page_address(xpage);
-	memcpy(txattr_addr + inline_size, xattr_addr, VALID_XATTR_BLOCK_SIZE);
-	f2fs_put_page(xpage, 1);
-
-	return 0;
-}
-
-static int lookup_all_xattrs(struct inode *inode, struct page *ipage,
-				unsigned int index, unsigned int len,
-				const char *name, struct f2fs_xattr_entry **xe,
-				void **base_addr)
-{
-	void *cur_addr, *txattr_addr, *last_addr = NULL;
-	nid_t xnid = F2FS_I(inode)->i_xattr_nid;
-	unsigned int size = xnid ? VALID_XATTR_BLOCK_SIZE : 0;
-	unsigned int inline_size = inline_xattr_size(inode);
-	int err = 0;
-
-	if (!size && !inline_size)
-		return -ENODATA;
-
->>>>>>> b95a8c04
 	txattr_addr = f2fs_kzalloc(F2FS_I_SB(inode),
 			inline_size + size + XATTR_PADDING_SIZE, GFP_NOFS);
 	if (!txattr_addr)
