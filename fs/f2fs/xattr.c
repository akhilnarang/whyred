--- conflicted
+++ resolved
@@ -392,14 +392,10 @@
 
 	*xe = __find_xattr(cur_addr, last_txattr_addr, index, len, name);
 	if (!*xe) {
-<<<<<<< HEAD
-		err = -EFAULT;
-=======
 		f2fs_err(F2FS_I_SB(inode), "inode (%lu) has corrupted xattr",
 								inode->i_ino);
 		set_sbi_flag(F2FS_I_SB(inode), SBI_NEED_FSCK);
 		err = -EFSCORRUPTED;
->>>>>>> 8eb3d65a
 		goto out;
 	}
 check:
@@ -407,7 +403,6 @@
 		err = -ENODATA;
 		goto out;
 	}
-<<<<<<< HEAD
 
 	*base_addr = txattr_addr;
 	return 0;
@@ -416,16 +411,6 @@
 	return err;
 }
 
-=======
-
-	*base_addr = txattr_addr;
-	return 0;
-out:
-	kvfree(txattr_addr);
-	return err;
-}
-
->>>>>>> 8eb3d65a
 static int read_all_xattrs(struct inode *inode, struct page *ipage,
 							void **base_addr)
 {
@@ -679,14 +664,10 @@
 	/* find entry with wanted name. */
 	here = __find_xattr(base_addr, last_base_addr, index, len, name);
 	if (!here) {
-<<<<<<< HEAD
-		error = -EFAULT;
-=======
 		f2fs_err(F2FS_I_SB(inode), "inode (%lu) has corrupted xattr",
 								inode->i_ino);
 		set_sbi_flag(F2FS_I_SB(inode), SBI_NEED_FSCK);
 		error = -EFSCORRUPTED;
->>>>>>> 8eb3d65a
 		goto exit;
 	}
 
