// SPDX-License-Identifier: GPL-2.0
/*
 * fs/f2fs/inline.c
 * Copyright (c) 2013, Intel Corporation
 * Authors: Huajun Li <huajun.li@intel.com>
 *          Haicheng Li <haicheng.li@intel.com>
 */

#include <linux/fs.h>
#include <linux/f2fs_fs.h>

#include "f2fs.h"
#include "node.h"
#include <trace/events/android_fs.h>

bool f2fs_may_inline_data(struct inode *inode)
{
	if (f2fs_is_atomic_file(inode))
		return false;

	if (!S_ISREG(inode->i_mode) && !S_ISLNK(inode->i_mode))
		return false;

	if (i_size_read(inode) > MAX_INLINE_DATA(inode))
		return false;

	if (f2fs_post_read_required(inode))
		return false;

	return true;
}

bool f2fs_may_inline_dentry(struct inode *inode)
{
	if (!test_opt(F2FS_I_SB(inode), INLINE_DENTRY))
		return false;

	if (!S_ISDIR(inode->i_mode))
		return false;

	return true;
}

void f2fs_do_read_inline_data(struct page *page, struct page *ipage)
{
	struct inode *inode = page->mapping->host;
	void *src_addr, *dst_addr;

	if (PageUptodate(page))
		return;

	f2fs_bug_on(F2FS_P_SB(page), page->index);

	zero_user_segment(page, MAX_INLINE_DATA(inode), PAGE_SIZE);

	/* Copy the whole inline data block */
	src_addr = inline_data_addr(inode, ipage);
	dst_addr = kmap_atomic(page);
	memcpy(dst_addr, src_addr, MAX_INLINE_DATA(inode));
	flush_dcache_page(page);
	kunmap_atomic(dst_addr);
	if (!PageUptodate(page))
		SetPageUptodate(page);
}

void f2fs_truncate_inline_inode(struct inode *inode,
					struct page *ipage, u64 from)
{
	void *addr;

	if (from >= MAX_INLINE_DATA(inode))
		return;

	addr = inline_data_addr(inode, ipage);

	f2fs_wait_on_page_writeback(ipage, NODE, true);
	memset(addr + from, 0, MAX_INLINE_DATA(inode) - from);
	set_page_dirty(ipage);

	if (from == 0)
		clear_inode_flag(inode, FI_DATA_EXIST);
}

int f2fs_read_inline_data(struct inode *inode, struct page *page)
{
	struct page *ipage;

	if (trace_android_fs_dataread_start_enabled()) {
		char *path, pathbuf[MAX_TRACE_PATHBUF_LEN];

		path = android_fstrace_get_pathname(pathbuf,
						    MAX_TRACE_PATHBUF_LEN,
						    inode);
		trace_android_fs_dataread_start(inode, page_offset(page),
						PAGE_SIZE, current->pid,
						path, current->comm);
	}

	ipage = f2fs_get_node_page(F2FS_I_SB(inode), inode->i_ino);
	if (IS_ERR(ipage)) {
		trace_android_fs_dataread_end(inode, page_offset(page),
					      PAGE_SIZE);
		unlock_page(page);
		return PTR_ERR(ipage);
	}

	if (!f2fs_has_inline_data(inode)) {
		f2fs_put_page(ipage, 1);
		trace_android_fs_dataread_end(inode, page_offset(page),
					      PAGE_SIZE);
		return -EAGAIN;
	}

	if (page->index)
		zero_user_segment(page, 0, PAGE_SIZE);
	else
		f2fs_do_read_inline_data(page, ipage);

	if (!PageUptodate(page))
		SetPageUptodate(page);
	f2fs_put_page(ipage, 1);
	trace_android_fs_dataread_end(inode, page_offset(page),
				      PAGE_SIZE);
	unlock_page(page);
	return 0;
}

int f2fs_convert_inline_page(struct dnode_of_data *dn, struct page *page)
{
	struct f2fs_io_info fio = {
		.sbi = F2FS_I_SB(dn->inode),
		.ino = dn->inode->i_ino,
		.type = DATA,
		.op = REQ_OP_WRITE,
		.op_flags = REQ_SYNC | REQ_NOIDLE | REQ_PRIO,
		.page = page,
		.encrypted_page = NULL,
		.io_type = FS_DATA_IO,
	};
	struct node_info ni;
	int dirty, err;

	if (!f2fs_exist_data(dn->inode))
		goto clear_out;

	err = f2fs_reserve_block(dn, 0);
	if (err)
		return err;

<<<<<<< HEAD
	f2fs_bug_on(F2FS_P_SB(page), PageWriteback(page));

=======
	err = f2fs_get_node_info(fio.sbi, dn->nid, &ni);
	if (err) {
		f2fs_put_dnode(dn);
		return err;
	}

	fio.version = ni.version;

	if (unlikely(dn->data_blkaddr != NEW_ADDR)) {
		f2fs_put_dnode(dn);
		set_sbi_flag(fio.sbi, SBI_NEED_FSCK);
		f2fs_msg(fio.sbi->sb, KERN_WARNING,
			"%s: corrupted inline inode ino=%lx, i_addr[0]:0x%x, "
			"run fsck to fix.",
			__func__, dn->inode->i_ino, dn->data_blkaddr);
		return -EINVAL;
	}

	f2fs_bug_on(F2FS_P_SB(page), PageWriteback(page));

>>>>>>> b95a8c04
	f2fs_do_read_inline_data(page, dn->inode_page);
	set_page_dirty(page);

	/* clear dirty state */
	dirty = clear_page_dirty_for_io(page);

	/* write data page to try to make data consistent */
	set_page_writeback(page);
	ClearPageError(page);
	fio.old_blkaddr = dn->data_blkaddr;
	set_inode_flag(dn->inode, FI_HOT_DATA);
	f2fs_outplace_write_data(dn, &fio);
	f2fs_wait_on_page_writeback(page, DATA, true);
	if (dirty) {
		inode_dec_dirty_pages(dn->inode);
		f2fs_remove_dirty_inode(dn->inode);
	}

	/* this converted inline_data should be recovered. */
	set_inode_flag(dn->inode, FI_APPEND_WRITE);

	/* clear inline data and flag after data writeback */
	f2fs_truncate_inline_inode(dn->inode, dn->inode_page, 0);
	clear_inline_node(dn->inode_page);
clear_out:
	stat_dec_inline_inode(dn->inode);
	clear_inode_flag(dn->inode, FI_INLINE_DATA);
	f2fs_put_dnode(dn);
	return 0;
}

int f2fs_convert_inline_inode(struct inode *inode)
{
	struct f2fs_sb_info *sbi = F2FS_I_SB(inode);
	struct dnode_of_data dn;
	struct page *ipage, *page;
	int err = 0;

	if (!f2fs_has_inline_data(inode))
		return 0;

	page = f2fs_grab_cache_page(inode->i_mapping, 0, false);
	if (!page)
		return -ENOMEM;

	f2fs_lock_op(sbi);

	ipage = f2fs_get_node_page(sbi, inode->i_ino);
	if (IS_ERR(ipage)) {
		err = PTR_ERR(ipage);
		goto out;
	}

	set_new_dnode(&dn, inode, ipage, ipage, 0);

	if (f2fs_has_inline_data(inode))
		err = f2fs_convert_inline_page(&dn, page);

	f2fs_put_dnode(&dn);
out:
	f2fs_unlock_op(sbi);

	f2fs_put_page(page, 1);

	f2fs_balance_fs(sbi, dn.node_changed);

	return err;
}

int f2fs_write_inline_data(struct inode *inode, struct page *page)
{
	void *src_addr, *dst_addr;
	struct dnode_of_data dn;
	int err;

	set_new_dnode(&dn, inode, NULL, NULL, 0);
	err = f2fs_get_dnode_of_data(&dn, 0, LOOKUP_NODE);
	if (err)
		return err;

	if (!f2fs_has_inline_data(inode)) {
		f2fs_put_dnode(&dn);
		return -EAGAIN;
	}

	f2fs_bug_on(F2FS_I_SB(inode), page->index);

	f2fs_wait_on_page_writeback(dn.inode_page, NODE, true);
	src_addr = kmap_atomic(page);
	dst_addr = inline_data_addr(inode, dn.inode_page);
	memcpy(dst_addr, src_addr, MAX_INLINE_DATA(inode));
	kunmap_atomic(src_addr);
	set_page_dirty(dn.inode_page);

	f2fs_clear_radix_tree_dirty_tag(page);

	set_inode_flag(inode, FI_APPEND_WRITE);
	set_inode_flag(inode, FI_DATA_EXIST);

	clear_inline_node(dn.inode_page);
	f2fs_put_dnode(&dn);
	return 0;
}

bool f2fs_recover_inline_data(struct inode *inode, struct page *npage)
{
	struct f2fs_sb_info *sbi = F2FS_I_SB(inode);
	struct f2fs_inode *ri = NULL;
	void *src_addr, *dst_addr;
	struct page *ipage;

	/*
	 * The inline_data recovery policy is as follows.
	 * [prev.] [next] of inline_data flag
	 *    o       o  -> recover inline_data
	 *    o       x  -> remove inline_data, and then recover data blocks
	 *    x       o  -> remove inline_data, and then recover inline_data
	 *    x       x  -> recover data blocks
	 */
	if (IS_INODE(npage))
		ri = F2FS_INODE(npage);

	if (f2fs_has_inline_data(inode) &&
			ri && (ri->i_inline & F2FS_INLINE_DATA)) {
process_inline:
		ipage = f2fs_get_node_page(sbi, inode->i_ino);
		f2fs_bug_on(sbi, IS_ERR(ipage));

		f2fs_wait_on_page_writeback(ipage, NODE, true);

		src_addr = inline_data_addr(inode, npage);
		dst_addr = inline_data_addr(inode, ipage);
		memcpy(dst_addr, src_addr, MAX_INLINE_DATA(inode));

		set_inode_flag(inode, FI_INLINE_DATA);
		set_inode_flag(inode, FI_DATA_EXIST);

		set_page_dirty(ipage);
		f2fs_put_page(ipage, 1);
		return true;
	}

	if (f2fs_has_inline_data(inode)) {
		ipage = f2fs_get_node_page(sbi, inode->i_ino);
		f2fs_bug_on(sbi, IS_ERR(ipage));
		f2fs_truncate_inline_inode(inode, ipage, 0);
		clear_inode_flag(inode, FI_INLINE_DATA);
		f2fs_put_page(ipage, 1);
	} else if (ri && (ri->i_inline & F2FS_INLINE_DATA)) {
<<<<<<< HEAD
		if (f2fs_truncate_blocks(inode, 0, false))
=======
		if (f2fs_truncate_blocks(inode, 0, false, false))
>>>>>>> b95a8c04
			return false;
		goto process_inline;
	}
	return false;
}

struct f2fs_dir_entry *f2fs_find_in_inline_dir(struct inode *dir,
			struct fscrypt_name *fname, struct page **res_page)
{
	struct f2fs_sb_info *sbi = F2FS_SB(dir->i_sb);
	struct qstr name = FSTR_TO_QSTR(&fname->disk_name);
	struct f2fs_dir_entry *de;
	struct f2fs_dentry_ptr d;
	struct page *ipage;
	void *inline_dentry;
	f2fs_hash_t namehash;

	ipage = f2fs_get_node_page(sbi, dir->i_ino);
	if (IS_ERR(ipage)) {
		*res_page = ipage;
		return NULL;
	}

	namehash = f2fs_dentry_hash(&name, fname);

	inline_dentry = inline_data_addr(dir, ipage);

	make_dentry_ptr_inline(dir, &d, inline_dentry);
	de = f2fs_find_target_dentry(fname, namehash, NULL, &d);
	unlock_page(ipage);
	if (de)
		*res_page = ipage;
	else
		f2fs_put_page(ipage, 0);

	return de;
}

int f2fs_make_empty_inline_dir(struct inode *inode, struct inode *parent,
							struct page *ipage)
{
	struct f2fs_dentry_ptr d;
	void *inline_dentry;

	inline_dentry = inline_data_addr(inode, ipage);

	make_dentry_ptr_inline(inode, &d, inline_dentry);
	f2fs_do_make_empty_dir(inode, parent, &d);

	set_page_dirty(ipage);

	/* update i_size to MAX_INLINE_DATA */
	if (i_size_read(inode) < MAX_INLINE_DATA(inode))
		f2fs_i_size_write(inode, MAX_INLINE_DATA(inode));
	return 0;
}

/*
 * NOTE: ipage is grabbed by caller, but if any error occurs, we should
 * release ipage in this function.
 */
static int f2fs_move_inline_dirents(struct inode *dir, struct page *ipage,
							void *inline_dentry)
{
	struct page *page;
	struct dnode_of_data dn;
	struct f2fs_dentry_block *dentry_blk;
	struct f2fs_dentry_ptr src, dst;
	int err;

	page = f2fs_grab_cache_page(dir->i_mapping, 0, false);
	if (!page) {
		f2fs_put_page(ipage, 1);
		return -ENOMEM;
	}

	set_new_dnode(&dn, dir, ipage, NULL, 0);
	err = f2fs_reserve_block(&dn, 0);
	if (err)
		goto out;

<<<<<<< HEAD
=======
	if (unlikely(dn.data_blkaddr != NEW_ADDR)) {
		f2fs_put_dnode(&dn);
		set_sbi_flag(F2FS_P_SB(page), SBI_NEED_FSCK);
		f2fs_msg(F2FS_P_SB(page)->sb, KERN_WARNING,
			"%s: corrupted inline inode ino=%lx, i_addr[0]:0x%x, "
			"run fsck to fix.",
			__func__, dir->i_ino, dn.data_blkaddr);
		err = -EINVAL;
		goto out;
	}

>>>>>>> b95a8c04
	f2fs_wait_on_page_writeback(page, DATA, true);

	dentry_blk = page_address(page);

	make_dentry_ptr_inline(dir, &src, inline_dentry);
	make_dentry_ptr_block(dir, &dst, dentry_blk);

	/* copy data from inline dentry block to new dentry block */
	memcpy(dst.bitmap, src.bitmap, src.nr_bitmap);
	memset(dst.bitmap + src.nr_bitmap, 0, dst.nr_bitmap - src.nr_bitmap);
	/*
	 * we do not need to zero out remainder part of dentry and filename
	 * field, since we have used bitmap for marking the usage status of
	 * them, besides, we can also ignore copying/zeroing reserved space
	 * of dentry block, because them haven't been used so far.
	 */
	memcpy(dst.dentry, src.dentry, SIZE_OF_DIR_ENTRY * src.max);
	memcpy(dst.filename, src.filename, src.max * F2FS_SLOT_LEN);

	if (!PageUptodate(page))
		SetPageUptodate(page);
	set_page_dirty(page);

	/* clear inline dir and flag after data writeback */
	f2fs_truncate_inline_inode(dir, ipage, 0);

	stat_dec_inline_dir(dir);
	clear_inode_flag(dir, FI_INLINE_DENTRY);

	f2fs_i_depth_write(dir, 1);
	if (i_size_read(dir) < PAGE_SIZE)
		f2fs_i_size_write(dir, PAGE_SIZE);
out:
	f2fs_put_page(page, 1);
	return err;
}

static int f2fs_add_inline_entries(struct inode *dir, void *inline_dentry)
{
	struct f2fs_dentry_ptr d;
	unsigned long bit_pos = 0;
	int err = 0;

	make_dentry_ptr_inline(dir, &d, inline_dentry);

	while (bit_pos < d.max) {
		struct f2fs_dir_entry *de;
		struct qstr new_name;
		nid_t ino;
		umode_t fake_mode;

		if (!test_bit_le(bit_pos, d.bitmap)) {
			bit_pos++;
			continue;
		}

		de = &d.dentry[bit_pos];

		if (unlikely(!de->name_len)) {
			bit_pos++;
			continue;
		}

		new_name.name = d.filename[bit_pos];
		new_name.len = le16_to_cpu(de->name_len);

		ino = le32_to_cpu(de->ino);
		fake_mode = f2fs_get_de_type(de) << S_SHIFT;

		err = f2fs_add_regular_entry(dir, &new_name, NULL, NULL,
							ino, fake_mode);
		if (err)
			goto punch_dentry_pages;

		bit_pos += GET_DENTRY_SLOTS(le16_to_cpu(de->name_len));
	}
	return 0;
punch_dentry_pages:
	truncate_inode_pages(&dir->i_data, 0);
<<<<<<< HEAD
	f2fs_truncate_blocks(dir, 0, false);
=======
	f2fs_truncate_blocks(dir, 0, false, false);
>>>>>>> b95a8c04
	f2fs_remove_dirty_inode(dir);
	return err;
}

static int f2fs_move_rehashed_dirents(struct inode *dir, struct page *ipage,
							void *inline_dentry)
{
	void *backup_dentry;
	int err;

	backup_dentry = f2fs_kmalloc(F2FS_I_SB(dir),
				MAX_INLINE_DATA(dir), GFP_F2FS_ZERO);
	if (!backup_dentry) {
		f2fs_put_page(ipage, 1);
		return -ENOMEM;
	}

	memcpy(backup_dentry, inline_dentry, MAX_INLINE_DATA(dir));
	f2fs_truncate_inline_inode(dir, ipage, 0);

	unlock_page(ipage);

	err = f2fs_add_inline_entries(dir, backup_dentry);
	if (err)
		goto recover;

	lock_page(ipage);

	stat_dec_inline_dir(dir);
	clear_inode_flag(dir, FI_INLINE_DENTRY);
	kfree(backup_dentry);
	return 0;
recover:
	lock_page(ipage);
<<<<<<< HEAD
=======
	f2fs_wait_on_page_writeback(ipage, NODE, true);
>>>>>>> b95a8c04
	memcpy(inline_dentry, backup_dentry, MAX_INLINE_DATA(dir));
	f2fs_i_depth_write(dir, 0);
	f2fs_i_size_write(dir, MAX_INLINE_DATA(dir));
	set_page_dirty(ipage);
	f2fs_put_page(ipage, 1);

	kfree(backup_dentry);
	return err;
}

static int f2fs_convert_inline_dir(struct inode *dir, struct page *ipage,
							void *inline_dentry)
{
	if (!F2FS_I(dir)->i_dir_level)
		return f2fs_move_inline_dirents(dir, ipage, inline_dentry);
	else
		return f2fs_move_rehashed_dirents(dir, ipage, inline_dentry);
}

int f2fs_add_inline_entry(struct inode *dir, const struct qstr *new_name,
				const struct qstr *orig_name,
				struct inode *inode, nid_t ino, umode_t mode)
{
	struct f2fs_sb_info *sbi = F2FS_I_SB(dir);
	struct page *ipage;
	unsigned int bit_pos;
	f2fs_hash_t name_hash;
	void *inline_dentry = NULL;
	struct f2fs_dentry_ptr d;
	int slots = GET_DENTRY_SLOTS(new_name->len);
	struct page *page = NULL;
	int err = 0;

	ipage = f2fs_get_node_page(sbi, dir->i_ino);
	if (IS_ERR(ipage))
		return PTR_ERR(ipage);

	inline_dentry = inline_data_addr(dir, ipage);
	make_dentry_ptr_inline(dir, &d, inline_dentry);

	bit_pos = f2fs_room_for_filename(d.bitmap, slots, d.max);
	if (bit_pos >= d.max) {
		err = f2fs_convert_inline_dir(dir, ipage, inline_dentry);
		if (err)
			return err;
		err = -EAGAIN;
		goto out;
	}

	if (inode) {
		down_write(&F2FS_I(inode)->i_sem);
		page = f2fs_init_inode_metadata(inode, dir, new_name,
						orig_name, ipage);
		if (IS_ERR(page)) {
			err = PTR_ERR(page);
			goto fail;
		}
	}

	f2fs_wait_on_page_writeback(ipage, NODE, true);

	name_hash = f2fs_dentry_hash(new_name, NULL);
	f2fs_update_dentry(ino, mode, &d, new_name, name_hash, bit_pos);

	set_page_dirty(ipage);

	/* we don't need to mark_inode_dirty now */
	if (inode) {
		f2fs_i_pino_write(inode, dir->i_ino);
		f2fs_put_page(page, 1);
	}

	f2fs_update_parent_metadata(dir, inode, 0);
fail:
	if (inode)
		up_write(&F2FS_I(inode)->i_sem);
out:
	f2fs_put_page(ipage, 1);
	return err;
}

void f2fs_delete_inline_entry(struct f2fs_dir_entry *dentry, struct page *page,
					struct inode *dir, struct inode *inode)
{
	struct f2fs_dentry_ptr d;
	void *inline_dentry;
	int slots = GET_DENTRY_SLOTS(le16_to_cpu(dentry->name_len));
	unsigned int bit_pos;
	int i;

	lock_page(page);
	f2fs_wait_on_page_writeback(page, NODE, true);

	inline_dentry = inline_data_addr(dir, page);
	make_dentry_ptr_inline(dir, &d, inline_dentry);

	bit_pos = dentry - d.dentry;
	for (i = 0; i < slots; i++)
		__clear_bit_le(bit_pos + i, d.bitmap);

	set_page_dirty(page);
	f2fs_put_page(page, 1);

	dir->i_ctime = dir->i_mtime = current_time(dir);
	f2fs_mark_inode_dirty_sync(dir, false);

	if (inode)
		f2fs_drop_nlink(dir, inode);
}

bool f2fs_empty_inline_dir(struct inode *dir)
{
	struct f2fs_sb_info *sbi = F2FS_I_SB(dir);
	struct page *ipage;
	unsigned int bit_pos = 2;
	void *inline_dentry;
	struct f2fs_dentry_ptr d;

	ipage = f2fs_get_node_page(sbi, dir->i_ino);
	if (IS_ERR(ipage))
		return false;

	inline_dentry = inline_data_addr(dir, ipage);
	make_dentry_ptr_inline(dir, &d, inline_dentry);

	bit_pos = find_next_bit_le(d.bitmap, d.max, bit_pos);

	f2fs_put_page(ipage, 1);

	if (bit_pos < d.max)
		return false;

	return true;
}

int f2fs_read_inline_dir(struct file *file, struct dir_context *ctx,
				struct fscrypt_str *fstr)
{
	struct inode *inode = file_inode(file);
	struct page *ipage = NULL;
	struct f2fs_dentry_ptr d;
	void *inline_dentry = NULL;
	int err;
<<<<<<< HEAD

	make_dentry_ptr_inline(inode, &d, inline_dentry);

=======

	make_dentry_ptr_inline(inode, &d, inline_dentry);

>>>>>>> b95a8c04
	if (ctx->pos == d.max)
		return 0;

	ipage = f2fs_get_node_page(F2FS_I_SB(inode), inode->i_ino);
	if (IS_ERR(ipage))
		return PTR_ERR(ipage);

	inline_dentry = inline_data_addr(inode, ipage);

	make_dentry_ptr_inline(inode, &d, inline_dentry);

	err = f2fs_fill_dentries(ctx, &d, 0, fstr);
	if (!err)
		ctx->pos = d.max;

	f2fs_put_page(ipage, 1);
	return err < 0 ? err : 0;
}

int f2fs_inline_data_fiemap(struct inode *inode,
		struct fiemap_extent_info *fieinfo, __u64 start, __u64 len)
{
	__u64 byteaddr, ilen;
	__u32 flags = FIEMAP_EXTENT_DATA_INLINE | FIEMAP_EXTENT_NOT_ALIGNED |
		FIEMAP_EXTENT_LAST;
	struct node_info ni;
	struct page *ipage;
	int err = 0;

	ipage = f2fs_get_node_page(F2FS_I_SB(inode), inode->i_ino);
	if (IS_ERR(ipage))
		return PTR_ERR(ipage);

	if (!f2fs_has_inline_data(inode)) {
		err = -EAGAIN;
		goto out;
	}

	ilen = min_t(size_t, MAX_INLINE_DATA(inode), i_size_read(inode));
	if (start >= ilen)
		goto out;
	if (start + len < ilen)
		ilen = start + len;
	ilen -= start;

<<<<<<< HEAD
	f2fs_get_node_info(F2FS_I_SB(inode), inode->i_ino, &ni);
=======
	err = f2fs_get_node_info(F2FS_I_SB(inode), inode->i_ino, &ni);
	if (err)
		goto out;

>>>>>>> b95a8c04
	byteaddr = (__u64)ni.blk_addr << inode->i_sb->s_blocksize_bits;
	byteaddr += (char *)inline_data_addr(inode, ipage) -
					(char *)F2FS_INODE(ipage);
	err = fiemap_fill_next_extent(fieinfo, start, byteaddr, ilen, flags);
out:
	f2fs_put_page(ipage, 1);
	return err;
}<|MERGE_RESOLUTION|>--- conflicted
+++ resolved
@@ -147,10 +147,6 @@
 	if (err)
 		return err;
 
-<<<<<<< HEAD
-	f2fs_bug_on(F2FS_P_SB(page), PageWriteback(page));
-
-=======
 	err = f2fs_get_node_info(fio.sbi, dn->nid, &ni);
 	if (err) {
 		f2fs_put_dnode(dn);
@@ -171,7 +167,6 @@
 
 	f2fs_bug_on(F2FS_P_SB(page), PageWriteback(page));
 
->>>>>>> b95a8c04
 	f2fs_do_read_inline_data(page, dn->inode_page);
 	set_page_dirty(page);
 
@@ -321,11 +316,7 @@
 		clear_inode_flag(inode, FI_INLINE_DATA);
 		f2fs_put_page(ipage, 1);
 	} else if (ri && (ri->i_inline & F2FS_INLINE_DATA)) {
-<<<<<<< HEAD
-		if (f2fs_truncate_blocks(inode, 0, false))
-=======
 		if (f2fs_truncate_blocks(inode, 0, false, false))
->>>>>>> b95a8c04
 			return false;
 		goto process_inline;
 	}
@@ -407,8 +398,6 @@
 	if (err)
 		goto out;
 
-<<<<<<< HEAD
-=======
 	if (unlikely(dn.data_blkaddr != NEW_ADDR)) {
 		f2fs_put_dnode(&dn);
 		set_sbi_flag(F2FS_P_SB(page), SBI_NEED_FSCK);
@@ -420,7 +409,6 @@
 		goto out;
 	}
 
->>>>>>> b95a8c04
 	f2fs_wait_on_page_writeback(page, DATA, true);
 
 	dentry_blk = page_address(page);
@@ -500,11 +488,7 @@
 	return 0;
 punch_dentry_pages:
 	truncate_inode_pages(&dir->i_data, 0);
-<<<<<<< HEAD
-	f2fs_truncate_blocks(dir, 0, false);
-=======
 	f2fs_truncate_blocks(dir, 0, false, false);
->>>>>>> b95a8c04
 	f2fs_remove_dirty_inode(dir);
 	return err;
 }
@@ -539,10 +523,7 @@
 	return 0;
 recover:
 	lock_page(ipage);
-<<<<<<< HEAD
-=======
 	f2fs_wait_on_page_writeback(ipage, NODE, true);
->>>>>>> b95a8c04
 	memcpy(inline_dentry, backup_dentry, MAX_INLINE_DATA(dir));
 	f2fs_i_depth_write(dir, 0);
 	f2fs_i_size_write(dir, MAX_INLINE_DATA(dir));
@@ -686,15 +667,9 @@
 	struct f2fs_dentry_ptr d;
 	void *inline_dentry = NULL;
 	int err;
-<<<<<<< HEAD
 
 	make_dentry_ptr_inline(inode, &d, inline_dentry);
 
-=======
-
-	make_dentry_ptr_inline(inode, &d, inline_dentry);
-
->>>>>>> b95a8c04
 	if (ctx->pos == d.max)
 		return 0;
 
@@ -740,14 +715,10 @@
 		ilen = start + len;
 	ilen -= start;
 
-<<<<<<< HEAD
-	f2fs_get_node_info(F2FS_I_SB(inode), inode->i_ino, &ni);
-=======
 	err = f2fs_get_node_info(F2FS_I_SB(inode), inode->i_ino, &ni);
 	if (err)
 		goto out;
 
->>>>>>> b95a8c04
 	byteaddr = (__u64)ni.blk_addr << inode->i_sb->s_blocksize_bits;
 	byteaddr += (char *)inline_data_addr(inode, ipage) -
 					(char *)F2FS_INODE(ipage);
