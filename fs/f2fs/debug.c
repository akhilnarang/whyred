// SPDX-License-Identifier: GPL-2.0
/*
 * f2fs debugging statistics
 *
 * Copyright (c) 2012 Samsung Electronics Co., Ltd.
 *             http://www.samsung.com/
 * Copyright (c) 2012 Linux Foundation
 * Copyright (c) 2012 Greg Kroah-Hartman <gregkh@linuxfoundation.org>
 */

#include <linux/fs.h>
#include <linux/backing-dev.h>
#include <linux/f2fs_fs.h>
#include <linux/blkdev.h>
#include <linux/debugfs.h>
#include <linux/seq_file.h>

#include "f2fs.h"
#include "node.h"
#include "segment.h"
#include "gc.h"

static LIST_HEAD(f2fs_stat_list);
static struct dentry *f2fs_debugfs_root;
static DEFINE_MUTEX(f2fs_stat_mutex);

static void update_general_status(struct f2fs_sb_info *sbi)
{
	struct f2fs_stat_info *si = F2FS_STAT(sbi);
	int i;

	/* validation check of the segment numbers */
	si->hit_largest = atomic64_read(&sbi->read_hit_largest);
	si->hit_cached = atomic64_read(&sbi->read_hit_cached);
	si->hit_rbtree = atomic64_read(&sbi->read_hit_rbtree);
	si->hit_total = si->hit_largest + si->hit_cached + si->hit_rbtree;
	si->total_ext = atomic64_read(&sbi->total_hit_ext);
	si->ext_tree = atomic_read(&sbi->total_ext_tree);
	si->zombie_tree = atomic_read(&sbi->total_zombie_tree);
	si->ext_node = atomic_read(&sbi->total_ext_node);
	si->ndirty_node = get_pages(sbi, F2FS_DIRTY_NODES);
	si->ndirty_dent = get_pages(sbi, F2FS_DIRTY_DENTS);
	si->ndirty_meta = get_pages(sbi, F2FS_DIRTY_META);
	si->ndirty_data = get_pages(sbi, F2FS_DIRTY_DATA);
	si->ndirty_qdata = get_pages(sbi, F2FS_DIRTY_QDATA);
	si->ndirty_imeta = get_pages(sbi, F2FS_DIRTY_IMETA);
	si->ndirty_dirs = sbi->ndirty_inode[DIR_INODE];
	si->ndirty_files = sbi->ndirty_inode[FILE_INODE];
	si->nquota_files = sbi->nquota_files;
	si->ndirty_all = sbi->ndirty_inode[DIRTY_META];
	si->inmem_pages = get_pages(sbi, F2FS_INMEM_PAGES);
	si->aw_cnt = atomic_read(&sbi->aw_cnt);
	si->vw_cnt = atomic_read(&sbi->vw_cnt);
	si->max_aw_cnt = atomic_read(&sbi->max_aw_cnt);
	si->max_vw_cnt = atomic_read(&sbi->max_vw_cnt);
	si->nr_wb_cp_data = get_pages(sbi, F2FS_WB_CP_DATA);
	si->nr_wb_data = get_pages(sbi, F2FS_WB_DATA);
<<<<<<< HEAD
=======
	si->nr_rd_data = get_pages(sbi, F2FS_RD_DATA);
	si->nr_rd_node = get_pages(sbi, F2FS_RD_NODE);
	si->nr_rd_meta = get_pages(sbi, F2FS_RD_META);
>>>>>>> b95a8c04
	if (SM_I(sbi) && SM_I(sbi)->fcc_info) {
		si->nr_flushed =
			atomic_read(&SM_I(sbi)->fcc_info->issued_flush);
		si->nr_flushing =
			atomic_read(&SM_I(sbi)->fcc_info->issing_flush);
		si->flush_list_empty =
			llist_empty(&SM_I(sbi)->fcc_info->issue_list);
	}
	if (SM_I(sbi) && SM_I(sbi)->dcc_info) {
		si->nr_discarded =
			atomic_read(&SM_I(sbi)->dcc_info->issued_discard);
		si->nr_discarding =
			atomic_read(&SM_I(sbi)->dcc_info->issing_discard);
		si->nr_discard_cmd =
			atomic_read(&SM_I(sbi)->dcc_info->discard_cmd_cnt);
		si->undiscard_blks = SM_I(sbi)->dcc_info->undiscard_blks;
	}
	si->total_count = (int)sbi->user_block_count / sbi->blocks_per_seg;
	si->rsvd_segs = reserved_segments(sbi);
	si->overp_segs = overprovision_segments(sbi);
	si->valid_count = valid_user_blocks(sbi);
	si->discard_blks = discard_blocks(sbi);
	si->valid_node_count = valid_node_count(sbi);
	si->valid_inode_count = valid_inode_count(sbi);
	si->inline_xattr = atomic_read(&sbi->inline_xattr);
	si->inline_inode = atomic_read(&sbi->inline_inode);
	si->inline_dir = atomic_read(&sbi->inline_dir);
	si->append = sbi->im[APPEND_INO].ino_num;
	si->update = sbi->im[UPDATE_INO].ino_num;
	si->orphans = sbi->im[ORPHAN_INO].ino_num;
	si->utilization = utilization(sbi);

	si->free_segs = free_segments(sbi);
	si->free_secs = free_sections(sbi);
	si->prefree_count = prefree_segments(sbi);
	si->dirty_count = dirty_segments(sbi);
	si->node_pages = NODE_MAPPING(sbi)->nrpages;
	si->meta_pages = META_MAPPING(sbi)->nrpages;
	si->nats = NM_I(sbi)->nat_cnt;
	si->dirty_nats = NM_I(sbi)->dirty_nat_cnt;
	si->sits = MAIN_SEGS(sbi);
	si->dirty_sits = SIT_I(sbi)->dirty_sentries;
	si->free_nids = NM_I(sbi)->nid_cnt[FREE_NID];
	si->avail_nids = NM_I(sbi)->available_nids;
	si->alloc_nids = NM_I(sbi)->nid_cnt[PREALLOC_NID];
	si->bg_gc = sbi->bg_gc;
<<<<<<< HEAD
=======
	si->io_skip_bggc = sbi->io_skip_bggc;
	si->other_skip_bggc = sbi->other_skip_bggc;
>>>>>>> b95a8c04
	si->skipped_atomic_files[BG_GC] = sbi->skipped_atomic_files[BG_GC];
	si->skipped_atomic_files[FG_GC] = sbi->skipped_atomic_files[FG_GC];
	si->util_free = (int)(free_user_blocks(sbi) >> sbi->log_blocks_per_seg)
		* 100 / (int)(sbi->user_block_count >> sbi->log_blocks_per_seg)
		/ 2;
	si->util_valid = (int)(written_block_count(sbi) >>
						sbi->log_blocks_per_seg)
		* 100 / (int)(sbi->user_block_count >> sbi->log_blocks_per_seg)
		/ 2;
	si->util_invalid = 50 - si->util_free - si->util_valid;
	for (i = CURSEG_HOT_DATA; i <= CURSEG_COLD_NODE; i++) {
		struct curseg_info *curseg = CURSEG_I(sbi, i);
		si->curseg[i] = curseg->segno;
		si->cursec[i] = GET_SEC_FROM_SEG(sbi, curseg->segno);
		si->curzone[i] = GET_ZONE_FROM_SEC(sbi, si->cursec[i]);
	}

	for (i = META_CP; i < META_MAX; i++)
		si->meta_count[i] = atomic_read(&sbi->meta_count[i]);

	for (i = 0; i < 2; i++) {
		si->segment_count[i] = sbi->segment_count[i];
		si->block_count[i] = sbi->block_count[i];
	}

	si->inplace_count = atomic_read(&sbi->inplace_count);
}

/*
 * This function calculates BDF of every segments
 */
static void update_sit_info(struct f2fs_sb_info *sbi)
{
	struct f2fs_stat_info *si = F2FS_STAT(sbi);
	unsigned long long blks_per_sec, hblks_per_sec, total_vblocks;
	unsigned long long bimodal, dist;
	unsigned int segno, vblocks;
	int ndirty = 0;

	bimodal = 0;
	total_vblocks = 0;
	blks_per_sec = BLKS_PER_SEC(sbi);
	hblks_per_sec = blks_per_sec / 2;
	for (segno = 0; segno < MAIN_SEGS(sbi); segno += sbi->segs_per_sec) {
		vblocks = get_valid_blocks(sbi, segno, true);
		dist = abs(vblocks - hblks_per_sec);
		bimodal += dist * dist;

		if (vblocks > 0 && vblocks < blks_per_sec) {
			total_vblocks += vblocks;
			ndirty++;
		}
	}
	dist = div_u64(MAIN_SECS(sbi) * hblks_per_sec * hblks_per_sec, 100);
	si->bimodal = div64_u64(bimodal, dist);
	if (si->dirty_count)
		si->avg_vblocks = div_u64(total_vblocks, ndirty);
	else
		si->avg_vblocks = 0;
}

/*
 * This function calculates memory footprint.
 */
static void update_mem_info(struct f2fs_sb_info *sbi)
{
	struct f2fs_stat_info *si = F2FS_STAT(sbi);
	unsigned npages;
	int i;

	if (si->base_mem)
		goto get_cache;

	/* build stat */
	si->base_mem = sizeof(struct f2fs_stat_info);

	/* build superblock */
	si->base_mem += sizeof(struct f2fs_sb_info) + sbi->sb->s_blocksize;
	si->base_mem += 2 * sizeof(struct f2fs_inode_info);
	si->base_mem += sizeof(*sbi->ckpt);

	/* build sm */
	si->base_mem += sizeof(struct f2fs_sm_info);

	/* build sit */
	si->base_mem += sizeof(struct sit_info);
	si->base_mem += MAIN_SEGS(sbi) * sizeof(struct seg_entry);
	si->base_mem += f2fs_bitmap_size(MAIN_SEGS(sbi));
	si->base_mem += 2 * SIT_VBLOCK_MAP_SIZE * MAIN_SEGS(sbi);
<<<<<<< HEAD
	if (f2fs_discard_en(sbi))
		si->base_mem += SIT_VBLOCK_MAP_SIZE * MAIN_SEGS(sbi);
=======
	si->base_mem += SIT_VBLOCK_MAP_SIZE * MAIN_SEGS(sbi);
>>>>>>> b95a8c04
	si->base_mem += SIT_VBLOCK_MAP_SIZE;
	if (sbi->segs_per_sec > 1)
		si->base_mem += MAIN_SECS(sbi) * sizeof(struct sec_entry);
	si->base_mem += __bitmap_size(sbi, SIT_BITMAP);

	/* build free segmap */
	si->base_mem += sizeof(struct free_segmap_info);
	si->base_mem += f2fs_bitmap_size(MAIN_SEGS(sbi));
	si->base_mem += f2fs_bitmap_size(MAIN_SECS(sbi));

	/* build curseg */
	si->base_mem += sizeof(struct curseg_info) * NR_CURSEG_TYPE;
	si->base_mem += PAGE_SIZE * NR_CURSEG_TYPE;

	/* build dirty segmap */
	si->base_mem += sizeof(struct dirty_seglist_info);
	si->base_mem += NR_DIRTY_TYPE * f2fs_bitmap_size(MAIN_SEGS(sbi));
	si->base_mem += f2fs_bitmap_size(MAIN_SECS(sbi));

	/* build nm */
	si->base_mem += sizeof(struct f2fs_nm_info);
	si->base_mem += __bitmap_size(sbi, NAT_BITMAP);
	si->base_mem += (NM_I(sbi)->nat_bits_blocks << F2FS_BLKSIZE_BITS);
<<<<<<< HEAD
	si->base_mem += NM_I(sbi)->nat_blocks * NAT_ENTRY_BITMAP_SIZE;
=======
	si->base_mem += NM_I(sbi)->nat_blocks *
				f2fs_bitmap_size(NAT_ENTRY_PER_BLOCK);
>>>>>>> b95a8c04
	si->base_mem += NM_I(sbi)->nat_blocks / 8;
	si->base_mem += NM_I(sbi)->nat_blocks * sizeof(unsigned short);

get_cache:
	si->cache_mem = 0;

	/* build gc */
	if (sbi->gc_thread)
		si->cache_mem += sizeof(struct f2fs_gc_kthread);

	/* build merge flush thread */
	if (SM_I(sbi)->fcc_info)
		si->cache_mem += sizeof(struct flush_cmd_control);
	if (SM_I(sbi)->dcc_info) {
		si->cache_mem += sizeof(struct discard_cmd_control);
		si->cache_mem += sizeof(struct discard_cmd) *
			atomic_read(&SM_I(sbi)->dcc_info->discard_cmd_cnt);
	}

	/* free nids */
	si->cache_mem += (NM_I(sbi)->nid_cnt[FREE_NID] +
				NM_I(sbi)->nid_cnt[PREALLOC_NID]) *
				sizeof(struct free_nid);
	si->cache_mem += NM_I(sbi)->nat_cnt * sizeof(struct nat_entry);
	si->cache_mem += NM_I(sbi)->dirty_nat_cnt *
					sizeof(struct nat_entry_set);
	si->cache_mem += si->inmem_pages * sizeof(struct inmem_pages);
	for (i = 0; i < MAX_INO_ENTRY; i++)
		si->cache_mem += sbi->im[i].ino_num * sizeof(struct ino_entry);
	si->cache_mem += atomic_read(&sbi->total_ext_tree) *
						sizeof(struct extent_tree);
	si->cache_mem += atomic_read(&sbi->total_ext_node) *
						sizeof(struct extent_node);

	si->page_mem = 0;
	npages = NODE_MAPPING(sbi)->nrpages;
	si->page_mem += (unsigned long long)npages << PAGE_SHIFT;
	npages = META_MAPPING(sbi)->nrpages;
	si->page_mem += (unsigned long long)npages << PAGE_SHIFT;
}

static int stat_show(struct seq_file *s, void *v)
{
	struct f2fs_stat_info *si;
	int i = 0;
	int j;

	mutex_lock(&f2fs_stat_mutex);
	list_for_each_entry(si, &f2fs_stat_list, stat_list) {
		update_general_status(si->sbi);

		seq_printf(s, "\n=====[ partition info(%pg). #%d, %s, CP: %s]=====\n",
			si->sbi->sb->s_bdev, i++,
			f2fs_readonly(si->sbi->sb) ? "RO": "RW",
<<<<<<< HEAD
			f2fs_cp_error(si->sbi) ? "Error": "Good");
=======
			is_set_ckpt_flags(si->sbi, CP_DISABLED_FLAG) ?
			"Disabled": (f2fs_cp_error(si->sbi) ? "Error": "Good"));
>>>>>>> b95a8c04
		seq_printf(s, "[SB: 1] [CP: 2] [SIT: %d] [NAT: %d] ",
			   si->sit_area_segs, si->nat_area_segs);
		seq_printf(s, "[SSA: %d] [MAIN: %d",
			   si->ssa_area_segs, si->main_area_segs);
		seq_printf(s, "(OverProv:%d Resv:%d)]\n\n",
			   si->overp_segs, si->rsvd_segs);
		if (test_opt(si->sbi, DISCARD))
			seq_printf(s, "Utilization: %u%% (%u valid blocks, %u discard blocks)\n",
				si->utilization, si->valid_count, si->discard_blks);
		else
			seq_printf(s, "Utilization: %u%% (%u valid blocks)\n",
				si->utilization, si->valid_count);

		seq_printf(s, "  - Node: %u (Inode: %u, ",
			   si->valid_node_count, si->valid_inode_count);
		seq_printf(s, "Other: %u)\n  - Data: %u\n",
			   si->valid_node_count - si->valid_inode_count,
			   si->valid_count - si->valid_node_count);
		seq_printf(s, "  - Inline_xattr Inode: %u\n",
			   si->inline_xattr);
		seq_printf(s, "  - Inline_data Inode: %u\n",
			   si->inline_inode);
		seq_printf(s, "  - Inline_dentry Inode: %u\n",
			   si->inline_dir);
		seq_printf(s, "  - Orphan/Append/Update Inode: %u, %u, %u\n",
			   si->orphans, si->append, si->update);
		seq_printf(s, "\nMain area: %d segs, %d secs %d zones\n",
			   si->main_area_segs, si->main_area_sections,
			   si->main_area_zones);
		seq_printf(s, "  - COLD  data: %d, %d, %d\n",
			   si->curseg[CURSEG_COLD_DATA],
			   si->cursec[CURSEG_COLD_DATA],
			   si->curzone[CURSEG_COLD_DATA]);
		seq_printf(s, "  - WARM  data: %d, %d, %d\n",
			   si->curseg[CURSEG_WARM_DATA],
			   si->cursec[CURSEG_WARM_DATA],
			   si->curzone[CURSEG_WARM_DATA]);
		seq_printf(s, "  - HOT   data: %d, %d, %d\n",
			   si->curseg[CURSEG_HOT_DATA],
			   si->cursec[CURSEG_HOT_DATA],
			   si->curzone[CURSEG_HOT_DATA]);
		seq_printf(s, "  - Dir   dnode: %d, %d, %d\n",
			   si->curseg[CURSEG_HOT_NODE],
			   si->cursec[CURSEG_HOT_NODE],
			   si->curzone[CURSEG_HOT_NODE]);
		seq_printf(s, "  - File   dnode: %d, %d, %d\n",
			   si->curseg[CURSEG_WARM_NODE],
			   si->cursec[CURSEG_WARM_NODE],
			   si->curzone[CURSEG_WARM_NODE]);
		seq_printf(s, "  - Indir nodes: %d, %d, %d\n",
			   si->curseg[CURSEG_COLD_NODE],
			   si->cursec[CURSEG_COLD_NODE],
			   si->curzone[CURSEG_COLD_NODE]);
		seq_printf(s, "\n  - Valid: %d\n  - Dirty: %d\n",
			   si->main_area_segs - si->dirty_count -
			   si->prefree_count - si->free_segs,
			   si->dirty_count);
		seq_printf(s, "  - Prefree: %d\n  - Free: %d (%d)\n\n",
			   si->prefree_count, si->free_segs, si->free_secs);
		seq_printf(s, "CP calls: %d (BG: %d)\n",
				si->cp_count, si->bg_cp_count);
<<<<<<< HEAD
=======
		seq_printf(s, "  - cp blocks : %u\n", si->meta_count[META_CP]);
		seq_printf(s, "  - sit blocks : %u\n",
				si->meta_count[META_SIT]);
		seq_printf(s, "  - nat blocks : %u\n",
				si->meta_count[META_NAT]);
		seq_printf(s, "  - ssa blocks : %u\n",
				si->meta_count[META_SSA]);
>>>>>>> b95a8c04
		seq_printf(s, "GC calls: %d (BG: %d)\n",
			   si->call_count, si->bg_gc);
		seq_printf(s, "  - data segments : %d (%d)\n",
				si->data_segs, si->bg_data_segs);
		seq_printf(s, "  - node segments : %d (%d)\n",
				si->node_segs, si->bg_node_segs);
		seq_printf(s, "Try to move %d blocks (BG: %d)\n", si->tot_blks,
				si->bg_data_blks + si->bg_node_blks);
		seq_printf(s, "  - data blocks : %d (%d)\n", si->data_blks,
				si->bg_data_blks);
		seq_printf(s, "  - node blocks : %d (%d)\n", si->node_blks,
				si->bg_node_blks);
		seq_printf(s, "Skipped : atomic write %llu (%llu)\n",
				si->skipped_atomic_files[BG_GC] +
				si->skipped_atomic_files[FG_GC],
				si->skipped_atomic_files[BG_GC]);
<<<<<<< HEAD
=======
		seq_printf(s, "BG skip : IO: %u, Other: %u\n",
				si->io_skip_bggc, si->other_skip_bggc);
>>>>>>> b95a8c04
		seq_puts(s, "\nExtent Cache:\n");
		seq_printf(s, "  - Hit Count: L1-1:%llu L1-2:%llu L2:%llu\n",
				si->hit_largest, si->hit_cached,
				si->hit_rbtree);
		seq_printf(s, "  - Hit Ratio: %llu%% (%llu / %llu)\n",
				!si->total_ext ? 0 :
				div64_u64(si->hit_total * 100, si->total_ext),
				si->hit_total, si->total_ext);
		seq_printf(s, "  - Inner Struct Count: tree: %d(%d), node: %d\n",
				si->ext_tree, si->zombie_tree, si->ext_node);
		seq_puts(s, "\nBalancing F2FS Async:\n");
<<<<<<< HEAD
		seq_printf(s, "  - IO (CP: %4d, Data: %4d, Flush: (%4d %4d %4d), "
=======
		seq_printf(s, "  - IO_R (Data: %4d, Node: %4d, Meta: %4d\n",
			   si->nr_rd_data, si->nr_rd_node, si->nr_rd_meta);
		seq_printf(s, "  - IO_W (CP: %4d, Data: %4d, Flush: (%4d %4d %4d), "
>>>>>>> b95a8c04
			"Discard: (%4d %4d)) cmd: %4d undiscard:%4u\n",
			   si->nr_wb_cp_data, si->nr_wb_data,
			   si->nr_flushing, si->nr_flushed,
			   si->flush_list_empty,
			   si->nr_discarding, si->nr_discarded,
			   si->nr_discard_cmd, si->undiscard_blks);
		seq_printf(s, "  - inmem: %4d, atomic IO: %4d (Max. %4d), "
			"volatile IO: %4d (Max. %4d)\n",
			   si->inmem_pages, si->aw_cnt, si->max_aw_cnt,
			   si->vw_cnt, si->max_vw_cnt);
		seq_printf(s, "  - nodes: %4d in %4d\n",
			   si->ndirty_node, si->node_pages);
		seq_printf(s, "  - dents: %4d in dirs:%4d (%4d)\n",
			   si->ndirty_dent, si->ndirty_dirs, si->ndirty_all);
		seq_printf(s, "  - datas: %4d in files:%4d\n",
			   si->ndirty_data, si->ndirty_files);
		seq_printf(s, "  - quota datas: %4d in quota files:%4d\n",
			   si->ndirty_qdata, si->nquota_files);
		seq_printf(s, "  - meta: %4d in %4d\n",
			   si->ndirty_meta, si->meta_pages);
		seq_printf(s, "  - imeta: %4d\n",
			   si->ndirty_imeta);
		seq_printf(s, "  - NATs: %9d/%9d\n  - SITs: %9d/%9d\n",
			   si->dirty_nats, si->nats, si->dirty_sits, si->sits);
		seq_printf(s, "  - free_nids: %9d/%9d\n  - alloc_nids: %9d\n",
			   si->free_nids, si->avail_nids, si->alloc_nids);
		seq_puts(s, "\nDistribution of User Blocks:");
		seq_puts(s, " [ valid | invalid | free ]\n");
		seq_puts(s, "  [");

		for (j = 0; j < si->util_valid; j++)
			seq_putc(s, '-');
		seq_putc(s, '|');

		for (j = 0; j < si->util_invalid; j++)
			seq_putc(s, '-');
		seq_putc(s, '|');

		for (j = 0; j < si->util_free; j++)
			seq_putc(s, '-');
		seq_puts(s, "]\n\n");
		seq_printf(s, "IPU: %u blocks\n", si->inplace_count);
		seq_printf(s, "SSR: %u blocks in %u segments\n",
			   si->block_count[SSR], si->segment_count[SSR]);
		seq_printf(s, "LFS: %u blocks in %u segments\n",
			   si->block_count[LFS], si->segment_count[LFS]);

		/* segment usage info */
		update_sit_info(si->sbi);
		seq_printf(s, "\nBDF: %u, avg. vblocks: %u\n",
			   si->bimodal, si->avg_vblocks);

		/* memory footprint */
		update_mem_info(si->sbi);
		seq_printf(s, "\nMemory: %llu KB\n",
			(si->base_mem + si->cache_mem + si->page_mem) >> 10);
		seq_printf(s, "  - static: %llu KB\n",
				si->base_mem >> 10);
		seq_printf(s, "  - cached: %llu KB\n",
				si->cache_mem >> 10);
		seq_printf(s, "  - paged : %llu KB\n",
				si->page_mem >> 10);
	}
	mutex_unlock(&f2fs_stat_mutex);
	return 0;
}

static int stat_open(struct inode *inode, struct file *file)
{
	return single_open(file, stat_show, inode->i_private);
}

static const struct file_operations stat_fops = {
	.owner = THIS_MODULE,
	.open = stat_open,
	.read = seq_read,
	.llseek = seq_lseek,
	.release = single_release,
};

int f2fs_build_stats(struct f2fs_sb_info *sbi)
{
	struct f2fs_super_block *raw_super = F2FS_RAW_SUPER(sbi);
	struct f2fs_stat_info *si;
	int i;

	si = f2fs_kzalloc(sbi, sizeof(struct f2fs_stat_info), GFP_KERNEL);
	if (!si)
		return -ENOMEM;

	si->all_area_segs = le32_to_cpu(raw_super->segment_count);
	si->sit_area_segs = le32_to_cpu(raw_super->segment_count_sit);
	si->nat_area_segs = le32_to_cpu(raw_super->segment_count_nat);
	si->ssa_area_segs = le32_to_cpu(raw_super->segment_count_ssa);
	si->main_area_segs = le32_to_cpu(raw_super->segment_count_main);
	si->main_area_sections = le32_to_cpu(raw_super->section_count);
	si->main_area_zones = si->main_area_sections /
				le32_to_cpu(raw_super->secs_per_zone);
	si->sbi = sbi;
	sbi->stat_info = si;

	atomic64_set(&sbi->total_hit_ext, 0);
	atomic64_set(&sbi->read_hit_rbtree, 0);
	atomic64_set(&sbi->read_hit_largest, 0);
	atomic64_set(&sbi->read_hit_cached, 0);

	atomic_set(&sbi->inline_xattr, 0);
	atomic_set(&sbi->inline_inode, 0);
	atomic_set(&sbi->inline_dir, 0);
	atomic_set(&sbi->inplace_count, 0);
	for (i = META_CP; i < META_MAX; i++)
		atomic_set(&sbi->meta_count[i], 0);

	atomic_set(&sbi->aw_cnt, 0);
	atomic_set(&sbi->vw_cnt, 0);
	atomic_set(&sbi->max_aw_cnt, 0);
	atomic_set(&sbi->max_vw_cnt, 0);

	atomic_set(&sbi->aw_cnt, 0);
	atomic_set(&sbi->vw_cnt, 0);
	atomic_set(&sbi->max_aw_cnt, 0);
	atomic_set(&sbi->max_vw_cnt, 0);

	mutex_lock(&f2fs_stat_mutex);
	list_add_tail(&si->stat_list, &f2fs_stat_list);
	mutex_unlock(&f2fs_stat_mutex);

	return 0;
}

void f2fs_destroy_stats(struct f2fs_sb_info *sbi)
{
	struct f2fs_stat_info *si = F2FS_STAT(sbi);

	mutex_lock(&f2fs_stat_mutex);
	list_del(&si->stat_list);
	mutex_unlock(&f2fs_stat_mutex);

	kfree(si);
}

int __init f2fs_create_root_stats(void)
{
	struct dentry *file;

	f2fs_debugfs_root = debugfs_create_dir("f2fs", NULL);
	if (!f2fs_debugfs_root)
		return -ENOMEM;

	file = debugfs_create_file("status", S_IRUGO, f2fs_debugfs_root,
			NULL, &stat_fops);
	if (!file) {
		debugfs_remove(f2fs_debugfs_root);
		f2fs_debugfs_root = NULL;
		return -ENOMEM;
	}

	return 0;
}

void f2fs_destroy_root_stats(void)
{
	if (!f2fs_debugfs_root)
		return;

	debugfs_remove_recursive(f2fs_debugfs_root);
	f2fs_debugfs_root = NULL;
}<|MERGE_RESOLUTION|>--- conflicted
+++ resolved
@@ -55,12 +55,9 @@
 	si->max_vw_cnt = atomic_read(&sbi->max_vw_cnt);
 	si->nr_wb_cp_data = get_pages(sbi, F2FS_WB_CP_DATA);
 	si->nr_wb_data = get_pages(sbi, F2FS_WB_DATA);
-<<<<<<< HEAD
-=======
 	si->nr_rd_data = get_pages(sbi, F2FS_RD_DATA);
 	si->nr_rd_node = get_pages(sbi, F2FS_RD_NODE);
 	si->nr_rd_meta = get_pages(sbi, F2FS_RD_META);
->>>>>>> b95a8c04
 	if (SM_I(sbi) && SM_I(sbi)->fcc_info) {
 		si->nr_flushed =
 			atomic_read(&SM_I(sbi)->fcc_info->issued_flush);
@@ -107,11 +104,8 @@
 	si->avail_nids = NM_I(sbi)->available_nids;
 	si->alloc_nids = NM_I(sbi)->nid_cnt[PREALLOC_NID];
 	si->bg_gc = sbi->bg_gc;
-<<<<<<< HEAD
-=======
 	si->io_skip_bggc = sbi->io_skip_bggc;
 	si->other_skip_bggc = sbi->other_skip_bggc;
->>>>>>> b95a8c04
 	si->skipped_atomic_files[BG_GC] = sbi->skipped_atomic_files[BG_GC];
 	si->skipped_atomic_files[FG_GC] = sbi->skipped_atomic_files[FG_GC];
 	si->util_free = (int)(free_user_blocks(sbi) >> sbi->log_blocks_per_seg)
@@ -201,12 +195,7 @@
 	si->base_mem += MAIN_SEGS(sbi) * sizeof(struct seg_entry);
 	si->base_mem += f2fs_bitmap_size(MAIN_SEGS(sbi));
 	si->base_mem += 2 * SIT_VBLOCK_MAP_SIZE * MAIN_SEGS(sbi);
-<<<<<<< HEAD
-	if (f2fs_discard_en(sbi))
-		si->base_mem += SIT_VBLOCK_MAP_SIZE * MAIN_SEGS(sbi);
-=======
 	si->base_mem += SIT_VBLOCK_MAP_SIZE * MAIN_SEGS(sbi);
->>>>>>> b95a8c04
 	si->base_mem += SIT_VBLOCK_MAP_SIZE;
 	if (sbi->segs_per_sec > 1)
 		si->base_mem += MAIN_SECS(sbi) * sizeof(struct sec_entry);
@@ -230,12 +219,8 @@
 	si->base_mem += sizeof(struct f2fs_nm_info);
 	si->base_mem += __bitmap_size(sbi, NAT_BITMAP);
 	si->base_mem += (NM_I(sbi)->nat_bits_blocks << F2FS_BLKSIZE_BITS);
-<<<<<<< HEAD
-	si->base_mem += NM_I(sbi)->nat_blocks * NAT_ENTRY_BITMAP_SIZE;
-=======
 	si->base_mem += NM_I(sbi)->nat_blocks *
 				f2fs_bitmap_size(NAT_ENTRY_PER_BLOCK);
->>>>>>> b95a8c04
 	si->base_mem += NM_I(sbi)->nat_blocks / 8;
 	si->base_mem += NM_I(sbi)->nat_blocks * sizeof(unsigned short);
 
@@ -290,12 +275,8 @@
 		seq_printf(s, "\n=====[ partition info(%pg). #%d, %s, CP: %s]=====\n",
 			si->sbi->sb->s_bdev, i++,
 			f2fs_readonly(si->sbi->sb) ? "RO": "RW",
-<<<<<<< HEAD
-			f2fs_cp_error(si->sbi) ? "Error": "Good");
-=======
 			is_set_ckpt_flags(si->sbi, CP_DISABLED_FLAG) ?
 			"Disabled": (f2fs_cp_error(si->sbi) ? "Error": "Good"));
->>>>>>> b95a8c04
 		seq_printf(s, "[SB: 1] [CP: 2] [SIT: %d] [NAT: %d] ",
 			   si->sit_area_segs, si->nat_area_segs);
 		seq_printf(s, "[SSA: %d] [MAIN: %d",
@@ -357,8 +338,6 @@
 			   si->prefree_count, si->free_segs, si->free_secs);
 		seq_printf(s, "CP calls: %d (BG: %d)\n",
 				si->cp_count, si->bg_cp_count);
-<<<<<<< HEAD
-=======
 		seq_printf(s, "  - cp blocks : %u\n", si->meta_count[META_CP]);
 		seq_printf(s, "  - sit blocks : %u\n",
 				si->meta_count[META_SIT]);
@@ -366,7 +345,6 @@
 				si->meta_count[META_NAT]);
 		seq_printf(s, "  - ssa blocks : %u\n",
 				si->meta_count[META_SSA]);
->>>>>>> b95a8c04
 		seq_printf(s, "GC calls: %d (BG: %d)\n",
 			   si->call_count, si->bg_gc);
 		seq_printf(s, "  - data segments : %d (%d)\n",
@@ -383,11 +361,8 @@
 				si->skipped_atomic_files[BG_GC] +
 				si->skipped_atomic_files[FG_GC],
 				si->skipped_atomic_files[BG_GC]);
-<<<<<<< HEAD
-=======
 		seq_printf(s, "BG skip : IO: %u, Other: %u\n",
 				si->io_skip_bggc, si->other_skip_bggc);
->>>>>>> b95a8c04
 		seq_puts(s, "\nExtent Cache:\n");
 		seq_printf(s, "  - Hit Count: L1-1:%llu L1-2:%llu L2:%llu\n",
 				si->hit_largest, si->hit_cached,
@@ -399,13 +374,9 @@
 		seq_printf(s, "  - Inner Struct Count: tree: %d(%d), node: %d\n",
 				si->ext_tree, si->zombie_tree, si->ext_node);
 		seq_puts(s, "\nBalancing F2FS Async:\n");
-<<<<<<< HEAD
-		seq_printf(s, "  - IO (CP: %4d, Data: %4d, Flush: (%4d %4d %4d), "
-=======
 		seq_printf(s, "  - IO_R (Data: %4d, Node: %4d, Meta: %4d\n",
 			   si->nr_rd_data, si->nr_rd_node, si->nr_rd_meta);
 		seq_printf(s, "  - IO_W (CP: %4d, Data: %4d, Flush: (%4d %4d %4d), "
->>>>>>> b95a8c04
 			"Discard: (%4d %4d)) cmd: %4d undiscard:%4u\n",
 			   si->nr_wb_cp_data, si->nr_wb_data,
 			   si->nr_flushing, si->nr_flushed,
@@ -524,11 +495,6 @@
 	atomic_set(&sbi->max_aw_cnt, 0);
 	atomic_set(&sbi->max_vw_cnt, 0);
 
-	atomic_set(&sbi->aw_cnt, 0);
-	atomic_set(&sbi->vw_cnt, 0);
-	atomic_set(&sbi->max_aw_cnt, 0);
-	atomic_set(&sbi->max_vw_cnt, 0);
-
 	mutex_lock(&f2fs_stat_mutex);
 	list_add_tail(&si->stat_list, &f2fs_stat_list);
 	mutex_unlock(&f2fs_stat_mutex);
