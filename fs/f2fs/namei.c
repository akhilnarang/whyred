--- conflicted
+++ resolved
@@ -72,13 +72,6 @@
 	if (err)
 		goto fail_drop;
 
-<<<<<<< HEAD
-	err = dquot_alloc_inode(inode);
-	if (err)
-		goto fail_drop;
-
-=======
->>>>>>> b95a8c04
 	set_inode_flag(inode, FI_NEW_INODE);
 
 	/* If the directory encrypted, then we should encrypt the inode. */
@@ -125,11 +118,8 @@
 	if (F2FS_I(inode)->i_flags & F2FS_PROJINHERIT_FL)
 		set_inode_flag(inode, FI_PROJ_INHERIT);
 
-<<<<<<< HEAD
-=======
 	f2fs_set_inode_flags(inode);
 
->>>>>>> b95a8c04
 	trace_f2fs_new_inode(inode, 0);
 	return inode;
 
@@ -183,25 +173,6 @@
 {
 	__u8 (*extlist)[F2FS_EXTENSION_LEN] = sbi->raw_super->extension_list;
 	int i, cold_count, hot_count;
-<<<<<<< HEAD
-
-	down_read(&sbi->sb_lock);
-
-	cold_count = le32_to_cpu(sbi->raw_super->extension_count);
-	hot_count = sbi->raw_super->hot_ext_count;
-
-	for (i = 0; i < cold_count + hot_count; i++) {
-		if (!is_extension_exist(name, extlist[i]))
-			continue;
-		if (i < cold_count)
-			file_set_cold(inode);
-		else
-			file_set_hot(inode);
-		break;
-	}
-
-	up_read(&sbi->sb_lock);
-=======
 
 	down_read(&sbi->sb_lock);
 
@@ -222,7 +193,6 @@
 		file_set_cold(inode);
 	else
 		file_set_hot(inode);
->>>>>>> b95a8c04
 }
 
 int f2fs_update_extension_list(struct f2fs_sb_info *sbi, const char *name,
@@ -275,11 +245,7 @@
 		return -EINVAL;
 
 	if (hot) {
-<<<<<<< HEAD
-		strncpy(extlist[count], name, strlen(name));
-=======
 		memcpy(extlist[count], name, strlen(name));
->>>>>>> b95a8c04
 		sbi->raw_super->hot_ext_count = hot_count + 1;
 	} else {
 		char buf[F2FS_MAX_EXTENSION][F2FS_EXTENSION_LEN];
@@ -287,11 +253,7 @@
 		memcpy(buf, &extlist[cold_count],
 				F2FS_EXTENSION_LEN * hot_count);
 		memset(extlist[cold_count], 0, F2FS_EXTENSION_LEN);
-<<<<<<< HEAD
-		strncpy(extlist[cold_count], name, strlen(name));
-=======
 		memcpy(extlist[cold_count], name, strlen(name));
->>>>>>> b95a8c04
 		memcpy(&extlist[cold_count + 1], buf,
 				F2FS_EXTENSION_LEN * hot_count);
 		sbi->raw_super->extension_count = cpu_to_le32(cold_count + 1);
@@ -309,12 +271,9 @@
 
 	if (unlikely(f2fs_cp_error(sbi)))
 		return -EIO;
-<<<<<<< HEAD
-=======
 	err = f2fs_is_checkpoint_ready(sbi);
 	if (err)
 		return err;
->>>>>>> b95a8c04
 
 	err = dquot_initialize(dir);
 	if (err)
@@ -362,12 +321,9 @@
 
 	if (unlikely(f2fs_cp_error(sbi)))
 		return -EIO;
-<<<<<<< HEAD
-=======
 	err = f2fs_is_checkpoint_ready(sbi);
 	if (err)
 		return err;
->>>>>>> b95a8c04
 
 	err = fscrypt_prepare_link(old_dentry, dir, dentry);
 	if (err)
@@ -480,7 +436,6 @@
 	nid_t ino = -1;
 	int err = 0;
 	unsigned int root_ino = F2FS_ROOT_INO(F2FS_I_SB(dir));
-<<<<<<< HEAD
 
 	trace_f2fs_lookup_start(dir, dentry, flags);
 
@@ -488,15 +443,6 @@
 	if (err)
 		goto out;
 
-=======
-
-	trace_f2fs_lookup_start(dir, dentry, flags);
-
-	err = fscrypt_prepare_lookup(dir, dentry, flags);
-	if (err)
-		goto out;
-
->>>>>>> b95a8c04
 	if (dentry->d_name.len > F2FS_NAME_LEN) {
 		err = -ENAMETOOLONG;
 		goto out;
@@ -621,12 +567,9 @@
 
 	if (unlikely(f2fs_cp_error(sbi)))
 		return -EIO;
-<<<<<<< HEAD
-=======
 	err = f2fs_is_checkpoint_ready(sbi);
 	if (err)
 		return err;
->>>>>>> b95a8c04
 
 	err = fscrypt_prepare_symlink(dir, symname, len, dir->i_sb->s_blocksize,
 				      &disk_link);
@@ -758,12 +701,9 @@
 
 	if (unlikely(f2fs_cp_error(sbi)))
 		return -EIO;
-<<<<<<< HEAD
-=======
 	err = f2fs_is_checkpoint_ready(sbi);
 	if (err)
 		return err;
->>>>>>> b95a8c04
 
 	err = dquot_initialize(dir);
 	if (err)
@@ -895,12 +835,6 @@
 	struct f2fs_dir_entry *old_entry;
 	struct f2fs_dir_entry *new_entry;
 	bool is_old_inline = f2fs_has_inline_dentry(old_dir);
-<<<<<<< HEAD
-	int err = -ENOENT;
-
-	if (unlikely(f2fs_cp_error(sbi)))
-		return -EIO;
-=======
 	int err;
 
 	if (unlikely(f2fs_cp_error(sbi)))
@@ -908,7 +842,6 @@
 	err = f2fs_is_checkpoint_ready(sbi);
 	if (err)
 		return err;
->>>>>>> b95a8c04
 
 	if (is_inode_flag_set(new_dir, FI_PROJ_INHERIT) &&
 			(!projid_eq(F2FS_I(new_dir)->i_projid,
@@ -917,21 +850,12 @@
 
 	err = dquot_initialize(old_dir);
 	if (err)
-<<<<<<< HEAD
 		goto out;
 
 	err = dquot_initialize(new_dir);
 	if (err)
 		goto out;
 
-=======
-		goto out;
-
-	err = dquot_initialize(new_dir);
-	if (err)
-		goto out;
-
->>>>>>> b95a8c04
 	if (new_inode) {
 		err = dquot_initialize(new_inode);
 		if (err)
@@ -1110,12 +1034,9 @@
 
 	if (unlikely(f2fs_cp_error(sbi)))
 		return -EIO;
-<<<<<<< HEAD
-=======
 	err = f2fs_is_checkpoint_ready(sbi);
 	if (err)
 		return err;
->>>>>>> b95a8c04
 
 	if ((is_inode_flag_set(new_dir, FI_PROJ_INHERIT) &&
 			!projid_eq(F2FS_I(new_dir)->i_projid,
