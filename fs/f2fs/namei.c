// SPDX-License-Identifier: GPL-2.0
/*
 * fs/f2fs/namei.c
 *
 * Copyright (c) 2012 Samsung Electronics Co., Ltd.
 *             http://www.samsung.com/
 */
#include <linux/fs.h>
#include <linux/f2fs_fs.h>
#include <linux/pagemap.h>
#include <linux/sched.h>
#include <linux/ctype.h>
#include <linux/dcache.h>
#include <linux/namei.h>
#include <linux/quotaops.h>

#include "f2fs.h"
#include "node.h"
#include "segment.h"
#include "xattr.h"
#include "acl.h"
#include <trace/events/f2fs.h>

static struct inode *f2fs_new_inode(struct inode *dir, umode_t mode)
{
	struct f2fs_sb_info *sbi = F2FS_I_SB(dir);
	nid_t ino;
	struct inode *inode;
	bool nid_free = false;
	int xattr_size = 0;
	int err;

	inode = new_inode(dir->i_sb);
	if (!inode)
		return ERR_PTR(-ENOMEM);

	f2fs_lock_op(sbi);
	if (!f2fs_alloc_nid(sbi, &ino)) {
		f2fs_unlock_op(sbi);
		err = -ENOSPC;
		goto fail;
	}
	f2fs_unlock_op(sbi);

	nid_free = true;

	inode_init_owner(inode, dir, mode);

	inode->i_ino = ino;
	inode->i_blocks = 0;
	inode->i_mtime = inode->i_atime = inode->i_ctime =
			F2FS_I(inode)->i_crtime = current_time(inode);
	inode->i_generation = sbi->s_next_generation++;

	if (S_ISDIR(inode->i_mode))
		F2FS_I(inode)->i_current_depth = 1;

	err = insert_inode_locked(inode);
	if (err) {
		err = -EINVAL;
		goto fail;
	}

<<<<<<< HEAD
	if (f2fs_sb_has_project_quota(sbi->sb) &&
=======
	if (f2fs_sb_has_project_quota(sbi) &&
>>>>>>> 241f76b1
		(F2FS_I(dir)->i_flags & F2FS_PROJINHERIT_FL))
		F2FS_I(inode)->i_projid = F2FS_I(dir)->i_projid;
	else
		F2FS_I(inode)->i_projid = make_kprojid(&init_user_ns,
							F2FS_DEF_PROJID);

	err = dquot_initialize(inode);
	if (err)
		goto fail_drop;

	set_inode_flag(inode, FI_NEW_INODE);

	/* If the directory encrypted, then we should encrypt the inode. */
	if ((f2fs_encrypted_inode(dir) || DUMMY_ENCRYPTION_ENABLED(sbi)) &&
				f2fs_may_encrypt(inode))
		f2fs_set_encrypted_inode(inode);

<<<<<<< HEAD
	if (f2fs_sb_has_extra_attr(sbi->sb)) {
=======
	if (f2fs_sb_has_extra_attr(sbi)) {
>>>>>>> 241f76b1
		set_inode_flag(inode, FI_EXTRA_ATTR);
		F2FS_I(inode)->i_extra_isize = F2FS_TOTAL_EXTRA_ATTR_SIZE;
	}

	if (test_opt(sbi, INLINE_XATTR))
		set_inode_flag(inode, FI_INLINE_XATTR);

	if (test_opt(sbi, INLINE_DATA) && f2fs_may_inline_data(inode))
		set_inode_flag(inode, FI_INLINE_DATA);
	if (f2fs_may_inline_dentry(inode))
		set_inode_flag(inode, FI_INLINE_DENTRY);

<<<<<<< HEAD
	if (f2fs_sb_has_flexible_inline_xattr(sbi->sb)) {
=======
	if (f2fs_sb_has_flexible_inline_xattr(sbi)) {
>>>>>>> 241f76b1
		f2fs_bug_on(sbi, !f2fs_has_extra_attr(inode));
		if (f2fs_has_inline_xattr(inode))
			xattr_size = F2FS_OPTION(sbi).inline_xattr_size;
		/* Otherwise, will be 0 */
	} else if (f2fs_has_inline_xattr(inode) ||
				f2fs_has_inline_dentry(inode)) {
		xattr_size = DEFAULT_INLINE_XATTR_ADDRS;
	}
	F2FS_I(inode)->i_inline_xattr_size = xattr_size;

	f2fs_init_extent_tree(inode, NULL);

	stat_inc_inline_xattr(inode);
	stat_inc_inline_inode(inode);
	stat_inc_inline_dir(inode);

	F2FS_I(inode)->i_flags =
		f2fs_mask_flags(mode, F2FS_I(dir)->i_flags & F2FS_FL_INHERITED);

	if (S_ISDIR(inode->i_mode))
		F2FS_I(inode)->i_flags |= F2FS_INDEX_FL;

	if (F2FS_I(inode)->i_flags & F2FS_PROJINHERIT_FL)
		set_inode_flag(inode, FI_PROJ_INHERIT);

	f2fs_set_inode_flags(inode);

	trace_f2fs_new_inode(inode, 0);
	return inode;

fail:
	trace_f2fs_new_inode(inode, err);
	make_bad_inode(inode);
	if (nid_free)
		set_inode_flag(inode, FI_FREE_NID);
	iput(inode);
	return ERR_PTR(err);
fail_drop:
	trace_f2fs_new_inode(inode, err);
	dquot_drop(inode);
	inode->i_flags |= S_NOQUOTA;
	if (nid_free)
		set_inode_flag(inode, FI_FREE_NID);
	clear_nlink(inode);
	unlock_new_inode(inode);
	iput(inode);
	return ERR_PTR(err);
}

static int is_extension_exist(const unsigned char *s, const char *sub)
{
	size_t slen = strlen(s);
	size_t sublen = strlen(sub);
	int i;

	/*
	 * filename format of multimedia file should be defined as:
	 * "filename + '.' + extension + (optional: '.' + temp extension)".
	 */
	if (slen < sublen + 2)
		return 0;

	for (i = 1; i < slen - sublen; i++) {
		if (s[i] != '.')
			continue;
		if (!strncasecmp(s + i + 1, sub, sublen))
			return 1;
	}

	return 0;
}

/*
 * Set multimedia files as cold files for hot/cold data separation
 */
static inline void set_file_temperature(struct f2fs_sb_info *sbi, struct inode *inode,
		const unsigned char *name)
{
	__u8 (*extlist)[F2FS_EXTENSION_LEN] = sbi->raw_super->extension_list;
	int i, cold_count, hot_count;
<<<<<<< HEAD

	down_read(&sbi->sb_lock);

=======

	down_read(&sbi->sb_lock);

>>>>>>> 241f76b1
	cold_count = le32_to_cpu(sbi->raw_super->extension_count);
	hot_count = sbi->raw_super->hot_ext_count;

	for (i = 0; i < cold_count + hot_count; i++) {
		if (is_extension_exist(name, extlist[i]))
			break;
	}

	up_read(&sbi->sb_lock);

	if (i == cold_count + hot_count)
		return;

	if (i < cold_count)
		file_set_cold(inode);
	else
		file_set_hot(inode);
}

int f2fs_update_extension_list(struct f2fs_sb_info *sbi, const char *name,
							bool hot, bool set)
{
	__u8 (*extlist)[F2FS_EXTENSION_LEN] = sbi->raw_super->extension_list;
	int cold_count = le32_to_cpu(sbi->raw_super->extension_count);
	int hot_count = sbi->raw_super->hot_ext_count;
	int total_count = cold_count + hot_count;
	int start, count;
	int i;

	if (set) {
		if (total_count == F2FS_MAX_EXTENSION)
			return -EINVAL;
	} else {
		if (!hot && !cold_count)
			return -EINVAL;
		if (hot && !hot_count)
			return -EINVAL;
	}

	if (hot) {
		start = cold_count;
		count = total_count;
	} else {
		start = 0;
		count = cold_count;
	}

	for (i = start; i < count; i++) {
		if (strcmp(name, extlist[i]))
			continue;

		if (set)
			return -EINVAL;

		memcpy(extlist[i], extlist[i + 1],
				F2FS_EXTENSION_LEN * (total_count - i - 1));
		memset(extlist[total_count - 1], 0, F2FS_EXTENSION_LEN);
		if (hot)
			sbi->raw_super->hot_ext_count = hot_count - 1;
		else
			sbi->raw_super->extension_count =
						cpu_to_le32(cold_count - 1);
		return 0;
	}

	if (!set)
		return -EINVAL;

	if (hot) {
		memcpy(extlist[count], name, strlen(name));
		sbi->raw_super->hot_ext_count = hot_count + 1;
	} else {
		char buf[F2FS_MAX_EXTENSION][F2FS_EXTENSION_LEN];

		memcpy(buf, &extlist[cold_count],
				F2FS_EXTENSION_LEN * hot_count);
		memset(extlist[cold_count], 0, F2FS_EXTENSION_LEN);
		memcpy(extlist[cold_count], name, strlen(name));
		memcpy(&extlist[cold_count + 1], buf,
				F2FS_EXTENSION_LEN * hot_count);
		sbi->raw_super->extension_count = cpu_to_le32(cold_count + 1);
	}
	return 0;
}

static int f2fs_create(struct inode *dir, struct dentry *dentry, umode_t mode,
						bool excl)
{
	struct f2fs_sb_info *sbi = F2FS_I_SB(dir);
	struct inode *inode;
	nid_t ino = 0;
	int err;

	if (unlikely(f2fs_cp_error(sbi)))
		return -EIO;
	err = f2fs_is_checkpoint_ready(sbi);
	if (err)
		return err;

	err = dquot_initialize(dir);
	if (err)
		return err;

	inode = f2fs_new_inode(dir, mode);
	if (IS_ERR(inode))
		return PTR_ERR(inode);

	if (!test_opt(sbi, DISABLE_EXT_IDENTIFY))
		set_file_temperature(sbi, inode, dentry->d_name.name);

	inode->i_op = &f2fs_file_inode_operations;
	inode->i_fop = &f2fs_file_operations;
	inode->i_mapping->a_ops = &f2fs_dblock_aops;
	ino = inode->i_ino;

	f2fs_lock_op(sbi);
	err = f2fs_add_link(dentry, inode);
	if (err)
		goto out;
	f2fs_unlock_op(sbi);

	f2fs_alloc_nid_done(sbi, ino);

	d_instantiate(dentry, inode);
	unlock_new_inode(inode);

	if (IS_DIRSYNC(dir))
		f2fs_sync_fs(sbi->sb, 1);

	f2fs_balance_fs(sbi, true);
	return 0;
out:
	f2fs_handle_failed_inode(inode);
	return err;
}

static int f2fs_link(struct dentry *old_dentry, struct inode *dir,
		struct dentry *dentry)
{
	struct inode *inode = d_inode(old_dentry);
	struct f2fs_sb_info *sbi = F2FS_I_SB(dir);
	int err;

	if (unlikely(f2fs_cp_error(sbi)))
		return -EIO;
	err = f2fs_is_checkpoint_ready(sbi);
	if (err)
		return err;
<<<<<<< HEAD

	err = fscrypt_prepare_link(old_dentry, dir, dentry);
	if (err)
		return err;

	if (is_inode_flag_set(dir, FI_PROJ_INHERIT) &&
			(!projid_eq(F2FS_I(dir)->i_projid,
			F2FS_I(old_dentry->d_inode)->i_projid)))
		return -EXDEV;

	err = dquot_initialize(dir);
	if (err)
		return err;

	f2fs_balance_fs(sbi, true);

=======

	err = fscrypt_prepare_link(old_dentry, dir, dentry);
	if (err)
		return err;

	if (is_inode_flag_set(dir, FI_PROJ_INHERIT) &&
			(!projid_eq(F2FS_I(dir)->i_projid,
			F2FS_I(old_dentry->d_inode)->i_projid)))
		return -EXDEV;

	err = dquot_initialize(dir);
	if (err)
		return err;

	f2fs_balance_fs(sbi, true);

>>>>>>> 241f76b1
	inode->i_ctime = current_time(inode);
	ihold(inode);

	set_inode_flag(inode, FI_INC_LINK);
	f2fs_lock_op(sbi);
	err = f2fs_add_link(dentry, inode);
	if (err)
		goto out;
	f2fs_unlock_op(sbi);

	d_instantiate(dentry, inode);

	if (IS_DIRSYNC(dir))
		f2fs_sync_fs(sbi->sb, 1);
	return 0;
out:
	clear_inode_flag(inode, FI_INC_LINK);
	iput(inode);
	f2fs_unlock_op(sbi);
	return err;
}

struct dentry *f2fs_get_parent(struct dentry *child)
{
	struct qstr dotdot = QSTR_INIT("..", 2);
	struct page *page;
	unsigned long ino = f2fs_inode_by_name(d_inode(child), &dotdot, &page);
	if (!ino) {
		if (IS_ERR(page))
			return ERR_CAST(page);
		return ERR_PTR(-ENOENT);
	}
	return d_obtain_alias(f2fs_iget(child->d_sb, ino));
}

static int __recover_dot_dentries(struct inode *dir, nid_t pino)
{
	struct f2fs_sb_info *sbi = F2FS_I_SB(dir);
	struct qstr dot = QSTR_INIT(".", 1);
	struct qstr dotdot = QSTR_INIT("..", 2);
	struct f2fs_dir_entry *de;
	struct page *page;
	int err = 0;

	if (f2fs_readonly(sbi->sb)) {
		f2fs_msg(sbi->sb, KERN_INFO,
			"skip recovering inline_dots inode (ino:%lu, pino:%u) "
			"in readonly mountpoint", dir->i_ino, pino);
		return 0;
	}

	err = dquot_initialize(dir);
	if (err)
		return err;

	f2fs_balance_fs(sbi, true);

	f2fs_lock_op(sbi);

	de = f2fs_find_entry(dir, &dot, &page);
	if (de) {
		f2fs_put_page(page, 0);
	} else if (IS_ERR(page)) {
		err = PTR_ERR(page);
		goto out;
	} else {
		err = f2fs_do_add_link(dir, &dot, NULL, dir->i_ino, S_IFDIR);
		if (err)
			goto out;
	}

	de = f2fs_find_entry(dir, &dotdot, &page);
	if (de)
		f2fs_put_page(page, 0);
	else if (IS_ERR(page))
		err = PTR_ERR(page);
	else
		err = f2fs_do_add_link(dir, &dotdot, NULL, pino, S_IFDIR);
out:
	if (!err)
		clear_inode_flag(dir, FI_INLINE_DOTS);

	f2fs_unlock_op(sbi);
	return err;
}

static struct dentry *f2fs_lookup(struct inode *dir, struct dentry *dentry,
		unsigned int flags)
{
	struct inode *inode = NULL;
	struct f2fs_dir_entry *de;
	struct page *page;
	struct dentry *new;
	nid_t ino = -1;
	int err = 0;
	unsigned int root_ino = F2FS_ROOT_INO(F2FS_I_SB(dir));

	trace_f2fs_lookup_start(dir, dentry, flags);

	err = fscrypt_prepare_lookup(dir, dentry, flags);
	if (err)
		goto out;

	if (dentry->d_name.len > F2FS_NAME_LEN) {
		err = -ENAMETOOLONG;
		goto out;
	}

	de = f2fs_find_entry(dir, &dentry->d_name, &page);
	if (!de) {
		if (IS_ERR(page)) {
			err = PTR_ERR(page);
			goto out;
		}
		goto out_splice;
	}

	ino = le32_to_cpu(de->ino);
	f2fs_put_page(page, 0);

	inode = f2fs_iget(dir->i_sb, ino);
	if (IS_ERR(inode)) {
		err = PTR_ERR(inode);
		goto out;
	}

	if ((dir->i_ino == root_ino) && f2fs_has_inline_dots(dir)) {
		err = __recover_dot_dentries(dir, root_ino);
		if (err)
			goto out_iput;
	}

	if (f2fs_has_inline_dots(inode)) {
		err = __recover_dot_dentries(inode, dir->i_ino);
		if (err)
			goto out_iput;
	}
	if (f2fs_encrypted_inode(dir) &&
	    (S_ISDIR(inode->i_mode) || S_ISLNK(inode->i_mode)) &&
	    !fscrypt_has_permitted_context(dir, inode)) {
		f2fs_msg(inode->i_sb, KERN_WARNING,
			 "Inconsistent encryption contexts: %lu/%lu",
			 dir->i_ino, inode->i_ino);
		err = -EPERM;
		goto out_iput;
	}
out_splice:
	new = d_splice_alias(inode, dentry);
	if (IS_ERR(new))
		err = PTR_ERR(new);
	trace_f2fs_lookup_end(dir, dentry, ino, err);
	return new;
out_iput:
	iput(inode);
out:
	trace_f2fs_lookup_end(dir, dentry, ino, err);
	return ERR_PTR(err);
}

static int f2fs_unlink(struct inode *dir, struct dentry *dentry)
{
	struct f2fs_sb_info *sbi = F2FS_I_SB(dir);
	struct inode *inode = d_inode(dentry);
	struct f2fs_dir_entry *de;
	struct page *page;
	int err = -ENOENT;

	trace_f2fs_unlink_enter(dir, dentry);

	if (unlikely(f2fs_cp_error(sbi)))
		return -EIO;

	err = dquot_initialize(dir);
	if (err)
		return err;
	err = dquot_initialize(inode);
	if (err)
		return err;

	de = f2fs_find_entry(dir, &dentry->d_name, &page);
	if (!de) {
		if (IS_ERR(page))
			err = PTR_ERR(page);
		goto fail;
	}

	f2fs_balance_fs(sbi, true);

	f2fs_lock_op(sbi);
	err = f2fs_acquire_orphan_inode(sbi);
	if (err) {
		f2fs_unlock_op(sbi);
		f2fs_put_page(page, 0);
		goto fail;
	}
	f2fs_delete_entry(de, page, dir, inode);
	f2fs_unlock_op(sbi);

	if (IS_DIRSYNC(dir))
		f2fs_sync_fs(sbi->sb, 1);
fail:
	trace_f2fs_unlink_exit(inode, err);
	return err;
}

static const char *f2fs_follow_link(struct dentry *dentry, void **cookie)
{
	const char *link = page_follow_link_light(dentry, cookie);
	if (!IS_ERR(link) && !*link) {
		/* this is broken symlink case */
		page_put_link(NULL, *cookie);
		link = ERR_PTR(-ENOENT);
	}
	return link;
}

static int f2fs_symlink(struct inode *dir, struct dentry *dentry,
					const char *symname)
{
	struct f2fs_sb_info *sbi = F2FS_I_SB(dir);
	struct inode *inode;
	size_t len = strlen(symname);
	struct fscrypt_str disk_link;
	int err;

	if (unlikely(f2fs_cp_error(sbi)))
		return -EIO;
	err = f2fs_is_checkpoint_ready(sbi);
	if (err)
		return err;
<<<<<<< HEAD

	err = fscrypt_prepare_symlink(dir, symname, len, dir->i_sb->s_blocksize,
				      &disk_link);
	if (err)
		return err;

=======

	err = fscrypt_prepare_symlink(dir, symname, len, dir->i_sb->s_blocksize,
				      &disk_link);
	if (err)
		return err;

>>>>>>> 241f76b1
	err = dquot_initialize(dir);
	if (err)
		return err;

	inode = f2fs_new_inode(dir, S_IFLNK | S_IRWXUGO);
	if (IS_ERR(inode))
		return PTR_ERR(inode);

	if (IS_ENCRYPTED(inode))
		inode->i_op = &f2fs_encrypted_symlink_inode_operations;
	else
		inode->i_op = &f2fs_symlink_inode_operations;
	inode_nohighmem(inode);
	inode->i_mapping->a_ops = &f2fs_dblock_aops;

	f2fs_lock_op(sbi);
	err = f2fs_add_link(dentry, inode);
	if (err)
		goto out_f2fs_handle_failed_inode;
	f2fs_unlock_op(sbi);
	f2fs_alloc_nid_done(sbi, inode->i_ino);

	err = fscrypt_encrypt_symlink(inode, symname, len, &disk_link);
	if (err)
		goto err_out;

	err = page_symlink(inode, disk_link.name, disk_link.len);

err_out:
	d_instantiate(dentry, inode);
	unlock_new_inode(inode);

	/*
	 * Let's flush symlink data in order to avoid broken symlink as much as
	 * possible. Nevertheless, fsyncing is the best way, but there is no
	 * way to get a file descriptor in order to flush that.
	 *
	 * Note that, it needs to do dir->fsync to make this recoverable.
	 * If the symlink path is stored into inline_data, there is no
	 * performance regression.
	 */
	if (!err) {
		filemap_write_and_wait_range(inode->i_mapping, 0,
							disk_link.len - 1);

		if (IS_DIRSYNC(dir))
			f2fs_sync_fs(sbi->sb, 1);
	} else {
		f2fs_unlink(dir, dentry);
	}

	f2fs_balance_fs(sbi, true);
	goto out_free_encrypted_link;

out_f2fs_handle_failed_inode:
	f2fs_handle_failed_inode(inode);
out_free_encrypted_link:
	if (disk_link.name != (unsigned char *)symname)
<<<<<<< HEAD
		kfree(disk_link.name);
=======
		kvfree(disk_link.name);
>>>>>>> 241f76b1
	return err;
}

static int f2fs_mkdir(struct inode *dir, struct dentry *dentry, umode_t mode)
{
	struct f2fs_sb_info *sbi = F2FS_I_SB(dir);
	struct inode *inode;
	int err;

	if (unlikely(f2fs_cp_error(sbi)))
		return -EIO;

	err = dquot_initialize(dir);
	if (err)
		return err;

	inode = f2fs_new_inode(dir, S_IFDIR | mode);
	if (IS_ERR(inode))
		return PTR_ERR(inode);

	inode->i_op = &f2fs_dir_inode_operations;
	inode->i_fop = &f2fs_dir_operations;
	inode->i_mapping->a_ops = &f2fs_dblock_aops;
	inode_nohighmem(inode);

	set_inode_flag(inode, FI_INC_LINK);
	f2fs_lock_op(sbi);
	err = f2fs_add_link(dentry, inode);
	if (err)
		goto out_fail;
	f2fs_unlock_op(sbi);

	f2fs_alloc_nid_done(sbi, inode->i_ino);

	d_instantiate(dentry, inode);
	unlock_new_inode(inode);

	if (IS_DIRSYNC(dir))
		f2fs_sync_fs(sbi->sb, 1);

	f2fs_balance_fs(sbi, true);
	return 0;

out_fail:
	clear_inode_flag(inode, FI_INC_LINK);
	f2fs_handle_failed_inode(inode);
	return err;
}

static int f2fs_rmdir(struct inode *dir, struct dentry *dentry)
{
	struct inode *inode = d_inode(dentry);
	if (f2fs_empty_dir(inode))
		return f2fs_unlink(dir, dentry);
	return -ENOTEMPTY;
}

static int f2fs_mknod(struct inode *dir, struct dentry *dentry,
				umode_t mode, dev_t rdev)
{
	struct f2fs_sb_info *sbi = F2FS_I_SB(dir);
	struct inode *inode;
	int err = 0;

	if (unlikely(f2fs_cp_error(sbi)))
		return -EIO;
	err = f2fs_is_checkpoint_ready(sbi);
	if (err)
		return err;

	err = dquot_initialize(dir);
	if (err)
		return err;

	inode = f2fs_new_inode(dir, mode);
	if (IS_ERR(inode))
		return PTR_ERR(inode);

	init_special_inode(inode, inode->i_mode, rdev);
	inode->i_op = &f2fs_special_inode_operations;

	f2fs_lock_op(sbi);
	err = f2fs_add_link(dentry, inode);
	if (err)
		goto out;
	f2fs_unlock_op(sbi);

	f2fs_alloc_nid_done(sbi, inode->i_ino);

	d_instantiate(dentry, inode);
	unlock_new_inode(inode);

	if (IS_DIRSYNC(dir))
		f2fs_sync_fs(sbi->sb, 1);

	f2fs_balance_fs(sbi, true);
	return 0;
out:
	f2fs_handle_failed_inode(inode);
	return err;
}

static int __f2fs_tmpfile(struct inode *dir, struct dentry *dentry,
					umode_t mode, struct inode **whiteout)
{
	struct f2fs_sb_info *sbi = F2FS_I_SB(dir);
	struct inode *inode;
	int err;

	err = dquot_initialize(dir);
	if (err)
		return err;

	inode = f2fs_new_inode(dir, mode);
	if (IS_ERR(inode))
		return PTR_ERR(inode);

	if (whiteout) {
		init_special_inode(inode, inode->i_mode, WHITEOUT_DEV);
		inode->i_op = &f2fs_special_inode_operations;
	} else {
		inode->i_op = &f2fs_file_inode_operations;
		inode->i_fop = &f2fs_file_operations;
		inode->i_mapping->a_ops = &f2fs_dblock_aops;
	}

	f2fs_lock_op(sbi);
	err = f2fs_acquire_orphan_inode(sbi);
	if (err)
		goto out;

	err = f2fs_do_tmpfile(inode, dir);
	if (err)
		goto release_out;

	/*
	 * add this non-linked tmpfile to orphan list, in this way we could
	 * remove all unused data of tmpfile after abnormal power-off.
	 */
	f2fs_add_orphan_inode(inode);
	f2fs_alloc_nid_done(sbi, inode->i_ino);

	if (whiteout) {
		f2fs_i_links_write(inode, false);
		*whiteout = inode;
	} else {
		d_tmpfile(dentry, inode);
	}
	/* link_count was changed by d_tmpfile as well. */
	f2fs_unlock_op(sbi);
	unlock_new_inode(inode);

	f2fs_balance_fs(sbi, true);
	return 0;

release_out:
	f2fs_release_orphan_inode(sbi);
out:
	f2fs_handle_failed_inode(inode);
	return err;
}

static int f2fs_tmpfile(struct inode *dir, struct dentry *dentry, umode_t mode)
{
	struct f2fs_sb_info *sbi = F2FS_I_SB(dir);

	if (unlikely(f2fs_cp_error(sbi)))
		return -EIO;

	if (f2fs_encrypted_inode(dir) || DUMMY_ENCRYPTION_ENABLED(sbi)) {
		int err = fscrypt_get_encryption_info(dir);
		if (err)
			return err;
	}

	return __f2fs_tmpfile(dir, dentry, mode, NULL);
}

static int f2fs_create_whiteout(struct inode *dir, struct inode **whiteout)
{
	if (unlikely(f2fs_cp_error(F2FS_I_SB(dir))))
		return -EIO;

	return __f2fs_tmpfile(dir, NULL, S_IFCHR | WHITEOUT_MODE, whiteout);
}

static int f2fs_rename(struct inode *old_dir, struct dentry *old_dentry,
			struct inode *new_dir, struct dentry *new_dentry,
			unsigned int flags)
{
	struct f2fs_sb_info *sbi = F2FS_I_SB(old_dir);
	struct inode *old_inode = d_inode(old_dentry);
	struct inode *new_inode = d_inode(new_dentry);
	struct inode *whiteout = NULL;
	struct page *old_dir_page;
	struct page *old_page, *new_page = NULL;
	struct f2fs_dir_entry *old_dir_entry = NULL;
	struct f2fs_dir_entry *old_entry;
	struct f2fs_dir_entry *new_entry;
	bool is_old_inline = f2fs_has_inline_dentry(old_dir);
	int err;

	if (unlikely(f2fs_cp_error(sbi)))
		return -EIO;
	err = f2fs_is_checkpoint_ready(sbi);
	if (err)
		return err;

	if (is_inode_flag_set(new_dir, FI_PROJ_INHERIT) &&
			(!projid_eq(F2FS_I(new_dir)->i_projid,
			F2FS_I(old_dentry->d_inode)->i_projid)))
		return -EXDEV;

	err = dquot_initialize(old_dir);
	if (err)
<<<<<<< HEAD
		goto out;

	err = dquot_initialize(new_dir);
	if (err)
		goto out;

=======
		goto out;

	err = dquot_initialize(new_dir);
	if (err)
		goto out;

>>>>>>> 241f76b1
	if (new_inode) {
		err = dquot_initialize(new_inode);
		if (err)
			goto out;
	}

	err = -ENOENT;
	old_entry = f2fs_find_entry(old_dir, &old_dentry->d_name, &old_page);
	if (!old_entry) {
		if (IS_ERR(old_page))
			err = PTR_ERR(old_page);
		goto out;
	}

	if (S_ISDIR(old_inode->i_mode)) {
		old_dir_entry = f2fs_parent_dir(old_inode, &old_dir_page);
		if (!old_dir_entry) {
			if (IS_ERR(old_dir_page))
				err = PTR_ERR(old_dir_page);
			goto out_old;
		}
	}

	if (flags & RENAME_WHITEOUT) {
		err = f2fs_create_whiteout(old_dir, &whiteout);
		if (err)
			goto out_dir;
	}

	if (new_inode) {

		err = -ENOTEMPTY;
		if (old_dir_entry && !f2fs_empty_dir(new_inode))
			goto out_whiteout;

		err = -ENOENT;
		new_entry = f2fs_find_entry(new_dir, &new_dentry->d_name,
						&new_page);
		if (!new_entry) {
			if (IS_ERR(new_page))
				err = PTR_ERR(new_page);
			goto out_whiteout;
		}

		f2fs_balance_fs(sbi, true);

		f2fs_lock_op(sbi);

		err = f2fs_acquire_orphan_inode(sbi);
		if (err)
			goto put_out_dir;

		f2fs_set_link(new_dir, new_entry, new_page, old_inode);

		new_inode->i_ctime = current_time(new_inode);
		down_write(&F2FS_I(new_inode)->i_sem);
		if (old_dir_entry)
			f2fs_i_links_write(new_inode, false);
		f2fs_i_links_write(new_inode, false);
		up_write(&F2FS_I(new_inode)->i_sem);

		if (!new_inode->i_nlink)
			f2fs_add_orphan_inode(new_inode);
		else
			f2fs_release_orphan_inode(sbi);
	} else {
		f2fs_balance_fs(sbi, true);

		f2fs_lock_op(sbi);

		err = f2fs_add_link(new_dentry, old_inode);
		if (err) {
			f2fs_unlock_op(sbi);
			goto out_whiteout;
		}

		if (old_dir_entry)
			f2fs_i_links_write(new_dir, true);

		/*
		 * old entry and new entry can locate in the same inline
		 * dentry in inode, when attaching new entry in inline dentry,
		 * it could force inline dentry conversion, after that,
		 * old_entry and old_page will point to wrong address, in
		 * order to avoid this, let's do the check and update here.
		 */
		if (is_old_inline && !f2fs_has_inline_dentry(old_dir)) {
			f2fs_put_page(old_page, 0);
			old_page = NULL;

			old_entry = f2fs_find_entry(old_dir,
						&old_dentry->d_name, &old_page);
			if (!old_entry) {
				err = -ENOENT;
				if (IS_ERR(old_page))
					err = PTR_ERR(old_page);
				f2fs_unlock_op(sbi);
				goto out_whiteout;
			}
		}
	}

	down_write(&F2FS_I(old_inode)->i_sem);
	if (!old_dir_entry || whiteout)
		file_lost_pino(old_inode);
	else
		F2FS_I(old_inode)->i_pino = new_dir->i_ino;
	up_write(&F2FS_I(old_inode)->i_sem);

	old_inode->i_ctime = current_time(old_inode);
	f2fs_mark_inode_dirty_sync(old_inode, false);

	f2fs_delete_entry(old_entry, old_page, old_dir, NULL);

	if (whiteout) {
		whiteout->i_state |= I_LINKABLE;
		set_inode_flag(whiteout, FI_INC_LINK);
		err = f2fs_add_link(old_dentry, whiteout);
		if (err)
			goto put_out_dir;
		whiteout->i_state &= ~I_LINKABLE;
		iput(whiteout);
	}

	if (old_dir_entry) {
		if (old_dir != new_dir && !whiteout)
			f2fs_set_link(old_inode, old_dir_entry,
						old_dir_page, new_dir);
		else
			f2fs_put_page(old_dir_page, 0);
		f2fs_i_links_write(old_dir, false);
	}
	if (F2FS_OPTION(sbi).fsync_mode == FSYNC_MODE_STRICT) {
		f2fs_add_ino_entry(sbi, new_dir->i_ino, TRANS_DIR_INO);
		if (S_ISDIR(old_inode->i_mode))
			f2fs_add_ino_entry(sbi, old_inode->i_ino,
							TRANS_DIR_INO);
	}

	f2fs_unlock_op(sbi);

	if (IS_DIRSYNC(old_dir) || IS_DIRSYNC(new_dir))
		f2fs_sync_fs(sbi->sb, 1);

	f2fs_update_time(sbi, REQ_TIME);
	return 0;

put_out_dir:
	f2fs_unlock_op(sbi);
	if (new_page)
		f2fs_put_page(new_page, 0);
out_whiteout:
	if (whiteout)
		iput(whiteout);
out_dir:
	if (old_dir_entry)
		f2fs_put_page(old_dir_page, 0);
out_old:
	f2fs_put_page(old_page, 0);
out:
	return err;
}

static int f2fs_cross_rename(struct inode *old_dir, struct dentry *old_dentry,
			     struct inode *new_dir, struct dentry *new_dentry)
{
	struct f2fs_sb_info *sbi = F2FS_I_SB(old_dir);
	struct inode *old_inode = d_inode(old_dentry);
	struct inode *new_inode = d_inode(new_dentry);
	struct page *old_dir_page, *new_dir_page;
	struct page *old_page, *new_page;
	struct f2fs_dir_entry *old_dir_entry = NULL, *new_dir_entry = NULL;
	struct f2fs_dir_entry *old_entry, *new_entry;
	int old_nlink = 0, new_nlink = 0;
	int err;
<<<<<<< HEAD

	if (unlikely(f2fs_cp_error(sbi)))
		return -EIO;
	err = f2fs_is_checkpoint_ready(sbi);
	if (err)
		return err;

	if ((is_inode_flag_set(new_dir, FI_PROJ_INHERIT) &&
			!projid_eq(F2FS_I(new_dir)->i_projid,
			F2FS_I(old_dentry->d_inode)->i_projid)) ||
	    (is_inode_flag_set(new_dir, FI_PROJ_INHERIT) &&
			!projid_eq(F2FS_I(old_dir)->i_projid,
			F2FS_I(new_dentry->d_inode)->i_projid)))
		return -EXDEV;

=======

	if (unlikely(f2fs_cp_error(sbi)))
		return -EIO;
	err = f2fs_is_checkpoint_ready(sbi);
	if (err)
		return err;

	if ((is_inode_flag_set(new_dir, FI_PROJ_INHERIT) &&
			!projid_eq(F2FS_I(new_dir)->i_projid,
			F2FS_I(old_dentry->d_inode)->i_projid)) ||
	    (is_inode_flag_set(new_dir, FI_PROJ_INHERIT) &&
			!projid_eq(F2FS_I(old_dir)->i_projid,
			F2FS_I(new_dentry->d_inode)->i_projid)))
		return -EXDEV;

>>>>>>> 241f76b1
	err = dquot_initialize(old_dir);
	if (err)
		goto out;

	err = dquot_initialize(new_dir);
	if (err)
		goto out;

	err = -ENOENT;
	old_entry = f2fs_find_entry(old_dir, &old_dentry->d_name, &old_page);
	if (!old_entry) {
		if (IS_ERR(old_page))
			err = PTR_ERR(old_page);
		goto out;
	}

	new_entry = f2fs_find_entry(new_dir, &new_dentry->d_name, &new_page);
	if (!new_entry) {
		if (IS_ERR(new_page))
			err = PTR_ERR(new_page);
		goto out_old;
	}

	/* prepare for updating ".." directory entry info later */
	if (old_dir != new_dir) {
		if (S_ISDIR(old_inode->i_mode)) {
			old_dir_entry = f2fs_parent_dir(old_inode,
							&old_dir_page);
			if (!old_dir_entry) {
				if (IS_ERR(old_dir_page))
					err = PTR_ERR(old_dir_page);
				goto out_new;
			}
		}

		if (S_ISDIR(new_inode->i_mode)) {
			new_dir_entry = f2fs_parent_dir(new_inode,
							&new_dir_page);
			if (!new_dir_entry) {
				if (IS_ERR(new_dir_page))
					err = PTR_ERR(new_dir_page);
				goto out_old_dir;
			}
		}
	}

	/*
	 * If cross rename between file and directory those are not
	 * in the same directory, we will inc nlink of file's parent
	 * later, so we should check upper boundary of its nlink.
	 */
	if ((!old_dir_entry || !new_dir_entry) &&
				old_dir_entry != new_dir_entry) {
		old_nlink = old_dir_entry ? -1 : 1;
		new_nlink = -old_nlink;
		err = -EMLINK;
		if ((old_nlink > 0 && old_dir->i_nlink >= F2FS_LINK_MAX) ||
			(new_nlink > 0 && new_dir->i_nlink >= F2FS_LINK_MAX))
			goto out_new_dir;
	}

	f2fs_balance_fs(sbi, true);

	f2fs_lock_op(sbi);

	/* update ".." directory entry info of old dentry */
	if (old_dir_entry)
		f2fs_set_link(old_inode, old_dir_entry, old_dir_page, new_dir);

	/* update ".." directory entry info of new dentry */
	if (new_dir_entry)
		f2fs_set_link(new_inode, new_dir_entry, new_dir_page, old_dir);

	/* update directory entry info of old dir inode */
	f2fs_set_link(old_dir, old_entry, old_page, new_inode);

	down_write(&F2FS_I(old_inode)->i_sem);
	file_lost_pino(old_inode);
	up_write(&F2FS_I(old_inode)->i_sem);

	old_dir->i_ctime = current_time(old_dir);
	if (old_nlink) {
		down_write(&F2FS_I(old_dir)->i_sem);
		f2fs_i_links_write(old_dir, old_nlink > 0);
		up_write(&F2FS_I(old_dir)->i_sem);
	}
	f2fs_mark_inode_dirty_sync(old_dir, false);

	/* update directory entry info of new dir inode */
	f2fs_set_link(new_dir, new_entry, new_page, old_inode);

	down_write(&F2FS_I(new_inode)->i_sem);
	file_lost_pino(new_inode);
	up_write(&F2FS_I(new_inode)->i_sem);

	new_dir->i_ctime = current_time(new_dir);
	if (new_nlink) {
		down_write(&F2FS_I(new_dir)->i_sem);
		f2fs_i_links_write(new_dir, new_nlink > 0);
		up_write(&F2FS_I(new_dir)->i_sem);
	}
	f2fs_mark_inode_dirty_sync(new_dir, false);

	if (F2FS_OPTION(sbi).fsync_mode == FSYNC_MODE_STRICT) {
		f2fs_add_ino_entry(sbi, old_dir->i_ino, TRANS_DIR_INO);
		f2fs_add_ino_entry(sbi, new_dir->i_ino, TRANS_DIR_INO);
	}

	f2fs_unlock_op(sbi);

	if (IS_DIRSYNC(old_dir) || IS_DIRSYNC(new_dir))
		f2fs_sync_fs(sbi->sb, 1);

	f2fs_update_time(sbi, REQ_TIME);
	return 0;
out_new_dir:
	if (new_dir_entry) {
		f2fs_put_page(new_dir_page, 0);
	}
out_old_dir:
	if (old_dir_entry) {
		f2fs_put_page(old_dir_page, 0);
	}
out_new:
	f2fs_put_page(new_page, 0);
out_old:
	f2fs_put_page(old_page, 0);
out:
	return err;
}

static int f2fs_rename2(struct inode *old_dir, struct dentry *old_dentry,
			struct inode *new_dir, struct dentry *new_dentry,
			unsigned int flags)
{
	int err;

	if (flags & ~(RENAME_NOREPLACE | RENAME_EXCHANGE | RENAME_WHITEOUT))
		return -EINVAL;

	err = fscrypt_prepare_rename(old_dir, old_dentry, new_dir, new_dentry,
				     flags);
	if (err)
		return err;

	if (flags & RENAME_EXCHANGE) {
		return f2fs_cross_rename(old_dir, old_dentry,
					 new_dir, new_dentry);
	}
	/*
	 * VFS has already handled the new dentry existence case,
	 * here, we just deal with "RENAME_NOREPLACE" as regular rename.
	 */
	return f2fs_rename(old_dir, old_dentry, new_dir, new_dentry, flags);
}

static const char *f2fs_encrypted_follow_link(struct dentry *dentry, void **cookie)
{
	struct inode *inode = d_inode(dentry);
	struct page *page;
	void *target;

	if (!dentry)
		return ERR_PTR(-ECHILD);

	page = read_mapping_page(inode->i_mapping, 0, NULL);
	if (IS_ERR(page))
		return ERR_CAST(page);

	target = fscrypt_get_symlink(inode, page_address(page),
				     inode->i_sb->s_blocksize);
	put_page(page);
	return *cookie = target;
}

const struct inode_operations f2fs_encrypted_symlink_inode_operations = {
	.readlink       = generic_readlink,
	.follow_link	= f2fs_encrypted_follow_link,
	.put_link	= kfree_put_link,
	.getattr	= f2fs_getattr,
	.setattr	= f2fs_setattr,
#ifdef CONFIG_F2FS_FS_XATTR
	.setxattr	= generic_setxattr,
	.getxattr	= generic_getxattr,
	.listxattr	= f2fs_listxattr,
	.removexattr	= generic_removexattr,
#endif
};

const struct inode_operations f2fs_dir_inode_operations = {
	.create		= f2fs_create,
	.lookup		= f2fs_lookup,
	.link		= f2fs_link,
	.unlink		= f2fs_unlink,
	.symlink	= f2fs_symlink,
	.mkdir		= f2fs_mkdir,
	.rmdir		= f2fs_rmdir,
	.mknod		= f2fs_mknod,
	.rename2	= f2fs_rename2,
	.tmpfile	= f2fs_tmpfile,
	.getattr	= f2fs_getattr,
	.setattr	= f2fs_setattr,
	.get_acl	= f2fs_get_acl,
	.set_acl	= f2fs_set_acl,
#ifdef CONFIG_F2FS_FS_XATTR
	.setxattr	= generic_setxattr,
	.getxattr	= generic_getxattr,
	.listxattr	= f2fs_listxattr,
	.removexattr	= generic_removexattr,
#endif
};

const struct inode_operations f2fs_symlink_inode_operations = {
	.readlink       = generic_readlink,
	.follow_link    = f2fs_follow_link,
	.put_link       = page_put_link,
	.getattr	= f2fs_getattr,
	.setattr	= f2fs_setattr,
#ifdef CONFIG_F2FS_FS_XATTR
	.setxattr	= generic_setxattr,
	.getxattr	= generic_getxattr,
	.listxattr	= f2fs_listxattr,
	.removexattr	= generic_removexattr,
#endif
};

const struct inode_operations f2fs_special_inode_operations = {
	.getattr	= f2fs_getattr,
	.setattr        = f2fs_setattr,
	.get_acl	= f2fs_get_acl,
	.set_acl	= f2fs_set_acl,
#ifdef CONFIG_F2FS_FS_XATTR
	.setxattr       = generic_setxattr,
	.getxattr       = generic_getxattr,
	.listxattr	= f2fs_listxattr,
	.removexattr    = generic_removexattr,
#endif
};<|MERGE_RESOLUTION|>--- conflicted
+++ resolved
@@ -61,11 +61,7 @@
 		goto fail;
 	}
 
-<<<<<<< HEAD
-	if (f2fs_sb_has_project_quota(sbi->sb) &&
-=======
 	if (f2fs_sb_has_project_quota(sbi) &&
->>>>>>> 241f76b1
 		(F2FS_I(dir)->i_flags & F2FS_PROJINHERIT_FL))
 		F2FS_I(inode)->i_projid = F2FS_I(dir)->i_projid;
 	else
@@ -83,11 +79,7 @@
 				f2fs_may_encrypt(inode))
 		f2fs_set_encrypted_inode(inode);
 
-<<<<<<< HEAD
-	if (f2fs_sb_has_extra_attr(sbi->sb)) {
-=======
 	if (f2fs_sb_has_extra_attr(sbi)) {
->>>>>>> 241f76b1
 		set_inode_flag(inode, FI_EXTRA_ATTR);
 		F2FS_I(inode)->i_extra_isize = F2FS_TOTAL_EXTRA_ATTR_SIZE;
 	}
@@ -100,11 +92,7 @@
 	if (f2fs_may_inline_dentry(inode))
 		set_inode_flag(inode, FI_INLINE_DENTRY);
 
-<<<<<<< HEAD
-	if (f2fs_sb_has_flexible_inline_xattr(sbi->sb)) {
-=======
 	if (f2fs_sb_has_flexible_inline_xattr(sbi)) {
->>>>>>> 241f76b1
 		f2fs_bug_on(sbi, !f2fs_has_extra_attr(inode));
 		if (f2fs_has_inline_xattr(inode))
 			xattr_size = F2FS_OPTION(sbi).inline_xattr_size;
@@ -185,15 +173,9 @@
 {
 	__u8 (*extlist)[F2FS_EXTENSION_LEN] = sbi->raw_super->extension_list;
 	int i, cold_count, hot_count;
-<<<<<<< HEAD
 
 	down_read(&sbi->sb_lock);
 
-=======
-
-	down_read(&sbi->sb_lock);
-
->>>>>>> 241f76b1
 	cold_count = le32_to_cpu(sbi->raw_super->extension_count);
 	hot_count = sbi->raw_super->hot_ext_count;
 
@@ -342,7 +324,6 @@
 	err = f2fs_is_checkpoint_ready(sbi);
 	if (err)
 		return err;
-<<<<<<< HEAD
 
 	err = fscrypt_prepare_link(old_dentry, dir, dentry);
 	if (err)
@@ -359,24 +340,6 @@
 
 	f2fs_balance_fs(sbi, true);
 
-=======
-
-	err = fscrypt_prepare_link(old_dentry, dir, dentry);
-	if (err)
-		return err;
-
-	if (is_inode_flag_set(dir, FI_PROJ_INHERIT) &&
-			(!projid_eq(F2FS_I(dir)->i_projid,
-			F2FS_I(old_dentry->d_inode)->i_projid)))
-		return -EXDEV;
-
-	err = dquot_initialize(dir);
-	if (err)
-		return err;
-
-	f2fs_balance_fs(sbi, true);
-
->>>>>>> 241f76b1
 	inode->i_ctime = current_time(inode);
 	ihold(inode);
 
@@ -607,21 +570,12 @@
 	err = f2fs_is_checkpoint_ready(sbi);
 	if (err)
 		return err;
-<<<<<<< HEAD
 
 	err = fscrypt_prepare_symlink(dir, symname, len, dir->i_sb->s_blocksize,
 				      &disk_link);
 	if (err)
 		return err;
 
-=======
-
-	err = fscrypt_prepare_symlink(dir, symname, len, dir->i_sb->s_blocksize,
-				      &disk_link);
-	if (err)
-		return err;
-
->>>>>>> 241f76b1
 	err = dquot_initialize(dir);
 	if (err)
 		return err;
@@ -680,11 +634,7 @@
 	f2fs_handle_failed_inode(inode);
 out_free_encrypted_link:
 	if (disk_link.name != (unsigned char *)symname)
-<<<<<<< HEAD
-		kfree(disk_link.name);
-=======
 		kvfree(disk_link.name);
->>>>>>> 241f76b1
 	return err;
 }
 
@@ -900,21 +850,12 @@
 
 	err = dquot_initialize(old_dir);
 	if (err)
-<<<<<<< HEAD
 		goto out;
 
 	err = dquot_initialize(new_dir);
 	if (err)
 		goto out;
 
-=======
-		goto out;
-
-	err = dquot_initialize(new_dir);
-	if (err)
-		goto out;
-
->>>>>>> 241f76b1
 	if (new_inode) {
 		err = dquot_initialize(new_inode);
 		if (err)
@@ -1090,7 +1031,6 @@
 	struct f2fs_dir_entry *old_entry, *new_entry;
 	int old_nlink = 0, new_nlink = 0;
 	int err;
-<<<<<<< HEAD
 
 	if (unlikely(f2fs_cp_error(sbi)))
 		return -EIO;
@@ -1106,23 +1046,6 @@
 			F2FS_I(new_dentry->d_inode)->i_projid)))
 		return -EXDEV;
 
-=======
-
-	if (unlikely(f2fs_cp_error(sbi)))
-		return -EIO;
-	err = f2fs_is_checkpoint_ready(sbi);
-	if (err)
-		return err;
-
-	if ((is_inode_flag_set(new_dir, FI_PROJ_INHERIT) &&
-			!projid_eq(F2FS_I(new_dir)->i_projid,
-			F2FS_I(old_dentry->d_inode)->i_projid)) ||
-	    (is_inode_flag_set(new_dir, FI_PROJ_INHERIT) &&
-			!projid_eq(F2FS_I(old_dir)->i_projid,
-			F2FS_I(new_dentry->d_inode)->i_projid)))
-		return -EXDEV;
-
->>>>>>> 241f76b1
 	err = dquot_initialize(old_dir);
 	if (err)
 		goto out;
