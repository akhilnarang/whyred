// SPDX-License-Identifier: GPL-2.0
/*
 * fs/f2fs/inode.c
 *
 * Copyright (c) 2012 Samsung Electronics Co., Ltd.
 *             http://www.samsung.com/
 */
#include <linux/fs.h>
#include <linux/f2fs_fs.h>
#include <linux/buffer_head.h>
#include <linux/backing-dev.h>
#include <linux/writeback.h>

#include "f2fs.h"
#include "node.h"
#include "segment.h"
#include "xattr.h"

#include <trace/events/f2fs.h>

void f2fs_mark_inode_dirty_sync(struct inode *inode, bool sync)
{
	if (is_inode_flag_set(inode, FI_NEW_INODE))
		return;

	if (f2fs_inode_dirtied(inode, sync))
		return;

	mark_inode_dirty_sync(inode);
}

void f2fs_set_inode_flags(struct inode *inode)
{
	unsigned int flags = F2FS_I(inode)->i_flags;
	unsigned int new_fl = 0;

	if (flags & F2FS_SYNC_FL)
		new_fl |= S_SYNC;
	if (flags & F2FS_APPEND_FL)
		new_fl |= S_APPEND;
	if (flags & F2FS_IMMUTABLE_FL)
		new_fl |= S_IMMUTABLE;
	if (flags & F2FS_NOATIME_FL)
		new_fl |= S_NOATIME;
	if (flags & F2FS_DIRSYNC_FL)
		new_fl |= S_DIRSYNC;
	if (f2fs_encrypted_inode(inode))
		new_fl |= S_ENCRYPTED;
	inode_set_flags(inode, new_fl,
			S_SYNC|S_APPEND|S_IMMUTABLE|S_NOATIME|S_DIRSYNC|
			S_ENCRYPTED);
}

static void __get_inode_rdev(struct inode *inode, struct f2fs_inode *ri)
{
	int extra_size = get_extra_isize(inode);

	if (S_ISCHR(inode->i_mode) || S_ISBLK(inode->i_mode) ||
			S_ISFIFO(inode->i_mode) || S_ISSOCK(inode->i_mode)) {
		if (ri->i_addr[extra_size])
			inode->i_rdev = old_decode_dev(
				le32_to_cpu(ri->i_addr[extra_size]));
		else
			inode->i_rdev = new_decode_dev(
				le32_to_cpu(ri->i_addr[extra_size + 1]));
	}
}

static int __written_first_block(struct f2fs_sb_info *sbi,
					struct f2fs_inode *ri)
{
	block_t addr = le32_to_cpu(ri->i_addr[offset_in_addr(ri)]);

	if (!__is_valid_data_blkaddr(addr))
		return 1;
	if (!f2fs_is_valid_blkaddr(sbi, addr, DATA_GENERIC_ENHANCE))
<<<<<<< HEAD
		return -EFAULT;
=======
		return -EFSCORRUPTED;
>>>>>>> 8eb3d65a
	return 0;
}

static void __set_inode_rdev(struct inode *inode, struct f2fs_inode *ri)
{
	int extra_size = get_extra_isize(inode);

	if (S_ISCHR(inode->i_mode) || S_ISBLK(inode->i_mode)) {
		if (old_valid_dev(inode->i_rdev)) {
			ri->i_addr[extra_size] =
				cpu_to_le32(old_encode_dev(inode->i_rdev));
			ri->i_addr[extra_size + 1] = 0;
		} else {
			ri->i_addr[extra_size] = 0;
			ri->i_addr[extra_size + 1] =
				cpu_to_le32(new_encode_dev(inode->i_rdev));
			ri->i_addr[extra_size + 2] = 0;
		}
	}
}

static void __recover_inline_status(struct inode *inode, struct page *ipage)
{
	void *inline_data = inline_data_addr(inode, ipage);
	__le32 *start = inline_data;
	__le32 *end = start + MAX_INLINE_DATA(inode) / sizeof(__le32);

	while (start < end) {
		if (*start++) {
			f2fs_wait_on_page_writeback(ipage, NODE, true, true);

			set_inode_flag(inode, FI_DATA_EXIST);
			set_raw_inline(inode, F2FS_INODE(ipage));
			set_page_dirty(ipage);
			return;
		}
	}
	return;
}

static bool f2fs_enable_inode_chksum(struct f2fs_sb_info *sbi, struct page *page)
{
	struct f2fs_inode *ri = &F2FS_NODE(page)->i;

	if (!f2fs_sb_has_inode_chksum(sbi))
		return false;

	if (!IS_INODE(page) || !(ri->i_inline & F2FS_EXTRA_ATTR))
		return false;

	if (!F2FS_FITS_IN_INODE(ri, le16_to_cpu(ri->i_extra_isize),
				i_inode_checksum))
		return false;

	return true;
}

static __u32 f2fs_inode_chksum(struct f2fs_sb_info *sbi, struct page *page)
{
	struct f2fs_node *node = F2FS_NODE(page);
	struct f2fs_inode *ri = &node->i;
	__le32 ino = node->footer.ino;
	__le32 gen = ri->i_generation;
	__u32 chksum, chksum_seed;
	__u32 dummy_cs = 0;
	unsigned int offset = offsetof(struct f2fs_inode, i_inode_checksum);
	unsigned int cs_size = sizeof(dummy_cs);

	chksum = f2fs_chksum(sbi, sbi->s_chksum_seed, (__u8 *)&ino,
							sizeof(ino));
	chksum_seed = f2fs_chksum(sbi, chksum, (__u8 *)&gen, sizeof(gen));

	chksum = f2fs_chksum(sbi, chksum_seed, (__u8 *)ri, offset);
	chksum = f2fs_chksum(sbi, chksum, (__u8 *)&dummy_cs, cs_size);
	offset += cs_size;
	chksum = f2fs_chksum(sbi, chksum, (__u8 *)ri + offset,
						F2FS_BLKSIZE - offset);
	return chksum;
}

bool f2fs_inode_chksum_verify(struct f2fs_sb_info *sbi, struct page *page)
{
	struct f2fs_inode *ri;
	__u32 provided, calculated;

	if (unlikely(is_sbi_flag_set(sbi, SBI_IS_SHUTDOWN)))
		return true;

#ifdef CONFIG_F2FS_CHECK_FS
	if (!f2fs_enable_inode_chksum(sbi, page))
#else
	if (!f2fs_enable_inode_chksum(sbi, page) ||
			PageDirty(page) || PageWriteback(page))
#endif
		return true;

	ri = &F2FS_NODE(page)->i;
	provided = le32_to_cpu(ri->i_inode_checksum);
	calculated = f2fs_inode_chksum(sbi, page);

	if (provided != calculated)
<<<<<<< HEAD
		f2fs_msg(sbi->sb, KERN_WARNING,
			"checksum invalid, nid = %lu, ino_of_node = %x, %x vs. %x",
			page->index, ino_of_node(page), provided, calculated);
=======
		f2fs_warn(sbi, "checksum invalid, nid = %lu, ino_of_node = %x, %x vs. %x",
			  page->index, ino_of_node(page), provided, calculated);
>>>>>>> 8eb3d65a

	return provided == calculated;
}

void f2fs_inode_chksum_set(struct f2fs_sb_info *sbi, struct page *page)
{
	struct f2fs_inode *ri = &F2FS_NODE(page)->i;

	if (!f2fs_enable_inode_chksum(sbi, page))
		return;

	ri->i_inode_checksum = cpu_to_le32(f2fs_inode_chksum(sbi, page));
}

static bool sanity_check_inode(struct inode *inode, struct page *node_page)
{
	struct f2fs_sb_info *sbi = F2FS_I_SB(inode);
	struct f2fs_inode_info *fi = F2FS_I(inode);
	unsigned long long iblocks;

	iblocks = le64_to_cpu(F2FS_INODE(node_page)->i_blocks);
	if (!iblocks) {
		set_sbi_flag(sbi, SBI_NEED_FSCK);
		f2fs_warn(sbi, "%s: corrupted inode i_blocks i_ino=%lx iblocks=%llu, run fsck to fix.",
			  __func__, inode->i_ino, iblocks);
		return false;
	}

	if (ino_of_node(node_page) != nid_of_node(node_page)) {
		set_sbi_flag(sbi, SBI_NEED_FSCK);
		f2fs_warn(sbi, "%s: corrupted inode footer i_ino=%lx, ino,nid: [%u, %u] run fsck to fix.",
			  __func__, inode->i_ino,
			  ino_of_node(node_page), nid_of_node(node_page));
		return false;
	}

	if (f2fs_sb_has_flexible_inline_xattr(sbi)
			&& !f2fs_has_extra_attr(inode)) {
		set_sbi_flag(sbi, SBI_NEED_FSCK);
		f2fs_warn(sbi, "%s: corrupted inode ino=%lx, run fsck to fix.",
			  __func__, inode->i_ino);
		return false;
	}

	if (f2fs_has_extra_attr(inode) &&
			!f2fs_sb_has_extra_attr(sbi)) {
		set_sbi_flag(sbi, SBI_NEED_FSCK);
		f2fs_warn(sbi, "%s: inode (ino=%lx) is with extra_attr, but extra_attr feature is off",
			  __func__, inode->i_ino);
		return false;
	}

	if (fi->i_extra_isize > F2FS_TOTAL_EXTRA_ATTR_SIZE ||
			fi->i_extra_isize % sizeof(__le32)) {
		set_sbi_flag(sbi, SBI_NEED_FSCK);
		f2fs_warn(sbi, "%s: inode (ino=%lx) has corrupted i_extra_isize: %d, max: %zu",
			  __func__, inode->i_ino, fi->i_extra_isize,
			  F2FS_TOTAL_EXTRA_ATTR_SIZE);
		return false;
	}

	if (f2fs_has_extra_attr(inode) &&
		f2fs_sb_has_flexible_inline_xattr(sbi) &&
		f2fs_has_inline_xattr(inode) &&
		(!fi->i_inline_xattr_size ||
		fi->i_inline_xattr_size > MAX_INLINE_XATTR_SIZE)) {
		set_sbi_flag(sbi, SBI_NEED_FSCK);
		f2fs_warn(sbi, "%s: inode (ino=%lx) has corrupted i_inline_xattr_size: %d, max: %zu",
			  __func__, inode->i_ino, fi->i_inline_xattr_size,
			  MAX_INLINE_XATTR_SIZE);
		return false;
	}

	if (f2fs_sb_has_flexible_inline_xattr(sbi)
			&& !f2fs_has_extra_attr(inode)) {
		set_sbi_flag(sbi, SBI_NEED_FSCK);
		f2fs_msg(sbi->sb, KERN_WARNING,
			"%s: corrupted inode ino=%lx, run fsck to fix.",
			__func__, inode->i_ino);
		return false;
	}

	if (f2fs_has_extra_attr(inode) &&
			!f2fs_sb_has_extra_attr(sbi)) {
		set_sbi_flag(sbi, SBI_NEED_FSCK);
		f2fs_msg(sbi->sb, KERN_WARNING,
			"%s: inode (ino=%lx) is with extra_attr, "
			"but extra_attr feature is off",
			__func__, inode->i_ino);
		return false;
	}

	if (fi->i_extra_isize > F2FS_TOTAL_EXTRA_ATTR_SIZE ||
			fi->i_extra_isize % sizeof(__le32)) {
		set_sbi_flag(sbi, SBI_NEED_FSCK);
		f2fs_msg(sbi->sb, KERN_WARNING,
			"%s: inode (ino=%lx) has corrupted i_extra_isize: %d, "
			"max: %zu",
			__func__, inode->i_ino, fi->i_extra_isize,
			F2FS_TOTAL_EXTRA_ATTR_SIZE);
		return false;
	}

	if (f2fs_has_extra_attr(inode) &&
		f2fs_sb_has_flexible_inline_xattr(sbi) &&
		f2fs_has_inline_xattr(inode) &&
		(!fi->i_inline_xattr_size ||
		fi->i_inline_xattr_size > MAX_INLINE_XATTR_SIZE)) {
		set_sbi_flag(sbi, SBI_NEED_FSCK);
		f2fs_msg(sbi->sb, KERN_WARNING,
			"%s: inode (ino=%lx) has corrupted "
			"i_inline_xattr_size: %d, max: %zu",
			__func__, inode->i_ino, fi->i_inline_xattr_size,
			MAX_INLINE_XATTR_SIZE);
		return false;
	}

	if (F2FS_I(inode)->extent_tree) {
		struct extent_info *ei = &F2FS_I(inode)->extent_tree->largest;

		if (ei->len &&
			(!f2fs_is_valid_blkaddr(sbi, ei->blk,
						DATA_GENERIC_ENHANCE) ||
			!f2fs_is_valid_blkaddr(sbi, ei->blk + ei->len - 1,
						DATA_GENERIC_ENHANCE))) {
			set_sbi_flag(sbi, SBI_NEED_FSCK);
			f2fs_warn(sbi, "%s: inode (ino=%lx) extent info [%u, %u, %u] is incorrect, run fsck to fix",
				  __func__, inode->i_ino,
				  ei->blk, ei->fofs, ei->len);
			return false;
		}
	}

	if (f2fs_has_inline_data(inode) &&
			(!S_ISREG(inode->i_mode) && !S_ISLNK(inode->i_mode))) {
		set_sbi_flag(sbi, SBI_NEED_FSCK);
<<<<<<< HEAD
		f2fs_msg(sbi->sb, KERN_WARNING,
			"%s: inode (ino=%lx, mode=%u) should not have "
			"inline_data, run fsck to fix",
			__func__, inode->i_ino, inode->i_mode);
=======
		f2fs_warn(sbi, "%s: inode (ino=%lx, mode=%u) should not have inline_data, run fsck to fix",
			  __func__, inode->i_ino, inode->i_mode);
>>>>>>> 8eb3d65a
		return false;
	}

	if (f2fs_has_inline_dentry(inode) && !S_ISDIR(inode->i_mode)) {
		set_sbi_flag(sbi, SBI_NEED_FSCK);
<<<<<<< HEAD
		f2fs_msg(sbi->sb, KERN_WARNING,
			"%s: inode (ino=%lx, mode=%u) should not have "
			"inline_dentry, run fsck to fix",
			__func__, inode->i_ino, inode->i_mode);
=======
		f2fs_warn(sbi, "%s: inode (ino=%lx, mode=%u) should not have inline_dentry, run fsck to fix",
			  __func__, inode->i_ino, inode->i_mode);
>>>>>>> 8eb3d65a
		return false;
	}

	return true;
}

static int do_read_inode(struct inode *inode)
{
	struct f2fs_sb_info *sbi = F2FS_I_SB(inode);
	struct f2fs_inode_info *fi = F2FS_I(inode);
	struct page *node_page;
	struct f2fs_inode *ri;
	projid_t i_projid;
	int err;

	/* Check if ino is within scope */
	if (f2fs_check_nid_range(sbi, inode->i_ino))
		return -EINVAL;

	node_page = f2fs_get_node_page(sbi, inode->i_ino);
	if (IS_ERR(node_page))
		return PTR_ERR(node_page);

	ri = F2FS_INODE(node_page);

	inode->i_mode = le16_to_cpu(ri->i_mode);
	i_uid_write(inode, le32_to_cpu(ri->i_uid));
	i_gid_write(inode, le32_to_cpu(ri->i_gid));
	set_nlink(inode, le32_to_cpu(ri->i_links));
	inode->i_size = le64_to_cpu(ri->i_size);
	inode->i_blocks = SECTOR_FROM_BLOCK(le64_to_cpu(ri->i_blocks) - 1);

	inode->i_atime.tv_sec = le64_to_cpu(ri->i_atime);
	inode->i_ctime.tv_sec = le64_to_cpu(ri->i_ctime);
	inode->i_mtime.tv_sec = le64_to_cpu(ri->i_mtime);
	inode->i_atime.tv_nsec = le32_to_cpu(ri->i_atime_nsec);
	inode->i_ctime.tv_nsec = le32_to_cpu(ri->i_ctime_nsec);
	inode->i_mtime.tv_nsec = le32_to_cpu(ri->i_mtime_nsec);
	inode->i_generation = le32_to_cpu(ri->i_generation);
	if (S_ISDIR(inode->i_mode))
		fi->i_current_depth = le32_to_cpu(ri->i_current_depth);
	else if (S_ISREG(inode->i_mode))
		fi->i_gc_failures[GC_FAILURE_PIN] =
					le16_to_cpu(ri->i_gc_failures);
	fi->i_xattr_nid = le32_to_cpu(ri->i_xattr_nid);
	fi->i_flags = le32_to_cpu(ri->i_flags);
	if (S_ISREG(inode->i_mode))
		fi->i_flags &= ~F2FS_PROJINHERIT_FL;
	fi->flags = 0;
	fi->i_advise = ri->i_advise;
	fi->i_pino = le32_to_cpu(ri->i_pino);
	fi->i_dir_level = ri->i_dir_level;

	if (f2fs_init_extent_tree(inode, &ri->i_ext))
		set_page_dirty(node_page);

	get_inline_info(inode, ri);

	fi->i_extra_isize = f2fs_has_extra_attr(inode) ?
					le16_to_cpu(ri->i_extra_isize) : 0;

	if (f2fs_sb_has_flexible_inline_xattr(sbi)) {
		fi->i_inline_xattr_size = le16_to_cpu(ri->i_inline_xattr_size);
	} else if (f2fs_has_inline_xattr(inode) ||
				f2fs_has_inline_dentry(inode)) {
		fi->i_inline_xattr_size = DEFAULT_INLINE_XATTR_ADDRS;
	} else {

		/*
		 * Previous inline data or directory always reserved 200 bytes
		 * in inode layout, even if inline_xattr is disabled. In order
		 * to keep inline_dentry's structure for backward compatibility,
		 * we get the space back only from inline_data.
		 */
		fi->i_inline_xattr_size = 0;
	}

	if (!sanity_check_inode(inode, node_page)) {
		f2fs_put_page(node_page, 1);
		return -EFSCORRUPTED;
	}

	/* check data exist */
	if (f2fs_has_inline_data(inode) && !f2fs_exist_data(inode))
		__recover_inline_status(inode, node_page);

	/* try to recover cold bit for non-dir inode */
	if (!S_ISDIR(inode->i_mode) && !is_cold_node(node_page)) {
		set_cold_node(node_page, false);
		set_page_dirty(node_page);
	}

	/* get rdev by using inline_info */
	__get_inode_rdev(inode, ri);

	if (S_ISREG(inode->i_mode)) {
		err = __written_first_block(sbi, ri);
		if (err < 0) {
			f2fs_put_page(node_page, 1);
			return err;
		}
		if (!err)
			set_inode_flag(inode, FI_FIRST_BLOCK_WRITTEN);
	}

	if (!f2fs_need_inode_block_update(sbi, inode->i_ino))
		fi->last_disk_size = inode->i_size;

	if (fi->i_flags & F2FS_PROJINHERIT_FL)
		set_inode_flag(inode, FI_PROJ_INHERIT);

	if (f2fs_has_extra_attr(inode) && f2fs_sb_has_project_quota(sbi) &&
			F2FS_FITS_IN_INODE(ri, fi->i_extra_isize, i_projid))
		i_projid = (projid_t)le32_to_cpu(ri->i_projid);
	else
		i_projid = F2FS_DEF_PROJID;
	fi->i_projid = make_kprojid(&init_user_ns, i_projid);

	if (f2fs_has_extra_attr(inode) && f2fs_sb_has_inode_crtime(sbi) &&
			F2FS_FITS_IN_INODE(ri, fi->i_extra_isize, i_crtime)) {
		fi->i_crtime.tv_sec = le64_to_cpu(ri->i_crtime);
		fi->i_crtime.tv_nsec = le32_to_cpu(ri->i_crtime_nsec);
	}

	F2FS_I(inode)->i_disk_time[0] = inode->i_atime;
	F2FS_I(inode)->i_disk_time[1] = inode->i_ctime;
	F2FS_I(inode)->i_disk_time[2] = inode->i_mtime;
	F2FS_I(inode)->i_disk_time[3] = F2FS_I(inode)->i_crtime;
	f2fs_put_page(node_page, 1);

	stat_inc_inline_xattr(inode);
	stat_inc_inline_inode(inode);
	stat_inc_inline_dir(inode);

	return 0;
}

struct inode *f2fs_iget(struct super_block *sb, unsigned long ino)
{
	struct f2fs_sb_info *sbi = F2FS_SB(sb);
	struct inode *inode;
	int ret = 0;

	inode = iget_locked(sb, ino);
	if (!inode)
		return ERR_PTR(-ENOMEM);

	if (!(inode->i_state & I_NEW)) {
		trace_f2fs_iget(inode);
		return inode;
	}
	if (ino == F2FS_NODE_INO(sbi) || ino == F2FS_META_INO(sbi))
		goto make_now;

	ret = do_read_inode(inode);
	if (ret)
		goto bad_inode;
make_now:
	if (ino == F2FS_NODE_INO(sbi)) {
		inode->i_mapping->a_ops = &f2fs_node_aops;
		mapping_set_gfp_mask(inode->i_mapping, GFP_NOFS);
	} else if (ino == F2FS_META_INO(sbi)) {
		inode->i_mapping->a_ops = &f2fs_meta_aops;
		mapping_set_gfp_mask(inode->i_mapping, GFP_NOFS);
	} else if (S_ISREG(inode->i_mode)) {
		inode->i_op = &f2fs_file_inode_operations;
		inode->i_fop = &f2fs_file_operations;
		inode->i_mapping->a_ops = &f2fs_dblock_aops;
	} else if (S_ISDIR(inode->i_mode)) {
		inode->i_op = &f2fs_dir_inode_operations;
		inode->i_fop = &f2fs_dir_operations;
		inode->i_mapping->a_ops = &f2fs_dblock_aops;
		inode_nohighmem(inode);
	} else if (S_ISLNK(inode->i_mode)) {
		if (f2fs_encrypted_inode(inode))
			inode->i_op = &f2fs_encrypted_symlink_inode_operations;
		else
			inode->i_op = &f2fs_symlink_inode_operations;
		inode_nohighmem(inode);
		inode->i_mapping->a_ops = &f2fs_dblock_aops;
	} else if (S_ISCHR(inode->i_mode) || S_ISBLK(inode->i_mode) ||
			S_ISFIFO(inode->i_mode) || S_ISSOCK(inode->i_mode)) {
		inode->i_op = &f2fs_special_inode_operations;
		init_special_inode(inode, inode->i_mode, inode->i_rdev);
	} else {
		ret = -EIO;
		goto bad_inode;
	}
	f2fs_set_inode_flags(inode);
	unlock_new_inode(inode);
	trace_f2fs_iget(inode);
	return inode;

bad_inode:
	f2fs_inode_synced(inode);
	iget_failed(inode);
	trace_f2fs_iget_exit(inode, ret);
	return ERR_PTR(ret);
}

struct inode *f2fs_iget_retry(struct super_block *sb, unsigned long ino)
{
	struct inode *inode;
retry:
	inode = f2fs_iget(sb, ino);
	if (IS_ERR(inode)) {
		if (PTR_ERR(inode) == -ENOMEM) {
			congestion_wait(BLK_RW_ASYNC, HZ/50);
			goto retry;
		}
	}
	return inode;
}

void f2fs_update_inode(struct inode *inode, struct page *node_page)
{
	struct f2fs_inode *ri;
	struct extent_tree *et = F2FS_I(inode)->extent_tree;

	f2fs_wait_on_page_writeback(node_page, NODE, true, true);
	set_page_dirty(node_page);

	f2fs_inode_synced(inode);

	ri = F2FS_INODE(node_page);

	ri->i_mode = cpu_to_le16(inode->i_mode);
	ri->i_advise = F2FS_I(inode)->i_advise;
	ri->i_uid = cpu_to_le32(i_uid_read(inode));
	ri->i_gid = cpu_to_le32(i_gid_read(inode));
	ri->i_links = cpu_to_le32(inode->i_nlink);
	ri->i_size = cpu_to_le64(i_size_read(inode));
	ri->i_blocks = cpu_to_le64(SECTOR_TO_BLOCK(inode->i_blocks) + 1);

	if (et) {
		read_lock(&et->lock);
		set_raw_extent(&et->largest, &ri->i_ext);
		read_unlock(&et->lock);
	} else {
		memset(&ri->i_ext, 0, sizeof(ri->i_ext));
	}
	set_raw_inline(inode, ri);

	ri->i_atime = cpu_to_le64(inode->i_atime.tv_sec);
	ri->i_ctime = cpu_to_le64(inode->i_ctime.tv_sec);
	ri->i_mtime = cpu_to_le64(inode->i_mtime.tv_sec);
	ri->i_atime_nsec = cpu_to_le32(inode->i_atime.tv_nsec);
	ri->i_ctime_nsec = cpu_to_le32(inode->i_ctime.tv_nsec);
	ri->i_mtime_nsec = cpu_to_le32(inode->i_mtime.tv_nsec);
	if (S_ISDIR(inode->i_mode))
		ri->i_current_depth =
			cpu_to_le32(F2FS_I(inode)->i_current_depth);
	else if (S_ISREG(inode->i_mode))
		ri->i_gc_failures =
			cpu_to_le16(F2FS_I(inode)->i_gc_failures[GC_FAILURE_PIN]);
	ri->i_xattr_nid = cpu_to_le32(F2FS_I(inode)->i_xattr_nid);
	ri->i_flags = cpu_to_le32(F2FS_I(inode)->i_flags);
	ri->i_pino = cpu_to_le32(F2FS_I(inode)->i_pino);
	ri->i_generation = cpu_to_le32(inode->i_generation);
	ri->i_dir_level = F2FS_I(inode)->i_dir_level;

	if (f2fs_has_extra_attr(inode)) {
		ri->i_extra_isize = cpu_to_le16(F2FS_I(inode)->i_extra_isize);

		if (f2fs_sb_has_flexible_inline_xattr(F2FS_I_SB(inode)))
			ri->i_inline_xattr_size =
				cpu_to_le16(F2FS_I(inode)->i_inline_xattr_size);

		if (f2fs_sb_has_project_quota(F2FS_I_SB(inode)) &&
			F2FS_FITS_IN_INODE(ri, F2FS_I(inode)->i_extra_isize,
								i_projid)) {
			projid_t i_projid;

			i_projid = from_kprojid(&init_user_ns,
						F2FS_I(inode)->i_projid);
			ri->i_projid = cpu_to_le32(i_projid);
		}

		if (f2fs_sb_has_inode_crtime(F2FS_I_SB(inode)) &&
			F2FS_FITS_IN_INODE(ri, F2FS_I(inode)->i_extra_isize,
								i_crtime)) {
			ri->i_crtime =
				cpu_to_le64(F2FS_I(inode)->i_crtime.tv_sec);
			ri->i_crtime_nsec =
				cpu_to_le32(F2FS_I(inode)->i_crtime.tv_nsec);
		}
	}

	__set_inode_rdev(inode, ri);

	/* deleted inode */
	if (inode->i_nlink == 0)
		clear_inline_node(node_page);

	F2FS_I(inode)->i_disk_time[0] = inode->i_atime;
	F2FS_I(inode)->i_disk_time[1] = inode->i_ctime;
	F2FS_I(inode)->i_disk_time[2] = inode->i_mtime;
	F2FS_I(inode)->i_disk_time[3] = F2FS_I(inode)->i_crtime;

#ifdef CONFIG_F2FS_CHECK_FS
	f2fs_inode_chksum_set(F2FS_I_SB(inode), node_page);
#endif
}

void f2fs_update_inode_page(struct inode *inode)
{
	struct f2fs_sb_info *sbi = F2FS_I_SB(inode);
	struct page *node_page;
retry:
	node_page = f2fs_get_node_page(sbi, inode->i_ino);
	if (IS_ERR(node_page)) {
		int err = PTR_ERR(node_page);
		if (err == -ENOMEM) {
			cond_resched();
			goto retry;
		} else if (err != -ENOENT) {
			f2fs_stop_checkpoint(sbi, false);
		}
		return;
	}
	f2fs_update_inode(inode, node_page);
	f2fs_put_page(node_page, 1);
}

int f2fs_write_inode(struct inode *inode, struct writeback_control *wbc)
{
	struct f2fs_sb_info *sbi = F2FS_I_SB(inode);

	if (inode->i_ino == F2FS_NODE_INO(sbi) ||
			inode->i_ino == F2FS_META_INO(sbi))
		return 0;

	if (!is_inode_flag_set(inode, FI_DIRTY_INODE))
		return 0;

	if (f2fs_is_checkpoint_ready(sbi))
		return -ENOSPC;

	/*
	 * We need to balance fs here to prevent from producing dirty node pages
	 * during the urgent cleaning time when runing out of free sections.
	 */
	f2fs_update_inode_page(inode);
	if (wbc && wbc->nr_to_write)
		f2fs_balance_fs(sbi, true);
	return 0;
}

/*
 * Called at the last iput() if i_nlink is zero
 */
void f2fs_evict_inode(struct inode *inode)
{
	struct f2fs_sb_info *sbi = F2FS_I_SB(inode);
	nid_t xnid = F2FS_I(inode)->i_xattr_nid;
	int err = 0;

	/* some remained atomic pages should discarded */
	if (f2fs_is_atomic_file(inode))
		f2fs_drop_inmem_pages(inode);

	trace_f2fs_evict_inode(inode);
	truncate_inode_pages_final(&inode->i_data);

	if (inode->i_ino == F2FS_NODE_INO(sbi) ||
			inode->i_ino == F2FS_META_INO(sbi))
		goto out_clear;

	f2fs_bug_on(sbi, get_dirty_pages(inode));
	f2fs_remove_dirty_inode(inode);

	f2fs_destroy_extent_tree(inode);

	if (inode->i_nlink || is_bad_inode(inode))
		goto no_delete;

	err = dquot_initialize(inode);
	if (err) {
		err = 0;
		set_sbi_flag(sbi, SBI_QUOTA_NEED_REPAIR);
	}

	f2fs_remove_ino_entry(sbi, inode->i_ino, APPEND_INO);
	f2fs_remove_ino_entry(sbi, inode->i_ino, UPDATE_INO);
	f2fs_remove_ino_entry(sbi, inode->i_ino, FLUSH_INO);

	sb_start_intwrite(inode->i_sb);
	set_inode_flag(inode, FI_NO_ALLOC);
	i_size_write(inode, 0);
retry:
	if (F2FS_HAS_BLOCKS(inode))
		err = f2fs_truncate(inode);

	if (time_to_inject(sbi, FAULT_EVICT_INODE)) {
		f2fs_show_injection_info(FAULT_EVICT_INODE);
		err = -EIO;
	}

	if (!err) {
		f2fs_lock_op(sbi);
		err = f2fs_remove_inode_page(inode);
		f2fs_unlock_op(sbi);
		if (err == -ENOENT)
			err = 0;
<<<<<<< HEAD
	}

	/* give more chances, if ENOMEM case */
	if (err == -ENOMEM) {
		err = 0;
		goto retry;
	}

=======
	}

	/* give more chances, if ENOMEM case */
	if (err == -ENOMEM) {
		err = 0;
		goto retry;
	}

>>>>>>> 8eb3d65a
	if (err) {
		f2fs_update_inode_page(inode);
		set_sbi_flag(sbi, SBI_QUOTA_NEED_REPAIR);
	}
	sb_end_intwrite(inode->i_sb);
no_delete:
	dquot_drop(inode);

	stat_dec_inline_xattr(inode);
	stat_dec_inline_dir(inode);
	stat_dec_inline_inode(inode);

	if (likely(!is_set_ckpt_flags(sbi, CP_ERROR_FLAG) &&
				!is_sbi_flag_set(sbi, SBI_CP_DISABLED)))
		f2fs_bug_on(sbi, is_inode_flag_set(inode, FI_DIRTY_INODE));
	else
		f2fs_inode_synced(inode);

	/* ino == 0, if f2fs_new_inode() was failed t*/
	if (inode->i_ino)
		invalidate_mapping_pages(NODE_MAPPING(sbi), inode->i_ino,
							inode->i_ino);
	if (xnid)
		invalidate_mapping_pages(NODE_MAPPING(sbi), xnid, xnid);
	if (inode->i_nlink) {
		if (is_inode_flag_set(inode, FI_APPEND_WRITE))
			f2fs_add_ino_entry(sbi, inode->i_ino, APPEND_INO);
		if (is_inode_flag_set(inode, FI_UPDATE_WRITE))
			f2fs_add_ino_entry(sbi, inode->i_ino, UPDATE_INO);
	}
	if (is_inode_flag_set(inode, FI_FREE_NID)) {
		f2fs_alloc_nid_failed(sbi, inode->i_ino);
		clear_inode_flag(inode, FI_FREE_NID);
	} else {
		/*
		 * If xattr nid is corrupted, we can reach out error condition,
		 * err & !f2fs_exist_written_data(sbi, inode->i_ino, ORPHAN_INO)).
		 * In that case, f2fs_check_nid_range() is enough to give a clue.
		 */
	}
out_clear:
	fscrypt_put_encryption_info(inode, NULL);
	clear_inode(inode);
}

/* caller should call f2fs_lock_op() */
void f2fs_handle_failed_inode(struct inode *inode)
{
	struct f2fs_sb_info *sbi = F2FS_I_SB(inode);
	struct node_info ni;
	int err;

	/*
	 * clear nlink of inode in order to release resource of inode
	 * immediately.
	 */
	clear_nlink(inode);

	/*
	 * we must call this to avoid inode being remained as dirty, resulting
	 * in a panic when flushing dirty inodes in gdirty_list.
	 */
	f2fs_update_inode_page(inode);
	f2fs_inode_synced(inode);

	/* don't make bad inode, since it becomes a regular file. */
	unlock_new_inode(inode);

	/*
	 * Note: we should add inode to orphan list before f2fs_unlock_op()
	 * so we can prevent losing this orphan when encoutering checkpoint
	 * and following suddenly power-off.
	 */
	err = f2fs_get_node_info(sbi, inode->i_ino, &ni);
	if (err) {
		set_sbi_flag(sbi, SBI_NEED_FSCK);
<<<<<<< HEAD
		f2fs_msg(sbi->sb, KERN_WARNING,
			"May loss orphan inode, run fsck to fix.");
=======
		f2fs_warn(sbi, "May loss orphan inode, run fsck to fix.");
>>>>>>> 8eb3d65a
		goto out;
	}

	if (ni.blk_addr != NULL_ADDR) {
		err = f2fs_acquire_orphan_inode(sbi);
		if (err) {
			set_sbi_flag(sbi, SBI_NEED_FSCK);
<<<<<<< HEAD
			f2fs_msg(sbi->sb, KERN_WARNING,
				"Too many orphan inodes, run fsck to fix.");
=======
			f2fs_warn(sbi, "Too many orphan inodes, run fsck to fix.");
>>>>>>> 8eb3d65a
		} else {
			f2fs_add_orphan_inode(inode);
		}
		f2fs_alloc_nid_done(sbi, inode->i_ino);
	} else {
		set_inode_flag(inode, FI_FREE_NID);
	}

out:
	f2fs_unlock_op(sbi);

	/* iput will drop the inode object */
	iput(inode);
}<|MERGE_RESOLUTION|>--- conflicted
+++ resolved
@@ -74,11 +74,7 @@
 	if (!__is_valid_data_blkaddr(addr))
 		return 1;
 	if (!f2fs_is_valid_blkaddr(sbi, addr, DATA_GENERIC_ENHANCE))
-<<<<<<< HEAD
-		return -EFAULT;
-=======
 		return -EFSCORRUPTED;
->>>>>>> 8eb3d65a
 	return 0;
 }
 
@@ -180,14 +176,8 @@
 	calculated = f2fs_inode_chksum(sbi, page);
 
 	if (provided != calculated)
-<<<<<<< HEAD
-		f2fs_msg(sbi->sb, KERN_WARNING,
-			"checksum invalid, nid = %lu, ino_of_node = %x, %x vs. %x",
-			page->index, ino_of_node(page), provided, calculated);
-=======
 		f2fs_warn(sbi, "checksum invalid, nid = %lu, ino_of_node = %x, %x vs. %x",
 			  page->index, ino_of_node(page), provided, calculated);
->>>>>>> 8eb3d65a
 
 	return provided == calculated;
 }
@@ -258,50 +248,6 @@
 		f2fs_warn(sbi, "%s: inode (ino=%lx) has corrupted i_inline_xattr_size: %d, max: %zu",
 			  __func__, inode->i_ino, fi->i_inline_xattr_size,
 			  MAX_INLINE_XATTR_SIZE);
-		return false;
-	}
-
-	if (f2fs_sb_has_flexible_inline_xattr(sbi)
-			&& !f2fs_has_extra_attr(inode)) {
-		set_sbi_flag(sbi, SBI_NEED_FSCK);
-		f2fs_msg(sbi->sb, KERN_WARNING,
-			"%s: corrupted inode ino=%lx, run fsck to fix.",
-			__func__, inode->i_ino);
-		return false;
-	}
-
-	if (f2fs_has_extra_attr(inode) &&
-			!f2fs_sb_has_extra_attr(sbi)) {
-		set_sbi_flag(sbi, SBI_NEED_FSCK);
-		f2fs_msg(sbi->sb, KERN_WARNING,
-			"%s: inode (ino=%lx) is with extra_attr, "
-			"but extra_attr feature is off",
-			__func__, inode->i_ino);
-		return false;
-	}
-
-	if (fi->i_extra_isize > F2FS_TOTAL_EXTRA_ATTR_SIZE ||
-			fi->i_extra_isize % sizeof(__le32)) {
-		set_sbi_flag(sbi, SBI_NEED_FSCK);
-		f2fs_msg(sbi->sb, KERN_WARNING,
-			"%s: inode (ino=%lx) has corrupted i_extra_isize: %d, "
-			"max: %zu",
-			__func__, inode->i_ino, fi->i_extra_isize,
-			F2FS_TOTAL_EXTRA_ATTR_SIZE);
-		return false;
-	}
-
-	if (f2fs_has_extra_attr(inode) &&
-		f2fs_sb_has_flexible_inline_xattr(sbi) &&
-		f2fs_has_inline_xattr(inode) &&
-		(!fi->i_inline_xattr_size ||
-		fi->i_inline_xattr_size > MAX_INLINE_XATTR_SIZE)) {
-		set_sbi_flag(sbi, SBI_NEED_FSCK);
-		f2fs_msg(sbi->sb, KERN_WARNING,
-			"%s: inode (ino=%lx) has corrupted "
-			"i_inline_xattr_size: %d, max: %zu",
-			__func__, inode->i_ino, fi->i_inline_xattr_size,
-			MAX_INLINE_XATTR_SIZE);
 		return false;
 	}
 
@@ -324,29 +270,15 @@
 	if (f2fs_has_inline_data(inode) &&
 			(!S_ISREG(inode->i_mode) && !S_ISLNK(inode->i_mode))) {
 		set_sbi_flag(sbi, SBI_NEED_FSCK);
-<<<<<<< HEAD
-		f2fs_msg(sbi->sb, KERN_WARNING,
-			"%s: inode (ino=%lx, mode=%u) should not have "
-			"inline_data, run fsck to fix",
-			__func__, inode->i_ino, inode->i_mode);
-=======
 		f2fs_warn(sbi, "%s: inode (ino=%lx, mode=%u) should not have inline_data, run fsck to fix",
 			  __func__, inode->i_ino, inode->i_mode);
->>>>>>> 8eb3d65a
 		return false;
 	}
 
 	if (f2fs_has_inline_dentry(inode) && !S_ISDIR(inode->i_mode)) {
 		set_sbi_flag(sbi, SBI_NEED_FSCK);
-<<<<<<< HEAD
-		f2fs_msg(sbi->sb, KERN_WARNING,
-			"%s: inode (ino=%lx, mode=%u) should not have "
-			"inline_dentry, run fsck to fix",
-			__func__, inode->i_ino, inode->i_mode);
-=======
 		f2fs_warn(sbi, "%s: inode (ino=%lx, mode=%u) should not have inline_dentry, run fsck to fix",
 			  __func__, inode->i_ino, inode->i_mode);
->>>>>>> 8eb3d65a
 		return false;
 	}
 
@@ -751,7 +683,6 @@
 		f2fs_unlock_op(sbi);
 		if (err == -ENOENT)
 			err = 0;
-<<<<<<< HEAD
 	}
 
 	/* give more chances, if ENOMEM case */
@@ -760,16 +691,6 @@
 		goto retry;
 	}
 
-=======
-	}
-
-	/* give more chances, if ENOMEM case */
-	if (err == -ENOMEM) {
-		err = 0;
-		goto retry;
-	}
-
->>>>>>> 8eb3d65a
 	if (err) {
 		f2fs_update_inode_page(inode);
 		set_sbi_flag(sbi, SBI_QUOTA_NEED_REPAIR);
@@ -846,12 +767,7 @@
 	err = f2fs_get_node_info(sbi, inode->i_ino, &ni);
 	if (err) {
 		set_sbi_flag(sbi, SBI_NEED_FSCK);
-<<<<<<< HEAD
-		f2fs_msg(sbi->sb, KERN_WARNING,
-			"May loss orphan inode, run fsck to fix.");
-=======
 		f2fs_warn(sbi, "May loss orphan inode, run fsck to fix.");
->>>>>>> 8eb3d65a
 		goto out;
 	}
 
@@ -859,12 +775,7 @@
 		err = f2fs_acquire_orphan_inode(sbi);
 		if (err) {
 			set_sbi_flag(sbi, SBI_NEED_FSCK);
-<<<<<<< HEAD
-			f2fs_msg(sbi->sb, KERN_WARNING,
-				"Too many orphan inodes, run fsck to fix.");
-=======
 			f2fs_warn(sbi, "Too many orphan inodes, run fsck to fix.");
->>>>>>> 8eb3d65a
 		} else {
 			f2fs_add_orphan_inode(inode);
 		}
