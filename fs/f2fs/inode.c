--- conflicted
+++ resolved
@@ -70,17 +70,11 @@
 {
 	block_t addr = le32_to_cpu(ri->i_addr[offset_in_addr(ri)]);
 
-<<<<<<< HEAD
-	if (is_valid_blkaddr(addr))
-		return true;
-	return false;
-=======
 	if (!__is_valid_data_blkaddr(addr))
 		return 1;
 	if (!f2fs_is_valid_blkaddr(sbi, addr, DATA_GENERIC))
 		return -EFAULT;
 	return 0;
->>>>>>> b95a8c04
 }
 
 static void __set_inode_rdev(struct inode *inode, struct f2fs_inode *ri)
@@ -127,11 +121,7 @@
 	if (!f2fs_sb_has_inode_chksum(sbi->sb))
 		return false;
 
-<<<<<<< HEAD
-	if (!RAW_IS_INODE(F2FS_NODE(page)) || !(ri->i_inline & F2FS_EXTRA_ATTR))
-=======
 	if (!IS_INODE(page) || !(ri->i_inline & F2FS_EXTRA_ATTR))
->>>>>>> b95a8c04
 		return false;
 
 	if (!F2FS_FITS_IN_INODE(ri, le16_to_cpu(ri->i_extra_isize),
@@ -169,10 +159,6 @@
 	struct f2fs_inode *ri;
 	__u32 provided, calculated;
 
-<<<<<<< HEAD
-	if (!f2fs_enable_inode_chksum(sbi, page) ||
-			PageDirty(page) || PageWriteback(page))
-=======
 	if (unlikely(is_sbi_flag_set(sbi, SBI_IS_SHUTDOWN)))
 		return true;
 
@@ -182,7 +168,6 @@
 	if (!f2fs_enable_inode_chksum(sbi, page) ||
 			PageDirty(page) || PageWriteback(page))
 #endif
->>>>>>> b95a8c04
 		return true;
 
 	ri = &F2FS_NODE(page)->i;
@@ -207,11 +192,6 @@
 	ri->i_inode_checksum = cpu_to_le32(f2fs_inode_chksum(sbi, page));
 }
 
-<<<<<<< HEAD
-static bool sanity_check_inode(struct inode *inode)
-{
-	struct f2fs_sb_info *sbi = F2FS_I_SB(inode);
-=======
 static bool sanity_check_inode(struct inode *inode, struct page *node_page)
 {
 	struct f2fs_sb_info *sbi = F2FS_I_SB(inode);
@@ -237,7 +217,6 @@
 			ino_of_node(node_page), nid_of_node(node_page));
 		return false;
 	}
->>>>>>> b95a8c04
 
 	if (f2fs_sb_has_flexible_inline_xattr(sbi->sb)
 			&& !f2fs_has_extra_attr(inode)) {
@@ -247,8 +226,6 @@
 			__func__, inode->i_ino);
 		return false;
 	}
-<<<<<<< HEAD
-=======
 
 	if (f2fs_has_extra_attr(inode) &&
 			!f2fs_sb_has_extra_attr(sbi->sb)) {
@@ -307,7 +284,6 @@
 		return false;
 	}
 
->>>>>>> b95a8c04
 	return true;
 }
 
@@ -318,10 +294,7 @@
 	struct page *node_page;
 	struct f2fs_inode *ri;
 	projid_t i_projid;
-<<<<<<< HEAD
-=======
 	int err;
->>>>>>> b95a8c04
 
 	/* Check if ino is within scope */
 	if (f2fs_check_nid_range(sbi, inode->i_ino))
@@ -382,14 +355,11 @@
 		 */
 		fi->i_inline_xattr_size = 0;
 	}
-<<<<<<< HEAD
-=======
 
 	if (!sanity_check_inode(inode, node_page)) {
 		f2fs_put_page(node_page, 1);
 		return -EINVAL;
 	}
->>>>>>> b95a8c04
 
 	/* check data exist */
 	if (f2fs_has_inline_data(inode) && !f2fs_exist_data(inode))
@@ -404,10 +374,6 @@
 	/* get rdev by using inline_info */
 	__get_inode_rdev(inode, ri);
 
-<<<<<<< HEAD
-	if (__written_first_block(ri))
-		set_inode_flag(inode, FI_FIRST_BLOCK_WRITTEN);
-=======
 	if (S_ISREG(inode->i_mode)) {
 		err = __written_first_block(sbi, ri);
 		if (err < 0) {
@@ -417,14 +383,12 @@
 		if (!err)
 			set_inode_flag(inode, FI_FIRST_BLOCK_WRITTEN);
 	}
->>>>>>> b95a8c04
 
 	if (!f2fs_need_inode_block_update(sbi, inode->i_ino))
 		fi->last_disk_size = inode->i_size;
 
 	if (fi->i_flags & F2FS_PROJINHERIT_FL)
 		set_inode_flag(inode, FI_PROJ_INHERIT);
-<<<<<<< HEAD
 
 	if (f2fs_has_extra_attr(inode) && f2fs_sb_has_project_quota(sbi->sb) &&
 			F2FS_FITS_IN_INODE(ri, fi->i_extra_isize, i_projid))
@@ -433,16 +397,6 @@
 		i_projid = F2FS_DEF_PROJID;
 	fi->i_projid = make_kprojid(&init_user_ns, i_projid);
 
-=======
-
-	if (f2fs_has_extra_attr(inode) && f2fs_sb_has_project_quota(sbi->sb) &&
-			F2FS_FITS_IN_INODE(ri, fi->i_extra_isize, i_projid))
-		i_projid = (projid_t)le32_to_cpu(ri->i_projid);
-	else
-		i_projid = F2FS_DEF_PROJID;
-	fi->i_projid = make_kprojid(&init_user_ns, i_projid);
-
->>>>>>> b95a8c04
 	if (f2fs_has_extra_attr(inode) && f2fs_sb_has_inode_crtime(sbi->sb) &&
 			F2FS_FITS_IN_INODE(ri, fi->i_extra_isize, i_crtime)) {
 		fi->i_crtime.tv_sec = le64_to_cpu(ri->i_crtime);
@@ -482,10 +436,6 @@
 	ret = do_read_inode(inode);
 	if (ret)
 		goto bad_inode;
-	if (!sanity_check_inode(inode)) {
-		ret = -EINVAL;
-		goto bad_inode;
-	}
 make_now:
 	if (ino == F2FS_NODE_INO(sbi)) {
 		inode->i_mapping->a_ops = &f2fs_node_aops;
@@ -626,13 +576,10 @@
 	F2FS_I(inode)->i_disk_time[1] = inode->i_ctime;
 	F2FS_I(inode)->i_disk_time[2] = inode->i_mtime;
 	F2FS_I(inode)->i_disk_time[3] = F2FS_I(inode)->i_crtime;
-<<<<<<< HEAD
-=======
 
 #ifdef CONFIG_F2FS_CHECK_FS
 	f2fs_inode_chksum_set(F2FS_I_SB(inode), node_page);
 #endif
->>>>>>> b95a8c04
 }
 
 void f2fs_update_inode_page(struct inode *inode)
@@ -707,15 +654,11 @@
 	if (inode->i_nlink || is_bad_inode(inode))
 		goto no_delete;
 
-<<<<<<< HEAD
-	dquot_initialize(inode);
-=======
 	err = dquot_initialize(inode);
 	if (err) {
 		err = 0;
 		set_sbi_flag(sbi, SBI_QUOTA_NEED_REPAIR);
 	}
->>>>>>> b95a8c04
 
 	f2fs_remove_ino_entry(sbi, inode->i_ino, APPEND_INO);
 	f2fs_remove_ino_entry(sbi, inode->i_ino, UPDATE_INO);
@@ -727,21 +670,12 @@
 retry:
 	if (F2FS_HAS_BLOCKS(inode))
 		err = f2fs_truncate(inode);
-<<<<<<< HEAD
-=======
 
 	if (time_to_inject(sbi, FAULT_EVICT_INODE)) {
 		f2fs_show_injection_info(FAULT_EVICT_INODE);
 		err = -EIO;
 	}
->>>>>>> b95a8c04
-
-#ifdef CONFIG_F2FS_FAULT_INJECTION
-	if (time_to_inject(sbi, FAULT_EVICT_INODE)) {
-		f2fs_show_injection_info(FAULT_EVICT_INODE);
-		err = -EIO;
-	}
-#endif
+
 	if (!err) {
 		f2fs_lock_op(sbi);
 		err = f2fs_remove_inode_page(inode);
@@ -756,16 +690,10 @@
 		goto retry;
 	}
 
-<<<<<<< HEAD
-	if (err)
-		f2fs_update_inode_page(inode);
-	dquot_free_inode(inode);
-=======
 	if (err) {
 		f2fs_update_inode_page(inode);
 		set_sbi_flag(sbi, SBI_QUOTA_NEED_REPAIR);
 	}
->>>>>>> b95a8c04
 	sb_end_intwrite(inode->i_sb);
 no_delete:
 	dquot_drop(inode);
@@ -774,12 +702,8 @@
 	stat_dec_inline_dir(inode);
 	stat_dec_inline_inode(inode);
 
-<<<<<<< HEAD
-	if (likely(!is_set_ckpt_flags(sbi, CP_ERROR_FLAG)))
-=======
 	if (likely(!is_set_ckpt_flags(sbi, CP_ERROR_FLAG) &&
 				!is_sbi_flag_set(sbi, SBI_CP_DISABLED)))
->>>>>>> b95a8c04
 		f2fs_bug_on(sbi, is_inode_flag_set(inode, FI_DIRTY_INODE));
 	else
 		f2fs_inode_synced(inode);
@@ -816,10 +740,7 @@
 {
 	struct f2fs_sb_info *sbi = F2FS_I_SB(inode);
 	struct node_info ni;
-<<<<<<< HEAD
-=======
 	int err;
->>>>>>> b95a8c04
 
 	/*
 	 * clear nlink of inode in order to release resource of inode
@@ -842,12 +763,6 @@
 	 * so we can prevent losing this orphan when encoutering checkpoint
 	 * and following suddenly power-off.
 	 */
-<<<<<<< HEAD
-	f2fs_get_node_info(sbi, inode->i_ino, &ni);
-
-	if (ni.blk_addr != NULL_ADDR) {
-		int err = f2fs_acquire_orphan_inode(sbi);
-=======
 	err = f2fs_get_node_info(sbi, inode->i_ino, &ni);
 	if (err) {
 		set_sbi_flag(sbi, SBI_NEED_FSCK);
@@ -858,7 +773,6 @@
 
 	if (ni.blk_addr != NULL_ADDR) {
 		err = f2fs_acquire_orphan_inode(sbi);
->>>>>>> b95a8c04
 		if (err) {
 			set_sbi_flag(sbi, SBI_NEED_FSCK);
 			f2fs_msg(sbi->sb, KERN_WARNING,
@@ -871,10 +785,7 @@
 		set_inode_flag(inode, FI_FREE_NID);
 	}
 
-<<<<<<< HEAD
-=======
 out:
->>>>>>> b95a8c04
 	f2fs_unlock_op(sbi);
 
 	/* iput will drop the inode object */
