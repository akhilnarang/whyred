--- conflicted
+++ resolved
@@ -907,7 +907,6 @@
 	bool
 	default n
 
-<<<<<<< HEAD
 config PANIC_ON_SCHED_BUG
 	bool "Panic on all bugs encountered by the scheduler"
 	help
@@ -918,8 +917,6 @@
 
 	  Say N if unsure.
 
-=======
->>>>>>> b95a8c04
 config PANIC_ON_RT_THROTTLING
 	bool "Panic on RT throttling"
 	help
@@ -929,7 +926,6 @@
 
 	  Say N if unsure.
 
-<<<<<<< HEAD
 config SYSRQ_SCHED_DEBUG
 	bool "Print scheduling debugging info from sysrq-trigger"
 	depends on SCHED_DEBUG
@@ -939,8 +935,6 @@
 	  "show-blocked-tasks(W)" sysrq-triggers will print additional
 	  scheduling statistics.
 
-=======
->>>>>>> b95a8c04
 config SCHEDSTATS
 	bool "Collect scheduler statistics"
 	depends on DEBUG_KERNEL && PROC_FS
@@ -1025,6 +1019,28 @@
 	  and certain other kinds of spinlock errors commonly made.  This is
 	  best used in conjunction with the NMI watchdog so that spinlock
 	  deadlocks are also debuggable.
+
+choice
+	prompt "Perform Action on spinlock bug"
+	depends on DEBUG_SPINLOCK
+
+	default DEBUG_SPINLOCK_BITE_ON_BUG
+
+	config DEBUG_SPINLOCK_BITE_ON_BUG
+		bool "Cause a Watchdog Bite on Spinlock bug"
+		depends on QCOM_WATCHDOG_V2
+		help
+		  On a spinlock bug, cause a watchdog bite so that we can get the precise
+		  state of the system captured at the time of spin dump. This is mutually
+		  exclusive with the below DEBUG_SPINLOCK_PANIC_ON_BUG config.
+
+	config DEBUG_SPINLOCK_PANIC_ON_BUG
+		bool "Cause a Kernel Panic on Spinlock bug"
+		help
+		  On a spinlock bug, cause a kernel panic so that we can get the complete
+		  information about the system at the time of spin dump in the dmesg.
+		  This is mutually exclusive with the above DEBUG_SPINLOCK_BITE_ON_BUG.
+endchoice
 
 config DEBUG_MUTEXES
 	bool "Mutex debugging: basic checks"
@@ -1977,7 +1993,6 @@
 
 	  If unsure, say N.
 
-<<<<<<< HEAD
 config CC_WERROR
 	bool "Treat all compile warnings as errors"
 	default n
@@ -1987,7 +2002,7 @@
 	 the codebase.
 
 	 If unsure, say N.
-=======
+
 config BUG_ON_DATA_CORRUPTION
 	bool "Trigger a BUG when data corruption is detected"
 	select CONFIG_DEBUG_LIST
@@ -1997,7 +2012,6 @@
 	  for validity.
 
 	  If unsure, say N.
->>>>>>> b95a8c04
 
 source "samples/Kconfig"
 
